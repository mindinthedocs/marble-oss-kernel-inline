#!/bin/sh
# SPDX-License-Identifier: GPL-2.0
#
# link vmlinux
#
# vmlinux is linked from the objects selected by $(KBUILD_VMLINUX_OBJS) and
# $(KBUILD_VMLINUX_LIBS). Most are built-in.a files from top-level directories
# in the kernel tree, others are specified in arch/$(ARCH)/Makefile.
# $(KBUILD_VMLINUX_LIBS) are archives which are linked conditionally
# (not within --whole-archive), and do not require symbol indexes added.
#
# vmlinux
#   ^
#   |
#   +--< $(KBUILD_VMLINUX_OBJS)
#   |    +--< init/built-in.a drivers/built-in.a mm/built-in.a + more
#   |
#   +--< $(KBUILD_VMLINUX_LIBS)
#   |    +--< lib/lib.a + more
#   |
#   +-< ${kallsymso} (see description in KALLSYMS section)
#
# vmlinux version (uname -v) cannot be updated during normal
# descending-into-subdirs phase since we do not yet know if we need to
# update vmlinux.
# Therefore this step is delayed until just before final link of vmlinux.
#
# System.map is generated to document addresses of all kernel symbols

# Error out on error
set -e

LD="$1"
KBUILD_LDFLAGS="$2"
LDFLAGS_vmlinux="$3"

# Nice output in kbuild format
# Will be supressed by "make -s"
info()
{
	if [ "${quiet}" != "silent_" ]; then
		printf "  %-7s %s\n" "${1}" "${2}"
	fi
}

# Link of vmlinux.o used for section mismatch analysis
# ${1} output file
modpost_link()
{
	local objects

	objects="--whole-archive				\
		${KBUILD_VMLINUX_OBJS}				\
		--no-whole-archive				\
		--start-group					\
		${KBUILD_VMLINUX_LIBS}				\
		--end-group"

	${LD} ${KBUILD_LDFLAGS} -r -o ${1} ${objects}
}

objtool_link()
{
	local objtoolopt;

	if [ -n "${CONFIG_VMLINUX_VALIDATION}" ]; then
		objtoolopt="check"
		if [ -z "${CONFIG_FRAME_POINTER}" ]; then
			objtoolopt="${objtoolopt} --no-fp"
		fi
		if [ -n "${CONFIG_GCOV_KERNEL}" ]; then
			objtoolopt="${objtoolopt} --no-unreachable"
		fi
		if [ -n "${CONFIG_RETPOLINE}" ]; then
			objtoolopt="${objtoolopt} --retpoline"
		fi
		if [ -n "${CONFIG_X86_SMAP}" ]; then
			objtoolopt="${objtoolopt} --uaccess"
		fi
		info OBJTOOL ${1}
		tools/objtool/objtool ${objtoolopt} ${1}
	fi
}

# Link of vmlinux
# ${1} - output file
# ${2}, ${3}, ... - optional extra .o files
vmlinux_link()
{
	local lds="${objtree}/${KBUILD_LDS}"
	local output=${1}
	local objects
	local strip_debug

	info LD ${output}

	# skip output file argument
	shift

	# The kallsyms linking does not need debug symbols included.
	if [ "$output" != "${output#.tmp_vmlinux.kallsyms}" ] ; then
		strip_debug=-Wl,--strip-debug
	fi

	if [ "${SRCARCH}" != "um" ]; then
<<<<<<< HEAD
		objects="--whole-archive			\
			${KBUILD_VMLINUX_OBJS}			\
			--no-whole-archive			\
			--start-group				\
			${KBUILD_VMLINUX_LIBS}			\
			--end-group				\
			${@}"
=======
		if [ -n "${CONFIG_LTO_CLANG}" ]; then
			# Use vmlinux.o instead of performing the slow LTO
			# link again.
			objects="--whole-archive		\
				vmlinux.o 			\
				--no-whole-archive		\
				${@}"

			if [ -n "${CONFIG_QCOM_RTIC}" ] &&	\
				[ -n "${RTIC_MP_O}" ]; then
				objects=${objects}" "${RTIC_MP_O}
			fi
		else
			objects="--whole-archive		\
				${KBUILD_VMLINUX_OBJS}		\
				--no-whole-archive		\
				--start-group			\
				${KBUILD_VMLINUX_LIBS}		\
				--end-group			\
				${@}"
		fi
>>>>>>> 158801d1

		${LD} ${KBUILD_LDFLAGS} ${LDFLAGS_vmlinux}	\
			${strip_debug#-Wl,}			\
			-o ${output}				\
			-T ${lds} ${objects}
	else
		objects="-Wl,--whole-archive			\
			${KBUILD_VMLINUX_OBJS}			\
			-Wl,--no-whole-archive			\
			-Wl,--start-group			\
			${KBUILD_VMLINUX_LIBS}			\
			-Wl,--end-group				\
			${@}"

		${CC} ${CFLAGS_vmlinux}				\
			${strip_debug}				\
			-o ${output}				\
			-Wl,-T,${lds}				\
			${objects}				\
			-lutil -lrt -lpthread
		rm -f linux
	fi
}

# generate .BTF typeinfo from DWARF debuginfo
# ${1} - vmlinux image
# ${2} - file to dump raw BTF data into
gen_btf()
{
	local pahole_ver

	if ! [ -x "$(command -v ${PAHOLE})" ]; then
		echo >&2 "BTF: ${1}: pahole (${PAHOLE}) is not available"
		return 1
	fi

	pahole_ver=$(${PAHOLE} --version | sed -E 's/v([0-9]+)\.([0-9]+)/\1\2/')
	if [ "${pahole_ver}" -lt "116" ]; then
		echo >&2 "BTF: ${1}: pahole version $(${PAHOLE} --version) is too old, need at least v1.16"
		return 1
	fi

	vmlinux_link ${1}

	info "BTF" ${2}
	LLVM_OBJCOPY=${OBJCOPY} ${PAHOLE} -J ${1}

	# Create ${2} which contains just .BTF section but no symbols. Add
	# SHF_ALLOC because .BTF will be part of the vmlinux image. --strip-all
	# deletes all symbols including __start_BTF and __stop_BTF, which will
	# be redefined in the linker script. Add 2>/dev/null to suppress GNU
	# objcopy warnings: "empty loadable segment detected at ..."
	${OBJCOPY} --only-section=.BTF --set-section-flags .BTF=alloc,readonly \
		--strip-all ${1} ${2} 2>/dev/null
	# Change e_type to ET_REL so that it can be used to link final vmlinux.
	# Unlike GNU ld, lld does not allow an ET_EXEC input.
	printf '\1' | dd of=${2} conv=notrunc bs=1 seek=16 status=none
}

# Create ${2} .S file with all symbols from the ${1} object file
kallsyms()
{
	local kallsymopt;

	if [ -n "${CONFIG_KALLSYMS_ALL}" ]; then
		kallsymopt="${kallsymopt} --all-symbols"
	fi

	if [ -n "${CONFIG_KALLSYMS_ABSOLUTE_PERCPU}" ]; then
		kallsymopt="${kallsymopt} --absolute-percpu"
	fi

	if [ -n "${CONFIG_KALLSYMS_BASE_RELATIVE}" ]; then
		kallsymopt="${kallsymopt} --base-relative"
	fi

	info KSYMS ${2}
	${NM} -n ${1} | scripts/kallsyms ${kallsymopt} > ${2}
}

# Perform one step in kallsyms generation, including temporary linking of
# vmlinux.
kallsyms_step()
{
	kallsymso_prev=${kallsymso}
	kallsyms_vmlinux=.tmp_vmlinux.kallsyms${1}
	kallsymso=${kallsyms_vmlinux}.o
<<<<<<< HEAD
	kallsyms_S=${kallsyms_vmlinux}.S
=======
>>>>>>> 158801d1

	vmlinux_link ${kallsyms_vmlinux} "${kallsymso_prev}" ${btf_vmlinux_bin_o}
	kallsyms ${kallsyms_vmlinux} ${kallsyms_S}

	info AS ${kallsyms_S}
	${CC} ${NOSTDINC_FLAGS} ${LINUXINCLUDE} ${KBUILD_CPPFLAGS} \
	      ${KBUILD_AFLAGS} ${KBUILD_AFLAGS_KERNEL} \
	      -c -o ${kallsymso} ${kallsyms_S}
}

# Generates ${2} .o file with RTIC MP's from the ${1} object file (vmlinux)
# ${3} the file name where the sizes of the RTIC MP structure are stored
# just in case, save copy of the RTIC mp to ${4}
# Note: RTIC_MPGEN has to be set if MPGen is available
rtic_mp()
{
	if [ -n "${CONFIG_QCOM_RTIC}" ]; then
	# assume that RTIC_MP_O generation may fail
	RTIC_MP_O=

	local aflags="${KBUILD_AFLAGS} ${KBUILD_AFLAGS_KERNEL}               \
		${NOSTDINC_FLAGS} ${LINUXINCLUDE} ${KBUILD_CPPFLAGS}"

	${RTIC_MPGEN} --objcopy="${OBJCOPY}" --objdump="${OBJDUMP}" \
	--binpath='' --vmlinux=${1} --config=${KCONFIG_CONFIG} && \
	cat rtic_mp.c | ${CC} ${aflags} -c -o ${2} -x c - && \
	cp rtic_mp.c ${4} && \
	${NM} --print-size --size-sort ${2} > ${3} && \
	RTIC_MP_O=${2} || echo “RTIC MP generation has failed”
	# NM - save generated variable sizes for verification
	# RTIC_MP_O is our retval - great success if set to generated .o file
	# Echo statement above prints the error message in case any of the
	# above RTIC MP generation commands fail and it ensures rtic mp failure
	# does not cause kernel compilation to fail.
	fi
}

# Create map file with all symbols from ${1}
# See mksymap for additional details
mksysmap()
{
	${CONFIG_SHELL} "${srctree}/scripts/mksysmap" ${1} ${2}
}

sorttable()
{
	${objtree}/scripts/sorttable ${1}
}

# Delete output files in case of error
cleanup()
{
	rm -f .btf.*
	rm -f .tmp_System.map
<<<<<<< HEAD
=======
	rm -f .tmp_lto.lds
>>>>>>> 158801d1
	rm -f .tmp_vmlinux*
	rm -f System.map
	rm -f vmlinux
	rm -f vmlinux.o
if [ -n "${CONFIG_QCOM_RTIC}" ]; then
	rm -f .tmp_rtic_mp_sz*
	rm -f rtic_mp.*
fi
}

on_exit()
{
	if [ $? -ne 0 ]; then
		cleanup
	fi
}
trap on_exit EXIT

on_signals()
{
	exit 1
}
trap on_signals HUP INT QUIT TERM

# Use "make V=1" to debug this script
case "${KBUILD_VERBOSE}" in
*1*)
	set -x
	;;
esac

if [ "$1" = "clean" ]; then
	cleanup
	exit 0
fi

# We need access to CONFIG_ symbols
. include/config/auto.conf

# Update version
info GEN .version
if [ -r .version ]; then
	VERSION=$(expr 0$(cat .version) + 1)
	echo $VERSION > .version
else
	rm -f .version
	echo 1 > .version
fi;

# final build of init/
${MAKE} -f "${srctree}/scripts/Makefile.build" obj=init need-builtin=1

#link vmlinux.o
info LD vmlinux.o
modpost_link vmlinux.o
objtool_link vmlinux.o

# modpost vmlinux.o to check for section mismatches
${MAKE} -f "${srctree}/scripts/Makefile.modpost" MODPOST_VMLINUX=1

info MODINFO modules.builtin.modinfo
${OBJCOPY} -j .modinfo -O binary vmlinux.o modules.builtin.modinfo
info GEN modules.builtin
# The second line aids cases where multiple modules share the same object.
tr '\0' '\n' < modules.builtin.modinfo | sed -n 's/^[[:alnum:]:_]*\.file=//p' |
	tr ' ' '\n' | uniq | sed -e 's:^:kernel/:' -e 's/$/.ko/' > modules.builtin

btf_vmlinux_bin_o=""
if [ -n "${CONFIG_DEBUG_INFO_BTF}" ]; then
	btf_vmlinux_bin_o=.btf.vmlinux.bin.o
	if ! gen_btf .tmp_vmlinux.btf $btf_vmlinux_bin_o ; then
		echo >&2 "Failed to generate BTF for vmlinux"
		echo >&2 "Try to disable CONFIG_DEBUG_INFO_BTF"
		exit 1
	fi
fi

if [ -n "${CONFIG_QCOM_RTIC}" ]; then
	# Generate RTIC MP placeholder compile unit of the correct size
	# and add it to the list of link objects
	# this needs to be done before generating kallsyms
	if [ ! -z ${RTIC_MPGEN+x} ]; then
		rtic_mp vmlinux.o rtic_mp.o .tmp_rtic_mp_sz1 .tmp_rtic_mp1.c
		KBUILD_VMLINUX_LIBS=$KBUILD_VMLINUX_LIBS" "$RTIC_MP_O
	fi
fi

kallsymso=""
kallsymso_prev=""
kallsyms_vmlinux=""
if [ -n "${CONFIG_KALLSYMS}" ]; then

	# kallsyms support
	# Generate section listing all symbols and add it into vmlinux
	# It's a three step process:
	# 1)  Link .tmp_vmlinux1 so it has all symbols and sections,
	#     but __kallsyms is empty.
	#     Running kallsyms on that gives us .tmp_kallsyms1.o with
	#     the right size
	# 2)  Link .tmp_vmlinux2 so it now has a __kallsyms section of
	#     the right size, but due to the added section, some
	#     addresses have shifted.
	#     From here, we generate a correct .tmp_kallsyms2.o
	# 3)  That link may have expanded the kernel image enough that
	#     more linker branch stubs / trampolines had to be added, which
	#     introduces new names, which further expands kallsyms. Do another
	#     pass if that is the case. In theory it's possible this results
	#     in even more stubs, but unlikely.
	#     KALLSYMS_EXTRA_PASS=1 may also used to debug or work around
	#     other bugs.
	# 4)  The correct ${kallsymso} is linked into the final vmlinux.
	#
	# a)  Verify that the System.map from vmlinux matches the map from
	#     ${kallsymso}.

	kallsyms_step 1
	kallsyms_step 2

	# step 3
	size1=$(${CONFIG_SHELL} "${srctree}/scripts/file-size.sh" ${kallsymso_prev})
	size2=$(${CONFIG_SHELL} "${srctree}/scripts/file-size.sh" ${kallsymso})

	if [ $size1 -ne $size2 ] || [ -n "${KALLSYMS_EXTRA_PASS}" ]; then
		kallsyms_step 3
	fi
fi

if [ -n "${CONFIG_QCOM_RTIC}" ]; then
	# Update RTIC MP object by replacing the place holder
	# with actual MP data of the same size
	# Also double check that object size did not change
	# Note: Check initilally if RTIC_MP_O is not empty or uninitialized,
	# as incase RTIC_MPGEN is set and failure occurs in RTIC_MP_O
	# generation, below check for comparing object sizes fails
	# due to an empty RTIC_MP_O object.
	if [ ! -z ${RTIC_MP_O} ]; then
		rtic_mp "${kallsyms_vmlinux}" rtic_mp.o .tmp_rtic_mp_sz2 \
			.tmp_rtic_mp2.c
		if ! cmp -s .tmp_rtic_mp_sz1 .tmp_rtic_mp_sz2; then
			echo >&2 'ERROR: RTIC MP object files size mismatch'
			exit 1
		fi
	fi
fi

vmlinux_link vmlinux "${kallsymso}" ${btf_vmlinux_bin_o}

# fill in BTF IDs
if [ -n "${CONFIG_DEBUG_INFO_BTF}" -a -n "${CONFIG_BPF}" ]; then
	info BTFIDS vmlinux
	${RESOLVE_BTFIDS} vmlinux
fi

if [ -n "${CONFIG_BUILDTIME_TABLE_SORT}" ]; then
	info SORTTAB vmlinux
	if ! sorttable vmlinux; then
		echo >&2 Failed to sort kernel tables
		exit 1
	fi
fi

info SYSMAP System.map
mksysmap vmlinux System.map

# step a (see comment above)
if [ -n "${CONFIG_KALLSYMS}" ]; then
	mksysmap ${kallsyms_vmlinux} .tmp_System.map

	if ! cmp -s System.map .tmp_System.map; then
		echo >&2 Inconsistent kallsyms data
		echo >&2 Try "make KALLSYMS_EXTRA_PASS=1" as a workaround
		exit 1
	fi
fi

if [ -n "${CONFIG_QCOM_RTIC}" ]; then
	# Starting Android Q, the DTB's are part of dtb.img and not part
	# of the kernel image. RTIC DTS relies on the kernel environment
	# and could not build outside of the kernel. Generate RTIC DTS after
	# successful kernel build if MPGen is enabled. The DTB will be
	# generated with dtb.img in kernel_definitions.mk.
	if [ ! -z ${RTIC_MPGEN+x} ]; then
		${RTIC_MPGEN} --objcopy="${OBJCOPY}" --objdump="${OBJDUMP}" \
		--binpath="" --vmlinux="vmlinux" --config=${KCONFIG_CONFIG} \
		--cc="${CC} ${KBUILD_AFLAGS}" --dts=rtic_mp.dts \
		|| echo “RTIC MP DTS generation has failed”
		# Echo statement above prints the error message in case above
		# RTIC MP DTS generation command fails and it ensures rtic mp
		# failure does not cause kernel compilation to fail.
	fi
fi<|MERGE_RESOLUTION|>--- conflicted
+++ resolved
@@ -103,7 +103,6 @@
 	fi
 
 	if [ "${SRCARCH}" != "um" ]; then
-<<<<<<< HEAD
 		objects="--whole-archive			\
 			${KBUILD_VMLINUX_OBJS}			\
 			--no-whole-archive			\
@@ -111,29 +110,6 @@
 			${KBUILD_VMLINUX_LIBS}			\
 			--end-group				\
 			${@}"
-=======
-		if [ -n "${CONFIG_LTO_CLANG}" ]; then
-			# Use vmlinux.o instead of performing the slow LTO
-			# link again.
-			objects="--whole-archive		\
-				vmlinux.o 			\
-				--no-whole-archive		\
-				${@}"
-
-			if [ -n "${CONFIG_QCOM_RTIC}" ] &&	\
-				[ -n "${RTIC_MP_O}" ]; then
-				objects=${objects}" "${RTIC_MP_O}
-			fi
-		else
-			objects="--whole-archive		\
-				${KBUILD_VMLINUX_OBJS}		\
-				--no-whole-archive		\
-				--start-group			\
-				${KBUILD_VMLINUX_LIBS}		\
-				--end-group			\
-				${@}"
-		fi
->>>>>>> 158801d1
 
 		${LD} ${KBUILD_LDFLAGS} ${LDFLAGS_vmlinux}	\
 			${strip_debug#-Wl,}			\
@@ -221,10 +197,7 @@
 	kallsymso_prev=${kallsymso}
 	kallsyms_vmlinux=.tmp_vmlinux.kallsyms${1}
 	kallsymso=${kallsyms_vmlinux}.o
-<<<<<<< HEAD
 	kallsyms_S=${kallsyms_vmlinux}.S
-=======
->>>>>>> 158801d1
 
 	vmlinux_link ${kallsyms_vmlinux} "${kallsymso_prev}" ${btf_vmlinux_bin_o}
 	kallsyms ${kallsyms_vmlinux} ${kallsyms_S}
@@ -279,10 +252,6 @@
 {
 	rm -f .btf.*
 	rm -f .tmp_System.map
-<<<<<<< HEAD
-=======
-	rm -f .tmp_lto.lds
->>>>>>> 158801d1
 	rm -f .tmp_vmlinux*
 	rm -f System.map
 	rm -f vmlinux
