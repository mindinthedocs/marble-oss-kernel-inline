--- conflicted
+++ resolved
@@ -2196,15 +2196,8 @@
 		interface->capability &= ~ACER_CAP_BRIGHTNESS;
 		pr_info("Brightness must be controlled by acpi video driver\n");
 	} else {
-<<<<<<< HEAD
-#ifdef CONFIG_ACPI_VIDEO
 		pr_info("Disabling ACPI video driver\n");
 		acpi_video_unregister();
-#endif
-=======
-		pr_info("Disabling ACPI video driver\n");
-		acpi_video_unregister();
->>>>>>> 4a8e43fe
 	}
 
 	if (wmi_has_guid(WMID_GUID3)) {
