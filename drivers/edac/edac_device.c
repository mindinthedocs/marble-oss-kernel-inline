--- conflicted
+++ resolved
@@ -609,14 +609,9 @@
 
 	if (edac_device_get_log_ce(edac_dev))
 		edac_device_printk(edac_dev, KERN_WARNING,
-<<<<<<< HEAD
 				   "CE: %s instance: %s block: %s count: %d '%s'\n",
 				   edac_dev->ctl_name, instance->name,
 				   block ? block->name : "N/A", count, msg);
-=======
-				"CE: %s instance: %s block: %s '%s'\n",
-				edac_dev->ctl_name, instance->name,
-				block ? block->name : "N/A", msg);
 
 #ifdef CONFIG_EDAC_PANIC_ON_CE
 	if (edac_device_get_panic_on_ce(edac_dev))
@@ -624,7 +619,6 @@
 			edac_dev->ctl_name, instance->name,
 			block ? block->name : "N/A", msg);
 #endif
->>>>>>> 69e489fe
 }
 EXPORT_SYMBOL_GPL(edac_device_handle_ce_count);
 
