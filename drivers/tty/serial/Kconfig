--- conflicted
+++ resolved
@@ -237,10 +237,7 @@
 
 config SERIAL_SAMSUNG
 	tristate "Samsung SoC serial support"
-<<<<<<< HEAD
 	depends on PLAT_SAMSUNG || ARCH_EXYNOS || COMPILE_TEST
-=======
->>>>>>> 0070b55b
 	select SERIAL_CORE
 	help
 	  Support for the on-chip UARTs on the Samsung S3C24XX series CPUs,
