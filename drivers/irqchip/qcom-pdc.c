// SPDX-License-Identifier: GPL-2.0
/*
 * Copyright (c) 2017-2019, The Linux Foundation. All rights reserved.
 */

#include <linux/err.h>
#include <linux/init.h>
#include <linux/interrupt.h>
#include <linux/irq.h>
#include <linux/irqchip.h>
#include <linux/irqdomain.h>
#include <linux/io.h>
#include <linux/kernel.h>
#include <linux/module.h>
#include <linux/of.h>
#include <linux/of_address.h>
#include <linux/of_device.h>
#include <linux/of_irq.h>
#include <linux/soc/qcom/irq.h>
#include <linux/spinlock.h>
#include <linux/slab.h>
#include <linux/types.h>

#include <linux/qcom_scm.h>
#include <linux/ipc_logging.h>

#define PDC_MAX_IRQS		168
#define PDC_IPC_LOG_SZ		2
#define PDC_MAX_GPIO_IRQS	256

#define CLEAR_INTR(reg, intr)	(reg & ~(1 << intr))
#define ENABLE_INTR(reg, intr)	(reg | (1 << intr))

#define IRQ_ENABLE_BANK		0x10
#define IRQ_i_CFG		0x110

#define PDC_NO_PARENT_IRQ	~0UL

struct pdc_pin_region {
	u32 pin_base;
	u32 parent_base;
	u32 cnt;
};

struct spi_cfg_regs {
	union {
		u64 start;
		void __iomem *base;
	};
	resource_size_t size;
	bool scm_io;
};

static DEFINE_RAW_SPINLOCK(pdc_lock);
static void __iomem *pdc_base;
static struct pdc_pin_region *pdc_region;
static int pdc_region_cnt;
static struct spi_cfg_regs *spi_cfg;
static void *pdc_ipc_log;

static void pdc_reg_write(int reg, u32 i, u32 val)
{
	writel_relaxed(val, pdc_base + reg + i * sizeof(u32));
}

static u32 pdc_reg_read(int reg, u32 i)
{
	return readl_relaxed(pdc_base + reg + i * sizeof(u32));
}

static void pdc_enable_intr(struct irq_data *d, bool on)
{
	int pin_out = d->hwirq;
	u32 index, mask;
	u32 enable;

	index = pin_out / 32;
	mask = pin_out % 32;

	raw_spin_lock(&pdc_lock);
	enable = pdc_reg_read(IRQ_ENABLE_BANK, index);
	enable = on ? ENABLE_INTR(enable, mask) : CLEAR_INTR(enable, mask);
	pdc_reg_write(IRQ_ENABLE_BANK, index, enable);
	ipc_log_string(pdc_ipc_log, "PIN=%d enable=%d", d->hwirq, on);
	raw_spin_unlock(&pdc_lock);
}

static void qcom_pdc_gic_disable(struct irq_data *d)
{
	pdc_enable_intr(d, false);
	irq_chip_disable_parent(d);
}

static void qcom_pdc_gic_enable(struct irq_data *d)
{
	pdc_enable_intr(d, true);
	irq_chip_enable_parent(d);
}

<<<<<<< HEAD
static void qcom_pdc_gic_mask(struct irq_data *d)
{
	if (d->hwirq == GPIO_NO_WAKE_IRQ)
		return;

	ipc_log_string(pdc_ipc_log, "PIN=%d mask", d->hwirq);
	irq_chip_mask_parent(d);
}

static void qcom_pdc_gic_unmask(struct irq_data *d)
{
	if (d->hwirq == GPIO_NO_WAKE_IRQ)
		return;

	ipc_log_string(pdc_ipc_log, "PIN=%d unmask", d->hwirq);
	irq_chip_unmask_parent(d);
}

=======
>>>>>>> 0b7eb099
static u32 __spi_pin_read(unsigned int pin)
{
	void __iomem *cfg_reg = spi_cfg->base + pin * 4;
	u64 scm_cfg_reg = spi_cfg->start + pin * 4;

	if (spi_cfg->scm_io) {
		unsigned int val;

		qcom_scm_io_readl(scm_cfg_reg, &val);
		return val;
	} else {
		return readl(cfg_reg);
	}
}

static void __spi_pin_write(unsigned int pin, unsigned int val)
{
	void __iomem *cfg_reg = spi_cfg->base + pin * 4;
	u64 scm_cfg_reg = spi_cfg->start + pin * 4;

	if (spi_cfg->scm_io)
		qcom_scm_io_writel(scm_cfg_reg, val);
	else
		writel(val, cfg_reg);
}

static int spi_configure_type(irq_hw_number_t hwirq, unsigned int type)
{
	int spi = hwirq - 32;
	u32 pin = spi / 32;
	u32 mask = BIT(spi % 32);
	u32 val;
	unsigned long flags;

	if (!spi_cfg)
		return 0;

	if (pin * 4 > spi_cfg->size)
		return -EFAULT;

	raw_spin_lock_irqsave(&pdc_lock, flags);
	val = __spi_pin_read(pin);
	val &= ~mask;
	if (type & IRQ_TYPE_LEVEL_MASK)
		val |= mask;
	__spi_pin_write(pin, val);
	ipc_log_string(pdc_ipc_log,
		       "SPI config: GIC-SPI=%d (reg=%d,bit=%d) val=%d",
		       spi, pin, spi % 32, type & IRQ_TYPE_LEVEL_MASK);
	raw_spin_unlock_irqrestore(&pdc_lock, flags);

	return 0;
}

/*
 * GIC does not handle falling edge or active low. To allow falling edge and
 * active low interrupts to be handled at GIC, PDC has an inverter that inverts
 * falling edge into a rising edge and active low into an active high.
 * For the inverter to work, the polarity bit in the IRQ_CONFIG register has to
 * set as per the table below.
 * Level sensitive active low    LOW
 * Rising edge sensitive         NOT USED
 * Falling edge sensitive        LOW
 * Dual Edge sensitive           NOT USED
 * Level sensitive active High   HIGH
 * Falling Edge sensitive        NOT USED
 * Rising edge sensitive         HIGH
 * Dual Edge sensitive           HIGH
 */
enum pdc_irq_config_bits {
	PDC_LEVEL_LOW		= 0b000,
	PDC_EDGE_FALLING	= 0b010,
	PDC_LEVEL_HIGH		= 0b100,
	PDC_EDGE_RISING		= 0b110,
	PDC_EDGE_DUAL		= 0b111,
};

/**
 * qcom_pdc_gic_set_type: Configure PDC for the interrupt
 *
 * @d: the interrupt data
 * @type: the interrupt type
 *
 * If @type is edge triggered, forward that as Rising edge as PDC
 * takes care of converting falling edge to rising edge signal
 * If @type is level, then forward that as level high as PDC
 * takes care of converting falling edge to rising edge signal
 */
static int qcom_pdc_gic_set_type(struct irq_data *d, unsigned int type)
{
	int parent_hwirq = d->parent_data->hwirq;
	enum pdc_irq_config_bits pdc_type;
	enum pdc_irq_config_bits old_pdc_type;
	int ret;

	switch (type) {
	case IRQ_TYPE_EDGE_RISING:
		pdc_type = PDC_EDGE_RISING;
		break;
	case IRQ_TYPE_EDGE_FALLING:
		pdc_type = PDC_EDGE_FALLING;
		type = IRQ_TYPE_EDGE_RISING;
		break;
	case IRQ_TYPE_EDGE_BOTH:
		pdc_type = PDC_EDGE_DUAL;
		type = IRQ_TYPE_EDGE_RISING;
		break;
	case IRQ_TYPE_LEVEL_HIGH:
		pdc_type = PDC_LEVEL_HIGH;
		break;
	case IRQ_TYPE_LEVEL_LOW:
		pdc_type = PDC_LEVEL_LOW;
		type = IRQ_TYPE_LEVEL_HIGH;
		break;
	default:
		WARN_ON(1);
		return -EINVAL;
	}

<<<<<<< HEAD
	old_pdc_type = pdc_reg_read(IRQ_i_CFG, pin_out);
	pdc_reg_write(IRQ_i_CFG, pin_out, pdc_type);
	ipc_log_string(pdc_ipc_log, "Set type: PIN=%d pdc_type=%d gic_type=%d",
		       pin_out, pdc_type, type);
=======
	old_pdc_type = pdc_reg_read(IRQ_i_CFG, d->hwirq);
	pdc_reg_write(IRQ_i_CFG, d->hwirq, pdc_type);
>>>>>>> 0b7eb099

	/* Additionally, configure (only) the GPIO in the f/w */
	ret = spi_configure_type(parent_hwirq, type);
	if (ret)
		return ret;

	ret = irq_chip_set_type_parent(d, type);
	if (ret)
		return ret;

	/*
	 * When we change types the PDC can give a phantom interrupt.
	 * Clear it.  Specifically the phantom shows up when reconfiguring
	 * polarity of interrupt without changing the state of the signal
	 * but let's be consistent and clear it always.
	 *
	 * Doing this works because we have IRQCHIP_SET_TYPE_MASKED so the
	 * interrupt will be cleared before the rest of the system sees it.
	 */
	if (old_pdc_type != pdc_type)
		irq_chip_set_parent_state(d, IRQCHIP_STATE_PENDING, false);

	return 0;
}

static struct irq_chip qcom_pdc_gic_chip = {
	.name			= "PDC",
	.irq_eoi		= irq_chip_eoi_parent,
	.irq_mask		= irq_chip_mask_parent,
	.irq_unmask		= irq_chip_unmask_parent,
	.irq_disable		= qcom_pdc_gic_disable,
	.irq_enable		= qcom_pdc_gic_enable,
	.irq_get_irqchip_state	= irq_chip_get_parent_state,
	.irq_set_irqchip_state	= irq_chip_set_parent_state,
	.irq_retrigger		= irq_chip_retrigger_hierarchy,
	.irq_set_type		= qcom_pdc_gic_set_type,
	.flags			= IRQCHIP_MASK_ON_SUSPEND |
				  IRQCHIP_SET_TYPE_MASKED |
				  IRQCHIP_SKIP_SET_WAKE |
				  IRQCHIP_ENABLE_WAKEUP_ON_SUSPEND,
	.irq_set_vcpu_affinity	= irq_chip_set_vcpu_affinity_parent,
	.irq_set_affinity	= irq_chip_set_affinity_parent,
};

static irq_hw_number_t get_parent_hwirq(int pin)
{
	int i;
	struct pdc_pin_region *region;

	for (i = 0; i < pdc_region_cnt; i++) {
		region = &pdc_region[i];
		if (pin >= region->pin_base &&
		    pin < region->pin_base + region->cnt)
			return (region->parent_base + pin - region->pin_base);
	}

	return PDC_NO_PARENT_IRQ;
}

static int qcom_pdc_translate(struct irq_domain *d, struct irq_fwspec *fwspec,
			      unsigned long *hwirq, unsigned int *type)
{
	if (is_of_node(fwspec->fwnode)) {
		if (fwspec->param_count != 2)
			return -EINVAL;

		*hwirq = fwspec->param[0];
		*type = fwspec->param[1] & IRQ_TYPE_SENSE_MASK;
		return 0;
	}

	return -EINVAL;
}

static int qcom_pdc_alloc(struct irq_domain *domain, unsigned int virq,
			  unsigned int nr_irqs, void *data)
{
	struct irq_fwspec *fwspec = data;
	struct irq_fwspec parent_fwspec;
	irq_hw_number_t hwirq, parent_hwirq;
	unsigned int type;
	int ret;

	ret = qcom_pdc_translate(domain, fwspec, &hwirq, &type);
	if (ret)
		return ret;

	ret  = irq_domain_set_hwirq_and_chip(domain, virq, hwirq,
					     &qcom_pdc_gic_chip, NULL);
	if (ret)
		return ret;

	parent_hwirq = get_parent_hwirq(hwirq);
	if (parent_hwirq == PDC_NO_PARENT_IRQ)
		return irq_domain_disconnect_hierarchy(domain->parent, virq);

	if (type & IRQ_TYPE_EDGE_BOTH)
		type = IRQ_TYPE_EDGE_RISING;

	if (type & IRQ_TYPE_LEVEL_MASK)
		type = IRQ_TYPE_LEVEL_HIGH;

	parent_fwspec.fwnode      = domain->parent->fwnode;
	parent_fwspec.param_count = 3;
	parent_fwspec.param[0]    = 0;
	parent_fwspec.param[1]    = parent_hwirq;
	parent_fwspec.param[2]    = type;

	ipc_log_string(pdc_ipc_log, "Alloc: PIN=%d GIC-SPI=%d",
		       hwirq, parent_hwirq);
	return irq_domain_alloc_irqs_parent(domain, virq, nr_irqs,
					    &parent_fwspec);
}

static const struct irq_domain_ops qcom_pdc_ops = {
	.translate	= qcom_pdc_translate,
	.alloc		= qcom_pdc_alloc,
	.free		= irq_domain_free_irqs_common,
};

static int qcom_pdc_gpio_alloc(struct irq_domain *domain, unsigned int virq,
			       unsigned int nr_irqs, void *data)
{
	struct irq_fwspec *fwspec = data;
	struct irq_fwspec parent_fwspec;
	irq_hw_number_t hwirq, parent_hwirq;
	unsigned int type;
	int ret;

	ret = qcom_pdc_translate(domain, fwspec, &hwirq, &type);
	if (ret)
		return ret;

	if (hwirq == GPIO_NO_WAKE_IRQ)
		return irq_domain_disconnect_hierarchy(domain, virq);

	ret = irq_domain_set_hwirq_and_chip(domain, virq, hwirq,
					    &qcom_pdc_gic_chip, NULL);
	if (ret)
		return ret;

	parent_hwirq = get_parent_hwirq(hwirq);
	if (parent_hwirq == PDC_NO_PARENT_IRQ)
		return irq_domain_disconnect_hierarchy(domain->parent, virq);

	if (type & IRQ_TYPE_EDGE_BOTH)
		type = IRQ_TYPE_EDGE_RISING;

	if (type & IRQ_TYPE_LEVEL_MASK)
		type = IRQ_TYPE_LEVEL_HIGH;

	parent_fwspec.fwnode      = domain->parent->fwnode;
	parent_fwspec.param_count = 3;
	parent_fwspec.param[0]    = 0;
	parent_fwspec.param[1]    = parent_hwirq;
	parent_fwspec.param[2]    = type;

	ipc_log_string(pdc_ipc_log, "GPIO alloc: PIN=%d GIC-SPI=%d",
		       hwirq, parent_hwirq);
	return irq_domain_alloc_irqs_parent(domain, virq, nr_irqs,
					    &parent_fwspec);
}

static int qcom_pdc_gpio_domain_select(struct irq_domain *d,
				       struct irq_fwspec *fwspec,
				       enum irq_domain_bus_token bus_token)
{
	return bus_token == DOMAIN_BUS_WAKEUP;
}

static const struct irq_domain_ops qcom_pdc_gpio_ops = {
	.select		= qcom_pdc_gpio_domain_select,
	.alloc		= qcom_pdc_gpio_alloc,
	.free		= irq_domain_free_irqs_common,
};

static int pdc_setup_pin_mapping(struct device_node *np)
{
	int ret, n, i;
	u32 irq_index, reg_index, val;

	n = of_property_count_elems_of_size(np, "qcom,pdc-ranges", sizeof(u32));
	if (n <= 0 || n % 3)
		return -EINVAL;

	pdc_region_cnt = n / 3;
	pdc_region = kcalloc(pdc_region_cnt, sizeof(*pdc_region), GFP_KERNEL);
	if (!pdc_region) {
		pdc_region_cnt = 0;
		return -ENOMEM;
	}

	for (n = 0; n < pdc_region_cnt; n++) {
		ret = of_property_read_u32_index(np, "qcom,pdc-ranges",
						 n * 3 + 0,
						 &pdc_region[n].pin_base);
		if (ret)
			return ret;
		ret = of_property_read_u32_index(np, "qcom,pdc-ranges",
						 n * 3 + 1,
						 &pdc_region[n].parent_base);
		if (ret)
			return ret;
		ret = of_property_read_u32_index(np, "qcom,pdc-ranges",
						 n * 3 + 2,
						 &pdc_region[n].cnt);
		if (ret)
			return ret;

		for (i = 0; i < pdc_region[n].cnt; i++) {
			reg_index = (i + pdc_region[n].pin_base) >> 5;
			irq_index = (i + pdc_region[n].pin_base) & 0x1f;
			val = pdc_reg_read(IRQ_ENABLE_BANK, reg_index);
			val &= ~BIT(irq_index);
			pdc_reg_write(IRQ_ENABLE_BANK, reg_index, val);
		}
	}

	return 0;
}

static int qcom_pdc_init(struct device_node *node, struct device_node *parent)
{
	struct irq_domain *parent_domain, *pdc_domain, *pdc_gpio_domain;
	struct resource res;
	int ret;

	pdc_base = of_iomap(node, 0);
	if (!pdc_base) {
		pr_err("%pOF: unable to map PDC registers\n", node);
		return -ENXIO;
	}

	parent_domain = irq_find_host(parent);
	if (!parent_domain) {
		pr_err("%pOF: unable to find PDC's parent domain\n", node);
		ret = -ENXIO;
		goto fail;
	}

	ret = pdc_setup_pin_mapping(node);
	if (ret) {
		pr_err("%pOF: failed to init PDC pin-hwirq mapping\n", node);
		goto fail;
	}

	pdc_domain = irq_domain_create_hierarchy(parent_domain, 0, PDC_MAX_IRQS,
						 of_fwnode_handle(node),
						 &qcom_pdc_ops, NULL);
	if (!pdc_domain) {
		pr_err("%pOF: GIC domain add failed\n", node);
		ret = -ENOMEM;
		goto fail;
	}

	ret = of_address_to_resource(node, 1, &res);
	if (!ret) {
		spi_cfg = kcalloc(1, sizeof(*spi_cfg), GFP_KERNEL);
		if (!spi_cfg) {
			ret = -ENOMEM;
			goto remove;
		}
		spi_cfg->scm_io = of_find_property(node,
						   "qcom,scm-spi-cfg", NULL);
		spi_cfg->size = resource_size(&res);
		if (spi_cfg->scm_io) {
			spi_cfg->start = res.start;
		} else {
			spi_cfg->base = ioremap(res.start, spi_cfg->size);
			if (!spi_cfg->base) {
				ret = -ENOMEM;
				goto remove;
			}
		}
	}

	pdc_gpio_domain = irq_domain_create_hierarchy(parent_domain,
					IRQ_DOMAIN_FLAG_QCOM_PDC_WAKEUP,
					PDC_MAX_GPIO_IRQS,
					of_fwnode_handle(node),
					&qcom_pdc_gpio_ops, NULL);
	if (!pdc_gpio_domain) {
		pr_err("%pOF: PDC domain add failed for GPIO domain\n", node);
		ret = -ENOMEM;
		goto remove;
	}

	irq_domain_update_bus_token(pdc_gpio_domain, DOMAIN_BUS_WAKEUP);

	pdc_ipc_log = ipc_log_context_create(PDC_IPC_LOG_SZ, "pdc", 0);
	return 0;

remove:
	irq_domain_remove(pdc_domain);
	kfree(spi_cfg);
fail:
	kfree(pdc_region);
	iounmap(pdc_base);
	return ret;
}

static int qcom_pdc_probe(struct platform_device *pdev)
{
	struct device_node *np = pdev->dev.of_node;
	struct device_node *parent = of_irq_find_parent(np);

	return qcom_pdc_init(np, parent);
}

static const struct of_device_id qcom_pdc_match_table[] = {
	{ .compatible = "qcom,pdc" },
	{}
};
MODULE_DEVICE_TABLE(of, qcom_pdc_match_table);

static struct platform_driver qcom_pdc_driver = {
	.probe = qcom_pdc_probe,
	.driver = {
		.name = "qcom-pdc",
		.of_match_table = qcom_pdc_match_table,
		.suppress_bind_attrs = true,
	},
};
module_platform_driver(qcom_pdc_driver);
MODULE_DESCRIPTION("Qualcomm Technologies, Inc. Power Domain Controller");
MODULE_LICENSE("GPL v2");<|MERGE_RESOLUTION|>--- conflicted
+++ resolved
@@ -97,27 +97,6 @@
 	irq_chip_enable_parent(d);
 }
 
-<<<<<<< HEAD
-static void qcom_pdc_gic_mask(struct irq_data *d)
-{
-	if (d->hwirq == GPIO_NO_WAKE_IRQ)
-		return;
-
-	ipc_log_string(pdc_ipc_log, "PIN=%d mask", d->hwirq);
-	irq_chip_mask_parent(d);
-}
-
-static void qcom_pdc_gic_unmask(struct irq_data *d)
-{
-	if (d->hwirq == GPIO_NO_WAKE_IRQ)
-		return;
-
-	ipc_log_string(pdc_ipc_log, "PIN=%d unmask", d->hwirq);
-	irq_chip_unmask_parent(d);
-}
-
-=======
->>>>>>> 0b7eb099
 static u32 __spi_pin_read(unsigned int pin)
 {
 	void __iomem *cfg_reg = spi_cfg->base + pin * 4;
@@ -237,15 +216,10 @@
 		return -EINVAL;
 	}
 
-<<<<<<< HEAD
-	old_pdc_type = pdc_reg_read(IRQ_i_CFG, pin_out);
-	pdc_reg_write(IRQ_i_CFG, pin_out, pdc_type);
-	ipc_log_string(pdc_ipc_log, "Set type: PIN=%d pdc_type=%d gic_type=%d",
-		       pin_out, pdc_type, type);
-=======
 	old_pdc_type = pdc_reg_read(IRQ_i_CFG, d->hwirq);
 	pdc_reg_write(IRQ_i_CFG, d->hwirq, pdc_type);
->>>>>>> 0b7eb099
+	ipc_log_string(pdc_ipc_log, "Set type: PIN=%d pdc_type=%d gic_type=%d",
+		       d->hwirq, pdc_type, type);
 
 	/* Additionally, configure (only) the GPIO in the f/w */
 	ret = spi_configure_type(parent_hwirq, type);
