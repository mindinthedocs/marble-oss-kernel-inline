--- conflicted
+++ resolved
@@ -957,16 +957,13 @@
 		thread = rb_entry(n, struct binder_thread, rb_node);
 		if (thread->looper & BINDER_LOOPER_STATE_POLL &&
 		    binder_available_for_proc_work_ilocked(thread)) {
-<<<<<<< HEAD
 #ifdef CONFIG_SCHED_WALT
 			if (thread->task && current->signal &&
 				(current->signal->oom_score_adj == 0) &&
 				(current->prio < DEFAULT_PRIO))
 				thread->task->wts.low_latency = true;
 #endif
-=======
 			trace_android_vh_binder_wakeup_ilocked(thread->task);
->>>>>>> ec1fff1f
 			if (sync)
 				wake_up_interruptible_sync(&thread->wait);
 			else
@@ -1026,16 +1023,13 @@
 	assert_spin_locked(&proc->inner_lock);
 
 	if (thread) {
-<<<<<<< HEAD
 #ifdef CONFIG_SCHED_WALT
 		if (thread->task && current->signal &&
 			(current->signal->oom_score_adj == 0) &&
 			(current->prio < DEFAULT_PRIO))
 			thread->task->wts.low_latency = true;
 #endif
-=======
 		trace_android_vh_binder_wakeup_ilocked(thread->task);
->>>>>>> ec1fff1f
 		if (sync)
 			wake_up_interruptible_sync(&thread->wait);
 		else
