# SPDX-License-Identifier: GPL-2.0-only
obj-$(CONFIG_QCOM_TSENS)	+= qcom_tsens.o

<<<<<<< HEAD
qcom_tsens-y			+= tsens.o tsens-common.o tsens-v0_1.o \
				   tsens-8960.o tsens-v2.o tsens-v1.o
obj-$(CONFIG_QCOM_SPMI_TEMP_ALARM)	+= qcom-spmi-temp-alarm.o
obj-$(CONFIG_QTI_ADC_TM) += qti-adc-tm.o
qti-adc-tm-y += adc-tm.o adc-tm-common.o adc-tm5.o adc-tm7.o
obj-$(CONFIG_QTI_QMI_SENSOR) += qti_qmi_sensor.o
qti_qmi_sensor-y += thermal_sensor_service_v01.o qmi_sensors.o

obj-$(CONFIG_QTI_QMI_COOLING_DEVICE) += qti_qmi_cdev.o
qti_qmi_cdev-y += thermal_mitigation_device_service_v01.o qmi_cooling.o

obj-$(CONFIG_QTI_CPU_ISOLATE_COOLING_DEVICE) += cpu_isolate.o
obj-$(CONFIG_QTI_BCL_PMIC5) += bcl_pmic5.o
obj-$(CONFIG_QTI_BCL_SOC_DRIVER) += bcl_soc.o
obj-$(CONFIG_QTI_THERMAL_LIMITS_DCVS) += msm_lmh_dcvs.o
obj-$(CONFIG_QTI_CPU_VOLTAGE_COOLING_DEVICE) += cpu_voltage_cooling.o
=======
qcom_tsens-y			+= tsens.o tsens-v2.o tsens-v1.o tsens-v0_1.o \
				   tsens-8960.o
obj-$(CONFIG_QCOM_SPMI_TEMP_ALARM)	+= qcom-spmi-temp-alarm.o
>>>>>>> 86b41f49
<|MERGE_RESOLUTION|>--- conflicted
+++ resolved
@@ -1,9 +1,8 @@
 # SPDX-License-Identifier: GPL-2.0-only
 obj-$(CONFIG_QCOM_TSENS)	+= qcom_tsens.o
 
-<<<<<<< HEAD
-qcom_tsens-y			+= tsens.o tsens-common.o tsens-v0_1.o \
-				   tsens-8960.o tsens-v2.o tsens-v1.o
+qcom_tsens-y			+= tsens.o tsens-v2.o tsens-v1.o tsens-v0_1.o \
+				   tsens-8960.o
 obj-$(CONFIG_QCOM_SPMI_TEMP_ALARM)	+= qcom-spmi-temp-alarm.o
 obj-$(CONFIG_QTI_ADC_TM) += qti-adc-tm.o
 qti-adc-tm-y += adc-tm.o adc-tm-common.o adc-tm5.o adc-tm7.o
@@ -17,9 +16,4 @@
 obj-$(CONFIG_QTI_BCL_PMIC5) += bcl_pmic5.o
 obj-$(CONFIG_QTI_BCL_SOC_DRIVER) += bcl_soc.o
 obj-$(CONFIG_QTI_THERMAL_LIMITS_DCVS) += msm_lmh_dcvs.o
-obj-$(CONFIG_QTI_CPU_VOLTAGE_COOLING_DEVICE) += cpu_voltage_cooling.o
-=======
-qcom_tsens-y			+= tsens.o tsens-v2.o tsens-v1.o tsens-v0_1.o \
-				   tsens-8960.o
-obj-$(CONFIG_QCOM_SPMI_TEMP_ALARM)	+= qcom-spmi-temp-alarm.o
->>>>>>> 86b41f49
+obj-$(CONFIG_QTI_CPU_VOLTAGE_COOLING_DEVICE) += cpu_voltage_cooling.o