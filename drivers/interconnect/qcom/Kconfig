# SPDX-License-Identifier: GPL-2.0-only
config INTERCONNECT_QCOM
	tristate "Qualcomm Technologies, Inc. Network-on-Chip interconnect drivers"
	depends on ARCH_QCOM
	help
	  Support for Qualcomm's Network-on-Chip interconnect hardware.

config INTERCONNECT_QCOM_QCS404
	tristate "Qualcomm QCS404 interconnect driver"
	depends on INTERCONNECT_QCOM
	depends on QCOM_SMD_RPM
	select INTERCONNECT_QCOM_SMD_RPM
	help
	  This is a driver for the Qualcomm Network-on-Chip on qcs404-based
	  platforms.

config INTERCONNECT_QCOM_SDM845
	tristate "Qualcomm SDM845 interconnect driver"
	depends on INTERCONNECT_QCOM
	depends on (QCOM_RPMH && QCOM_COMMAND_DB && OF) || COMPILE_TEST
	help
	  This is a driver for the Qualcomm Network-on-Chip on sdm845-based
	  platforms.

<<<<<<< HEAD
config INTERCONNECT_QCOM_LAHAINA
	tristate "LAHAINA interconnect driver"
	depends on INTERCONNECT_QCOM
	help
	  This is a driver for the Qualcomm Technologies, Inc. Network-on-Chip
	  on lahaina-based platforms.
=======
config INTERCONNECT_QCOM_SMD_RPM
	tristate
>>>>>>> 935f8bc6
<|MERGE_RESOLUTION|>--- conflicted
+++ resolved
@@ -22,14 +22,12 @@
 	  This is a driver for the Qualcomm Network-on-Chip on sdm845-based
 	  platforms.
 
-<<<<<<< HEAD
 config INTERCONNECT_QCOM_LAHAINA
 	tristate "LAHAINA interconnect driver"
 	depends on INTERCONNECT_QCOM
 	help
 	  This is a driver for the Qualcomm Technologies, Inc. Network-on-Chip
 	  on lahaina-based platforms.
-=======
+
 config INTERCONNECT_QCOM_SMD_RPM
-	tristate
->>>>>>> 935f8bc6
+	tristate