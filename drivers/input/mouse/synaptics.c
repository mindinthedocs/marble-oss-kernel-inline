/*
 * Synaptics TouchPad PS/2 mouse driver
 *
 *   2003 Dmitry Torokhov <dtor@mail.ru>
 *     Added support for pass-through port. Special thanks to Peter Berg Larsen
 *     for explaining various Synaptics quirks.
 *
 *   2003 Peter Osterlund <petero2@telia.com>
 *     Ported to 2.5 input device infrastructure.
 *
 *   Copyright (C) 2001 Stefan Gmeiner <riddlebox@freesurf.ch>
 *     start merging tpconfig and gpm code to a xfree-input module
 *     adding some changes and extensions (ex. 3rd and 4th button)
 *
 *   Copyright (c) 1997 C. Scott Ananian <cananian@alumni.priceton.edu>
 *   Copyright (c) 1998-2000 Bruce Kalk <kall@compass.com>
 *     code for the special synaptics commands (from the tpconfig-source)
 *
 * This program is free software; you can redistribute it and/or modify it
 * under the terms of the GNU General Public License version 2 as published by
 * the Free Software Foundation.
 *
 * Trademarks are the property of their respective owners.
 */

#include <linux/module.h>
#include <linux/delay.h>
#include <linux/dmi.h>
#include <linux/input/mt.h>
#include <linux/serio.h>
#include <linux/libps2.h>
#include <linux/slab.h>
#include "psmouse.h"
#include "synaptics.h"

/*
 * The x/y limits are taken from the Synaptics TouchPad interfacing Guide,
 * section 2.3.2, which says that they should be valid regardless of the
 * actual size of the sensor.
 * Note that newer firmware allows querying device for maximum useable
 * coordinates.
 */
#define XMIN 0
#define XMAX 6143
#define YMIN 0
#define YMAX 6143
#define XMIN_NOMINAL 1472
#define XMAX_NOMINAL 5472
#define YMIN_NOMINAL 1408
#define YMAX_NOMINAL 4448

/* Size in bits of absolute position values reported by the hardware */
#define ABS_POS_BITS 13

/*
 * These values should represent the absolute maximum value that will
 * be reported for a positive position value. Some Synaptics firmware
 * uses this value to indicate a finger near the edge of the touchpad
 * whose precise position cannot be determined.
 *
 * At least one touchpad is known to report positions in excess of this
 * value which are actually negative values truncated to the 13-bit
 * reporting range. These values have never been observed to be lower
 * than 8184 (i.e. -8), so we treat all values greater than 8176 as
 * negative and any other value as positive.
 */
#define X_MAX_POSITIVE 8176
#define Y_MAX_POSITIVE 8176

/* maximum ABS_MT_POSITION displacement (in mm) */
#define DMAX 10

/*****************************************************************************
 *	Stuff we need even when we do not want native Synaptics support
 ****************************************************************************/

/*
 * Set the synaptics touchpad mode byte by special commands
 */
static int synaptics_mode_cmd(struct psmouse *psmouse, unsigned char mode)
{
	unsigned char param[1];

	if (psmouse_sliced_command(psmouse, mode))
		return -1;
	param[0] = SYN_PS_SET_MODE2;
	if (ps2_command(&psmouse->ps2dev, param, PSMOUSE_CMD_SETRATE))
		return -1;
	return 0;
}

int synaptics_detect(struct psmouse *psmouse, bool set_properties)
{
	struct ps2dev *ps2dev = &psmouse->ps2dev;
	unsigned char param[4];

	param[0] = 0;

	ps2_command(ps2dev, param, PSMOUSE_CMD_SETRES);
	ps2_command(ps2dev, param, PSMOUSE_CMD_SETRES);
	ps2_command(ps2dev, param, PSMOUSE_CMD_SETRES);
	ps2_command(ps2dev, param, PSMOUSE_CMD_SETRES);
	ps2_command(ps2dev, param, PSMOUSE_CMD_GETINFO);

	if (param[1] != 0x47)
		return -ENODEV;

	if (set_properties) {
		psmouse->vendor = "Synaptics";
		psmouse->name = "TouchPad";
	}

	return 0;
}

void synaptics_reset(struct psmouse *psmouse)
{
	/* reset touchpad back to relative mode, gestures enabled */
	synaptics_mode_cmd(psmouse, 0);
}

#ifdef CONFIG_MOUSE_PS2_SYNAPTICS

static bool cr48_profile_sensor;

#define ANY_BOARD_ID 0
struct min_max_quirk {
	const char * const *pnp_ids;
	struct {
		unsigned long int min, max;
	} board_id;
	int x_min, x_max, y_min, y_max;
};

static const struct min_max_quirk min_max_pnpid_table[] = {
	{
		(const char * const []){"LEN0033", NULL},
		{ANY_BOARD_ID, ANY_BOARD_ID},
		1024, 5052, 2258, 4832
	},
	{
		(const char * const []){"LEN0042", NULL},
		{ANY_BOARD_ID, ANY_BOARD_ID},
		1232, 5710, 1156, 4696
	},
	{
		(const char * const []){"LEN0034", "LEN0036", "LEN0037",
					"LEN0039", "LEN2002", "LEN2004",
					NULL},
		{ANY_BOARD_ID, 2961},
		1024, 5112, 2024, 4832
	},
	{
		(const char * const []){"LEN2001", NULL},
		{ANY_BOARD_ID, ANY_BOARD_ID},
		1024, 5022, 2508, 4832
	},
	{
		(const char * const []){"LEN2006", NULL},
		{ANY_BOARD_ID, ANY_BOARD_ID},
		1264, 5675, 1171, 4688
	},
	{ }
};

/* This list has been kindly provided by Synaptics. */
static const char * const topbuttonpad_pnp_ids[] = {
	"LEN0017",
	"LEN0018",
	"LEN0019",
	"LEN0023",
	"LEN002A",
	"LEN002B",
	"LEN002C",
	"LEN002D",
	"LEN002E",
	"LEN0033", /* Helix */
	"LEN0034", /* T431s, L440, L540, T540, W540, X1 Carbon 2nd */
	"LEN0035", /* X240 */
	"LEN0036", /* T440 */
	"LEN0037", /* X1 Carbon 2nd */
	"LEN0038",
	"LEN0039", /* T440s */
	"LEN0041",
	"LEN0042", /* Yoga */
	"LEN0045",
	"LEN0047",
	"LEN0049",
	"LEN2000",
	"LEN2001", /* Edge E431 */
	"LEN2002", /* Edge E531 */
	"LEN2003",
	"LEN2004", /* L440 */
	"LEN2005",
	"LEN2006",
	"LEN2007",
	"LEN2008",
	"LEN2009",
	"LEN200A",
	"LEN200B",
	NULL
};

/*****************************************************************************
 *	Synaptics communications functions
 ****************************************************************************/

/*
 * Synaptics touchpads report the y coordinate from bottom to top, which is
 * opposite from what userspace expects.
 * This function is used to invert y before reporting.
 */
static int synaptics_invert_y(int y)
{
	return YMAX_NOMINAL + YMIN_NOMINAL - y;
}

/*
 * Send a command to the synpatics touchpad by special commands
 */
static int synaptics_send_cmd(struct psmouse *psmouse, unsigned char c, unsigned char *param)
{
	if (psmouse_sliced_command(psmouse, c))
		return -1;
	if (ps2_command(&psmouse->ps2dev, param, PSMOUSE_CMD_GETINFO))
		return -1;
	return 0;
}

/*
 * Read the model-id bytes from the touchpad
 * see also SYN_MODEL_* macros
 */
static int synaptics_model_id(struct psmouse *psmouse)
{
	struct synaptics_data *priv = psmouse->private;
	unsigned char mi[3];

	if (synaptics_send_cmd(psmouse, SYN_QUE_MODEL, mi))
		return -1;
	priv->model_id = (mi[0]<<16) | (mi[1]<<8) | mi[2];
	return 0;
}

static int synaptics_more_extended_queries(struct psmouse *psmouse)
{
	struct synaptics_data *priv = psmouse->private;
	unsigned char buf[3];

	if (synaptics_send_cmd(psmouse, SYN_QUE_MEXT_CAPAB_10, buf))
		return -1;

	priv->ext_cap_10 = (buf[0]<<16) | (buf[1]<<8) | buf[2];

	return 0;
}

/*
 * Read the board id and the "More Extended Queries" from the touchpad
 * The board id is encoded in the "QUERY MODES" response
 */
static int synaptics_query_modes(struct psmouse *psmouse)
{
	struct synaptics_data *priv = psmouse->private;
	unsigned char bid[3];

	/* firmwares prior 7.5 have no board_id encoded */
	if (SYN_ID_FULL(priv->identity) < 0x705)
		return 0;

	if (synaptics_send_cmd(psmouse, SYN_QUE_MODES, bid))
		return -1;
	priv->board_id = ((bid[0] & 0xfc) << 6) | bid[1];

	if (SYN_MEXT_CAP_BIT(bid[0]))
		return synaptics_more_extended_queries(psmouse);

	return 0;
}

/*
 * Read the firmware id from the touchpad
 */
static int synaptics_firmware_id(struct psmouse *psmouse)
{
	struct synaptics_data *priv = psmouse->private;
	unsigned char fwid[3];

	if (synaptics_send_cmd(psmouse, SYN_QUE_FIRMWARE_ID, fwid))
		return -1;
	priv->firmware_id = (fwid[0] << 16) | (fwid[1] << 8) | fwid[2];
	return 0;
}

/*
 * Read the capability-bits from the touchpad
 * see also the SYN_CAP_* macros
 */
static int synaptics_capability(struct psmouse *psmouse)
{
	struct synaptics_data *priv = psmouse->private;
	unsigned char cap[3];

	if (synaptics_send_cmd(psmouse, SYN_QUE_CAPABILITIES, cap))
		return -1;
	priv->capabilities = (cap[0] << 16) | (cap[1] << 8) | cap[2];
	priv->ext_cap = priv->ext_cap_0c = 0;

	/*
	 * Older firmwares had submodel ID fixed to 0x47
	 */
	if (SYN_ID_FULL(priv->identity) < 0x705 &&
	    SYN_CAP_SUBMODEL_ID(priv->capabilities) != 0x47) {
		return -1;
	}

	/*
	 * Unless capExtended is set the rest of the flags should be ignored
	 */
	if (!SYN_CAP_EXTENDED(priv->capabilities))
		priv->capabilities = 0;

	if (SYN_EXT_CAP_REQUESTS(priv->capabilities) >= 1) {
		if (synaptics_send_cmd(psmouse, SYN_QUE_EXT_CAPAB, cap)) {
			psmouse_warn(psmouse,
				     "device claims to have extended capabilities, but I'm not able to read them.\n");
		} else {
			priv->ext_cap = (cap[0] << 16) | (cap[1] << 8) | cap[2];

			/*
			 * if nExtBtn is greater than 8 it should be considered
			 * invalid and treated as 0
			 */
			if (SYN_CAP_MULTI_BUTTON_NO(priv->ext_cap) > 8)
				priv->ext_cap &= 0xff0fff;
		}
	}

	if (SYN_EXT_CAP_REQUESTS(priv->capabilities) >= 4) {
		if (synaptics_send_cmd(psmouse, SYN_QUE_EXT_CAPAB_0C, cap)) {
			psmouse_warn(psmouse,
				     "device claims to have extended capability 0x0c, but I'm not able to read it.\n");
		} else {
			priv->ext_cap_0c = (cap[0] << 16) | (cap[1] << 8) | cap[2];
		}
	}

	return 0;
}

/*
 * Identify Touchpad
 * See also the SYN_ID_* macros
 */
static int synaptics_identify(struct psmouse *psmouse)
{
	struct synaptics_data *priv = psmouse->private;
	unsigned char id[3];

	if (synaptics_send_cmd(psmouse, SYN_QUE_IDENTIFY, id))
		return -1;
	priv->identity = (id[0]<<16) | (id[1]<<8) | id[2];
	if (SYN_ID_IS_SYNAPTICS(priv->identity))
		return 0;
	return -1;
}

/*
 * Read touchpad resolution and maximum reported coordinates
 * Resolution is left zero if touchpad does not support the query
 */

static int synaptics_resolution(struct psmouse *psmouse)
{
	struct synaptics_data *priv = psmouse->private;
	unsigned char resp[3];

	if (SYN_ID_MAJOR(priv->identity) < 4)
		return 0;

	if (synaptics_send_cmd(psmouse, SYN_QUE_RESOLUTION, resp) == 0) {
		if (resp[0] != 0 && (resp[1] & 0x80) && resp[2] != 0) {
			priv->x_res = resp[0]; /* x resolution in units/mm */
			priv->y_res = resp[2]; /* y resolution in units/mm */
		}
	}

	if (SYN_EXT_CAP_REQUESTS(priv->capabilities) >= 5 &&
	    SYN_CAP_MAX_DIMENSIONS(priv->ext_cap_0c)) {
		if (synaptics_send_cmd(psmouse, SYN_QUE_EXT_MAX_COORDS, resp)) {
			psmouse_warn(psmouse,
				     "device claims to have max coordinates query, but I'm not able to read it.\n");
		} else {
			priv->x_max = (resp[0] << 5) | ((resp[1] & 0x0f) << 1);
			priv->y_max = (resp[2] << 5) | ((resp[1] & 0xf0) >> 3);
			psmouse_info(psmouse,
				     "queried max coordinates: x [..%d], y [..%d]\n",
				     priv->x_max, priv->y_max);
		}
	}

	if (SYN_CAP_MIN_DIMENSIONS(priv->ext_cap_0c) &&
	    (SYN_EXT_CAP_REQUESTS(priv->capabilities) >= 7 ||
	     /*
	      * Firmware v8.1 does not report proper number of extended
	      * capabilities, but has been proven to report correct min
	      * coordinates.
	      */
	     SYN_ID_FULL(priv->identity) == 0x801)) {
		if (synaptics_send_cmd(psmouse, SYN_QUE_EXT_MIN_COORDS, resp)) {
			psmouse_warn(psmouse,
				     "device claims to have min coordinates query, but I'm not able to read it.\n");
		} else {
			priv->x_min = (resp[0] << 5) | ((resp[1] & 0x0f) << 1);
			priv->y_min = (resp[2] << 5) | ((resp[1] & 0xf0) >> 3);
			psmouse_info(psmouse,
				     "queried min coordinates: x [%d..], y [%d..]\n",
				     priv->x_min, priv->y_min);
		}
	}

	return 0;
}

/*
 * Apply quirk(s) if the hardware matches
 */

static void synaptics_apply_quirks(struct psmouse *psmouse)
{
	struct synaptics_data *priv = psmouse->private;
	int i;

	for (i = 0; min_max_pnpid_table[i].pnp_ids; i++) {
		if (!psmouse_matches_pnp_id(psmouse,
					    min_max_pnpid_table[i].pnp_ids))
			continue;

		if (min_max_pnpid_table[i].board_id.min != ANY_BOARD_ID &&
		    priv->board_id < min_max_pnpid_table[i].board_id.min)
			continue;

		if (min_max_pnpid_table[i].board_id.max != ANY_BOARD_ID &&
		    priv->board_id > min_max_pnpid_table[i].board_id.max)
			continue;

		priv->x_min = min_max_pnpid_table[i].x_min;
		priv->x_max = min_max_pnpid_table[i].x_max;
		priv->y_min = min_max_pnpid_table[i].y_min;
		priv->y_max = min_max_pnpid_table[i].y_max;
		psmouse_info(psmouse,
			     "quirked min/max coordinates: x [%d..%d], y [%d..%d]\n",
			     priv->x_min, priv->x_max,
			     priv->y_min, priv->y_max);
		break;
	}
}

static int synaptics_query_hardware(struct psmouse *psmouse)
{
	if (synaptics_identify(psmouse))
		return -1;
	if (synaptics_model_id(psmouse))
		return -1;
	if (synaptics_firmware_id(psmouse))
		return -1;
	if (synaptics_query_modes(psmouse))
		return -1;
	if (synaptics_capability(psmouse))
		return -1;
	if (synaptics_resolution(psmouse))
		return -1;

	synaptics_apply_quirks(psmouse);

	return 0;
}

static int synaptics_set_advanced_gesture_mode(struct psmouse *psmouse)
{
	static unsigned char param = 0xc8;
	struct synaptics_data *priv = psmouse->private;

	if (!(SYN_CAP_ADV_GESTURE(priv->ext_cap_0c) ||
	      SYN_CAP_IMAGE_SENSOR(priv->ext_cap_0c)))
		return 0;

	if (psmouse_sliced_command(psmouse, SYN_QUE_MODEL))
		return -1;

	if (ps2_command(&psmouse->ps2dev, &param, PSMOUSE_CMD_SETRATE))
		return -1;

	/* Advanced gesture mode also sends multi finger data */
	priv->capabilities |= BIT(1);

	return 0;
}

static int synaptics_set_mode(struct psmouse *psmouse)
{
	struct synaptics_data *priv = psmouse->private;

	priv->mode = 0;
	if (priv->absolute_mode)
		priv->mode |= SYN_BIT_ABSOLUTE_MODE;
	if (priv->disable_gesture)
		priv->mode |= SYN_BIT_DISABLE_GESTURE;
	if (psmouse->rate >= 80)
		priv->mode |= SYN_BIT_HIGH_RATE;
	if (SYN_CAP_EXTENDED(priv->capabilities))
		priv->mode |= SYN_BIT_W_MODE;

	if (synaptics_mode_cmd(psmouse, priv->mode))
		return -1;

	if (priv->absolute_mode &&
	    synaptics_set_advanced_gesture_mode(psmouse)) {
		psmouse_err(psmouse, "Advanced gesture mode init failed.\n");
		return -1;
	}

	return 0;
}

static void synaptics_set_rate(struct psmouse *psmouse, unsigned int rate)
{
	struct synaptics_data *priv = psmouse->private;

	if (rate >= 80) {
		priv->mode |= SYN_BIT_HIGH_RATE;
		psmouse->rate = 80;
	} else {
		priv->mode &= ~SYN_BIT_HIGH_RATE;
		psmouse->rate = 40;
	}

	synaptics_mode_cmd(psmouse, priv->mode);
}

/*****************************************************************************
 *	Synaptics pass-through PS/2 port support
 ****************************************************************************/
static int synaptics_pt_write(struct serio *serio, unsigned char c)
{
	struct psmouse *parent = serio_get_drvdata(serio->parent);
	char rate_param = SYN_PS_CLIENT_CMD; /* indicates that we want pass-through port */

	if (psmouse_sliced_command(parent, c))
		return -1;
	if (ps2_command(&parent->ps2dev, &rate_param, PSMOUSE_CMD_SETRATE))
		return -1;
	return 0;
}

static int synaptics_pt_start(struct serio *serio)
{
	struct psmouse *parent = serio_get_drvdata(serio->parent);
	struct synaptics_data *priv = parent->private;

	serio_pause_rx(parent->ps2dev.serio);
	priv->pt_port = serio;
	serio_continue_rx(parent->ps2dev.serio);

	return 0;
}

static void synaptics_pt_stop(struct serio *serio)
{
	struct psmouse *parent = serio_get_drvdata(serio->parent);
	struct synaptics_data *priv = parent->private;

	serio_pause_rx(parent->ps2dev.serio);
	priv->pt_port = NULL;
	serio_continue_rx(parent->ps2dev.serio);
}

static int synaptics_is_pt_packet(unsigned char *buf)
{
	return (buf[0] & 0xFC) == 0x84 && (buf[3] & 0xCC) == 0xC4;
}

static void synaptics_pass_pt_packet(struct psmouse *psmouse,
				     struct serio *ptport,
				     unsigned char *packet)
{
	struct synaptics_data *priv = psmouse->private;
	struct psmouse *child = serio_get_drvdata(ptport);

	if (child && child->state == PSMOUSE_ACTIVATED) {
		serio_interrupt(ptport, packet[1] | priv->pt_buttons, 0);
		serio_interrupt(ptport, packet[4], 0);
		serio_interrupt(ptport, packet[5], 0);
		if (child->pktsize == 4)
			serio_interrupt(ptport, packet[2], 0);
	} else {
		serio_interrupt(ptport, packet[1], 0);
	}
}

static void synaptics_pt_activate(struct psmouse *psmouse)
{
	struct synaptics_data *priv = psmouse->private;
	struct psmouse *child = serio_get_drvdata(priv->pt_port);

	/* adjust the touchpad to child's choice of protocol */
	if (child) {
		if (child->pktsize == 4)
			priv->mode |= SYN_BIT_FOUR_BYTE_CLIENT;
		else
			priv->mode &= ~SYN_BIT_FOUR_BYTE_CLIENT;

		if (synaptics_mode_cmd(psmouse, priv->mode))
			psmouse_warn(psmouse,
				     "failed to switch guest protocol\n");
	}
}

static void synaptics_pt_create(struct psmouse *psmouse)
{
	struct serio *serio;

	serio = kzalloc(sizeof(struct serio), GFP_KERNEL);
	if (!serio) {
		psmouse_err(psmouse,
			    "not enough memory for pass-through port\n");
		return;
	}

	serio->id.type = SERIO_PS_PSTHRU;
	strlcpy(serio->name, "Synaptics pass-through", sizeof(serio->name));
	strlcpy(serio->phys, "synaptics-pt/serio0", sizeof(serio->name));
	serio->write = synaptics_pt_write;
	serio->start = synaptics_pt_start;
	serio->stop = synaptics_pt_stop;
	serio->parent = psmouse->ps2dev.serio;

	psmouse->pt_activate = synaptics_pt_activate;

	psmouse_info(psmouse, "serio: %s port at %s\n",
		     serio->name, psmouse->phys);
	serio_register_port(serio);
}

/*****************************************************************************
 *	Functions to interpret the absolute mode packets
 ****************************************************************************/

static void synaptics_parse_agm(const unsigned char buf[],
				struct synaptics_data *priv,
				struct synaptics_hw_state *hw)
{
	struct synaptics_hw_state *agm = &priv->agm;
	int agm_packet_type;

	agm_packet_type = (buf[5] & 0x30) >> 4;
	switch (agm_packet_type) {
	case 1:
		/* Gesture packet: (x, y, z) half resolution */
		agm->w = hw->w;
		agm->x = (((buf[4] & 0x0f) << 8) | buf[1]) << 1;
		agm->y = (((buf[4] & 0xf0) << 4) | buf[2]) << 1;
		agm->z = ((buf[3] & 0x30) | (buf[5] & 0x0f)) << 1;
		break;

	case 2:
		/* AGM-CONTACT packet: we are only interested in the count */
		priv->agm_count = buf[1];
		break;

	default:
		break;
	}
<<<<<<< HEAD
=======
}

static void synaptics_parse_ext_buttons(const unsigned char buf[],
					struct synaptics_data *priv,
					struct synaptics_hw_state *hw)
{
	unsigned int ext_bits =
		(SYN_CAP_MULTI_BUTTON_NO(priv->ext_cap) + 1) >> 1;
	unsigned int ext_mask = GENMASK(ext_bits - 1, 0);

	hw->ext_buttons = buf[4] & ext_mask;
	hw->ext_buttons |= (buf[5] & ext_mask) << ext_bits;
>>>>>>> d525211f
}

static bool is_forcepad;

static int synaptics_parse_hw_state(const unsigned char buf[],
				    struct synaptics_data *priv,
				    struct synaptics_hw_state *hw)
{
	memset(hw, 0, sizeof(struct synaptics_hw_state));

	if (SYN_MODEL_NEWABS(priv->model_id)) {
		hw->w = (((buf[0] & 0x30) >> 2) |
			 ((buf[0] & 0x04) >> 1) |
			 ((buf[3] & 0x04) >> 2));

		if ((SYN_CAP_ADV_GESTURE(priv->ext_cap_0c) ||
			SYN_CAP_IMAGE_SENSOR(priv->ext_cap_0c)) &&
		    hw->w == 2) {
			synaptics_parse_agm(buf, priv, hw);
			return 1;
		}

		hw->x = (((buf[3] & 0x10) << 8) |
			 ((buf[1] & 0x0f) << 8) |
			 buf[4]);
		hw->y = (((buf[3] & 0x20) << 7) |
			 ((buf[1] & 0xf0) << 4) |
			 buf[5]);
		hw->z = buf[2];

		hw->left  = (buf[0] & 0x01) ? 1 : 0;
		hw->right = (buf[0] & 0x02) ? 1 : 0;

		if (is_forcepad) {
			/*
			 * ForcePads, like Clickpads, use middle button
			 * bits to report primary button clicks.
			 * Unfortunately they report primary button not
			 * only when user presses on the pad above certain
			 * threshold, but also when there are more than one
			 * finger on the touchpad, which interferes with
			 * out multi-finger gestures.
			 */
			if (hw->z == 0) {
				/* No contacts */
				priv->press = priv->report_press = false;
			} else if (hw->w >= 4 && ((buf[0] ^ buf[3]) & 0x01)) {
				/*
				 * Single-finger touch with pressure above
				 * the threshold. If pressure stays long
				 * enough, we'll start reporting primary
				 * button. We rely on the device continuing
				 * sending data even if finger does not
				 * move.
				 */
				if  (!priv->press) {
					priv->press_start = jiffies;
					priv->press = true;
				} else if (time_after(jiffies,
						priv->press_start +
							msecs_to_jiffies(50))) {
					priv->report_press = true;
				}
			} else {
				priv->press = false;
			}

			hw->left = priv->report_press;

		} else if (SYN_CAP_CLICKPAD(priv->ext_cap_0c)) {
			/*
			 * Clickpad's button is transmitted as middle button,
			 * however, since it is primary button, we will report
			 * it as BTN_LEFT.
			 */
			hw->left = ((buf[0] ^ buf[3]) & 0x01) ? 1 : 0;

		} else if (SYN_CAP_MIDDLE_BUTTON(priv->capabilities)) {
			hw->middle = ((buf[0] ^ buf[3]) & 0x01) ? 1 : 0;
			if (hw->w == 2)
				hw->scroll = (signed char)(buf[1]);
		}

		if (SYN_CAP_FOUR_BUTTON(priv->capabilities)) {
			hw->up   = ((buf[0] ^ buf[3]) & 0x01) ? 1 : 0;
			hw->down = ((buf[0] ^ buf[3]) & 0x02) ? 1 : 0;
		}

		if (SYN_CAP_MULTI_BUTTON_NO(priv->ext_cap) > 0 &&
		    ((buf[0] ^ buf[3]) & 0x02)) {
			synaptics_parse_ext_buttons(buf, priv, hw);
		}
	} else {
		hw->x = (((buf[1] & 0x1f) << 8) | buf[2]);
		hw->y = (((buf[4] & 0x1f) << 8) | buf[5]);

		hw->z = (((buf[0] & 0x30) << 2) | (buf[3] & 0x3F));
		hw->w = (((buf[1] & 0x80) >> 4) | ((buf[0] & 0x04) >> 1));

		hw->left  = (buf[0] & 0x01) ? 1 : 0;
		hw->right = (buf[0] & 0x02) ? 1 : 0;
	}

	/*
	 * Convert wrap-around values to negative. (X|Y)_MAX_POSITIVE
	 * is used by some firmware to indicate a finger at the edge of
	 * the touchpad whose precise position cannot be determined, so
	 * convert these values to the maximum axis value.
	 */
	if (hw->x > X_MAX_POSITIVE)
		hw->x -= 1 << ABS_POS_BITS;
	else if (hw->x == X_MAX_POSITIVE)
		hw->x = XMAX;

	if (hw->y > Y_MAX_POSITIVE)
		hw->y -= 1 << ABS_POS_BITS;
	else if (hw->y == Y_MAX_POSITIVE)
		hw->y = YMAX;

	return 0;
}

static void synaptics_report_semi_mt_slot(struct input_dev *dev, int slot,
					  bool active, int x, int y)
{
	input_mt_slot(dev, slot);
	input_mt_report_slot_state(dev, MT_TOOL_FINGER, active);
	if (active) {
		input_report_abs(dev, ABS_MT_POSITION_X, x);
		input_report_abs(dev, ABS_MT_POSITION_Y, synaptics_invert_y(y));
	}
}

static void synaptics_report_semi_mt_data(struct input_dev *dev,
					  const struct synaptics_hw_state *a,
					  const struct synaptics_hw_state *b,
					  int num_fingers)
{
	if (num_fingers >= 2) {
		synaptics_report_semi_mt_slot(dev, 0, true, min(a->x, b->x),
					      min(a->y, b->y));
		synaptics_report_semi_mt_slot(dev, 1, true, max(a->x, b->x),
					      max(a->y, b->y));
	} else if (num_fingers == 1) {
		synaptics_report_semi_mt_slot(dev, 0, true, a->x, a->y);
		synaptics_report_semi_mt_slot(dev, 1, false, 0, 0);
	} else {
		synaptics_report_semi_mt_slot(dev, 0, false, 0, 0);
		synaptics_report_semi_mt_slot(dev, 1, false, 0, 0);
	}
}

static void synaptics_report_ext_buttons(struct psmouse *psmouse,
					 const struct synaptics_hw_state *hw)
{
	struct input_dev *dev = psmouse->dev;
	struct synaptics_data *priv = psmouse->private;
	int ext_bits = (SYN_CAP_MULTI_BUTTON_NO(priv->ext_cap) + 1) >> 1;
	char buf[6] = { 0x00, 0x00, 0x00, 0x00, 0x00, 0x00};
	int i;

<<<<<<< HEAD
	input_report_key(dev, BTN_LEFT, hw->left);
	input_report_key(dev, BTN_RIGHT, hw->right);

	if (SYN_CAP_MIDDLE_BUTTON(priv->capabilities))
		input_report_key(dev, BTN_MIDDLE, hw->middle);

	if (SYN_CAP_FOUR_BUTTON(priv->capabilities)) {
		input_report_key(dev, BTN_FORWARD, hw->up);
		input_report_key(dev, BTN_BACK, hw->down);
	}

	for (i = 0; i < SYN_CAP_MULTI_BUTTON_NO(priv->ext_cap); i++)
		input_report_key(dev, BTN_0 + i, hw->ext_buttons & (1 << i));
}

static void synaptics_report_mt_data(struct psmouse *psmouse,
				     const struct synaptics_hw_state *sgm,
				     int num_fingers)
{
	struct input_dev *dev = psmouse->dev;
	struct synaptics_data *priv = psmouse->private;
	const struct synaptics_hw_state *hw[2] = { sgm, &priv->agm };
	struct input_mt_pos pos[2];
	int slot[2], nsemi, i;

	nsemi = clamp_val(num_fingers, 0, 2);

	for (i = 0; i < nsemi; i++) {
		pos[i].x = hw[i]->x;
		pos[i].y = synaptics_invert_y(hw[i]->y);
	}

	input_mt_assign_slots(dev, slot, pos, nsemi, DMAX * priv->x_res);

	for (i = 0; i < nsemi; i++) {
		input_mt_slot(dev, slot[i]);
		input_mt_report_slot_state(dev, MT_TOOL_FINGER, true);
		input_report_abs(dev, ABS_MT_POSITION_X, pos[i].x);
		input_report_abs(dev, ABS_MT_POSITION_Y, pos[i].y);
		input_report_abs(dev, ABS_MT_PRESSURE, hw[i]->z);
	}

	input_mt_drop_unused(dev);

	/* Don't use active slot count to generate BTN_TOOL events. */
	input_mt_report_pointer_emulation(dev, false);

	/* Send the number of fingers reported by touchpad itself. */
	input_mt_report_finger_count(dev, num_fingers);

	synaptics_report_buttons(psmouse, sgm);

	input_sync(dev);
}

static void synaptics_image_sensor_process(struct psmouse *psmouse,
					   struct synaptics_hw_state *sgm)
=======
	if (!SYN_CAP_MULTI_BUTTON_NO(priv->ext_cap))
		return;

	/* Bug in FW 8.1, buttons are reported only when ExtBit is 1 */
	if (SYN_ID_FULL(priv->identity) == 0x801 &&
	    !((psmouse->packet[0] ^ psmouse->packet[3]) & 0x02))
		return;

	if (!SYN_CAP_EXT_BUTTONS_STICK(priv->ext_cap_10)) {
		for (i = 0; i < ext_bits; i++) {
			input_report_key(dev, BTN_0 + 2 * i,
				hw->ext_buttons & (1 << i));
			input_report_key(dev, BTN_1 + 2 * i,
				hw->ext_buttons & (1 << (i + ext_bits)));
		}
		return;
	}

	/*
	 * This generation of touchpads has the trackstick buttons
	 * physically wired to the touchpad. Re-route them through
	 * the pass-through interface.
	 */
	if (!priv->pt_port)
		return;

	/* The trackstick expects at most 3 buttons */
	priv->pt_buttons = SYN_CAP_EXT_BUTTON_STICK_L(hw->ext_buttons)      |
			   SYN_CAP_EXT_BUTTON_STICK_R(hw->ext_buttons) << 1 |
			   SYN_CAP_EXT_BUTTON_STICK_M(hw->ext_buttons) << 2;

	synaptics_pass_pt_packet(psmouse, priv->pt_port, buf);
}

static void synaptics_report_buttons(struct psmouse *psmouse,
				     const struct synaptics_hw_state *hw)
>>>>>>> d525211f
{
	struct input_dev *dev = psmouse->dev;
	struct synaptics_data *priv = psmouse->private;
<<<<<<< HEAD
	int num_fingers;

	/*
	 * Update mt_state using the new finger count and current mt_state.
	 */
	if (sgm->z == 0)
		num_fingers = 0;
	else if (sgm->w >= 4)
		num_fingers = 1;
	else if (sgm->w == 0)
		num_fingers = 2;
	else if (sgm->w == 1)
		num_fingers = priv->agm_count ? priv->agm_count : 3;
	else
		num_fingers = 4;

	/* Send resulting input events to user space */
	synaptics_report_mt_data(psmouse, sgm, num_fingers);
=======

	input_report_key(dev, BTN_LEFT, hw->left);
	input_report_key(dev, BTN_RIGHT, hw->right);

	if (SYN_CAP_MIDDLE_BUTTON(priv->capabilities))
		input_report_key(dev, BTN_MIDDLE, hw->middle);

	if (SYN_CAP_FOUR_BUTTON(priv->capabilities)) {
		input_report_key(dev, BTN_FORWARD, hw->up);
		input_report_key(dev, BTN_BACK, hw->down);
	}

	synaptics_report_ext_buttons(psmouse, hw);
}

static void synaptics_report_mt_data(struct psmouse *psmouse,
				     const struct synaptics_hw_state *sgm,
				     int num_fingers)
{
	struct input_dev *dev = psmouse->dev;
	struct synaptics_data *priv = psmouse->private;
	const struct synaptics_hw_state *hw[2] = { sgm, &priv->agm };
	struct input_mt_pos pos[2];
	int slot[2], nsemi, i;

	nsemi = clamp_val(num_fingers, 0, 2);

	for (i = 0; i < nsemi; i++) {
		pos[i].x = hw[i]->x;
		pos[i].y = synaptics_invert_y(hw[i]->y);
	}

	input_mt_assign_slots(dev, slot, pos, nsemi, 0);

	for (i = 0; i < nsemi; i++) {
		input_mt_slot(dev, slot[i]);
		input_mt_report_slot_state(dev, MT_TOOL_FINGER, true);
		input_report_abs(dev, ABS_MT_POSITION_X, pos[i].x);
		input_report_abs(dev, ABS_MT_POSITION_Y, pos[i].y);
		input_report_abs(dev, ABS_MT_PRESSURE, hw[i]->z);
	}

	input_mt_drop_unused(dev);

	/* Don't use active slot count to generate BTN_TOOL events. */
	input_mt_report_pointer_emulation(dev, false);

	/* Send the number of fingers reported by touchpad itself. */
	input_mt_report_finger_count(dev, num_fingers);

	synaptics_report_buttons(psmouse, sgm);

	input_sync(dev);
>>>>>>> d525211f
}

static void synaptics_image_sensor_process(struct psmouse *psmouse,
					   struct synaptics_hw_state *sgm)
{
	struct synaptics_data *priv = psmouse->private;
	int num_fingers;

	/*
	 * Update mt_state using the new finger count and current mt_state.
	 */
	if (sgm->z == 0)
		num_fingers = 0;
	else if (sgm->w >= 4)
		num_fingers = 1;
	else if (sgm->w == 0)
		num_fingers = 2;
	else if (sgm->w == 1)
		num_fingers = priv->agm_count ? priv->agm_count : 3;
	else
		num_fingers = 4;

	/* Send resulting input events to user space */
	synaptics_report_mt_data(psmouse, sgm, num_fingers);
}

/*
 *  called for each full received packet from the touchpad
 */
static void synaptics_process_packet(struct psmouse *psmouse)
{
	struct input_dev *dev = psmouse->dev;
	struct synaptics_data *priv = psmouse->private;
	struct synaptics_hw_state hw;
	int num_fingers;
	int finger_width;

	if (synaptics_parse_hw_state(psmouse->packet, priv, &hw))
		return;

	if (SYN_CAP_IMAGE_SENSOR(priv->ext_cap_0c)) {
		synaptics_image_sensor_process(psmouse, &hw);
		return;
	}

	if (hw.scroll) {
		priv->scroll += hw.scroll;

		while (priv->scroll >= 4) {
			input_report_key(dev, BTN_BACK, !hw.down);
			input_sync(dev);
			input_report_key(dev, BTN_BACK, hw.down);
			input_sync(dev);
			priv->scroll -= 4;
		}
		while (priv->scroll <= -4) {
			input_report_key(dev, BTN_FORWARD, !hw.up);
			input_sync(dev);
			input_report_key(dev, BTN_FORWARD, hw.up);
			input_sync(dev);
			priv->scroll += 4;
		}
		return;
	}

	if (hw.z > 0 && hw.x > 1) {
		num_fingers = 1;
		finger_width = 5;
		if (SYN_CAP_EXTENDED(priv->capabilities)) {
			switch (hw.w) {
			case 0 ... 1:
				if (SYN_CAP_MULTIFINGER(priv->capabilities))
					num_fingers = hw.w + 2;
				break;
			case 2:
				if (SYN_MODEL_PEN(priv->model_id))
					;   /* Nothing, treat a pen as a single finger */
				break;
			case 4 ... 15:
				if (SYN_CAP_PALMDETECT(priv->capabilities))
					finger_width = hw.w;
				break;
			}
		}
	} else {
		num_fingers = 0;
		finger_width = 0;
	}

	if (cr48_profile_sensor) {
		synaptics_report_mt_data(psmouse, &hw, num_fingers);
		return;
	}

	if (SYN_CAP_ADV_GESTURE(priv->ext_cap_0c))
		synaptics_report_semi_mt_data(dev, &hw, &priv->agm,
					      num_fingers);

	/* Post events
	 * BTN_TOUCH has to be first as mousedev relies on it when doing
	 * absolute -> relative conversion
	 */
	if (hw.z > 30) input_report_key(dev, BTN_TOUCH, 1);
	if (hw.z < 25) input_report_key(dev, BTN_TOUCH, 0);

	if (num_fingers > 0) {
		input_report_abs(dev, ABS_X, hw.x);
		input_report_abs(dev, ABS_Y, synaptics_invert_y(hw.y));
	}
	input_report_abs(dev, ABS_PRESSURE, hw.z);

	if (SYN_CAP_PALMDETECT(priv->capabilities))
		input_report_abs(dev, ABS_TOOL_WIDTH, finger_width);

	input_report_key(dev, BTN_TOOL_FINGER, num_fingers == 1);
	if (SYN_CAP_MULTIFINGER(priv->capabilities)) {
		input_report_key(dev, BTN_TOOL_DOUBLETAP, num_fingers == 2);
		input_report_key(dev, BTN_TOOL_TRIPLETAP, num_fingers == 3);
	}

	synaptics_report_buttons(psmouse, &hw);

	input_sync(dev);
}

static int synaptics_validate_byte(struct psmouse *psmouse,
				   int idx, unsigned char pkt_type)
{
	static const unsigned char newabs_mask[]	= { 0xC8, 0x00, 0x00, 0xC8, 0x00 };
	static const unsigned char newabs_rel_mask[]	= { 0xC0, 0x00, 0x00, 0xC0, 0x00 };
	static const unsigned char newabs_rslt[]	= { 0x80, 0x00, 0x00, 0xC0, 0x00 };
	static const unsigned char oldabs_mask[]	= { 0xC0, 0x60, 0x00, 0xC0, 0x60 };
	static const unsigned char oldabs_rslt[]	= { 0xC0, 0x00, 0x00, 0x80, 0x00 };
	const char *packet = psmouse->packet;

	if (idx < 0 || idx > 4)
		return 0;

	switch (pkt_type) {

	case SYN_NEWABS:
	case SYN_NEWABS_RELAXED:
		return (packet[idx] & newabs_rel_mask[idx]) == newabs_rslt[idx];

	case SYN_NEWABS_STRICT:
		return (packet[idx] & newabs_mask[idx]) == newabs_rslt[idx];

	case SYN_OLDABS:
		return (packet[idx] & oldabs_mask[idx]) == oldabs_rslt[idx];

	default:
		psmouse_err(psmouse, "unknown packet type %d\n", pkt_type);
		return 0;
	}
}

static unsigned char synaptics_detect_pkt_type(struct psmouse *psmouse)
{
	int i;

	for (i = 0; i < 5; i++)
		if (!synaptics_validate_byte(psmouse, i, SYN_NEWABS_STRICT)) {
			psmouse_info(psmouse, "using relaxed packet validation\n");
			return SYN_NEWABS_RELAXED;
		}

	return SYN_NEWABS_STRICT;
}

static psmouse_ret_t synaptics_process_byte(struct psmouse *psmouse)
{
	struct synaptics_data *priv = psmouse->private;

	if (psmouse->pktcnt >= 6) { /* Full packet received */
		if (unlikely(priv->pkt_type == SYN_NEWABS))
			priv->pkt_type = synaptics_detect_pkt_type(psmouse);

		if (SYN_CAP_PASS_THROUGH(priv->capabilities) &&
		    synaptics_is_pt_packet(psmouse->packet)) {
			if (priv->pt_port)
				synaptics_pass_pt_packet(psmouse, priv->pt_port,
							 psmouse->packet);
		} else
			synaptics_process_packet(psmouse);

		return PSMOUSE_FULL_PACKET;
	}

	return synaptics_validate_byte(psmouse, psmouse->pktcnt - 1, priv->pkt_type) ?
		PSMOUSE_GOOD_DATA : PSMOUSE_BAD_DATA;
}

/*****************************************************************************
 *	Driver initialization/cleanup functions
 ****************************************************************************/
static void set_abs_position_params(struct input_dev *dev,
				    struct synaptics_data *priv, int x_code,
				    int y_code)
{
	int x_min = priv->x_min ?: XMIN_NOMINAL;
	int x_max = priv->x_max ?: XMAX_NOMINAL;
	int y_min = priv->y_min ?: YMIN_NOMINAL;
	int y_max = priv->y_max ?: YMAX_NOMINAL;
	int fuzz = SYN_CAP_REDUCED_FILTERING(priv->ext_cap_0c) ?
			SYN_REDUCED_FILTER_FUZZ : 0;

	input_set_abs_params(dev, x_code, x_min, x_max, fuzz, 0);
	input_set_abs_params(dev, y_code, y_min, y_max, fuzz, 0);
	input_abs_set_res(dev, x_code, priv->x_res);
	input_abs_set_res(dev, y_code, priv->y_res);
}

static void set_input_params(struct psmouse *psmouse,
			     struct synaptics_data *priv)
{
	struct input_dev *dev = psmouse->dev;
	int i;

	/* Things that apply to both modes */
	__set_bit(INPUT_PROP_POINTER, dev->propbit);
	__set_bit(EV_KEY, dev->evbit);
	__set_bit(BTN_LEFT, dev->keybit);
	__set_bit(BTN_RIGHT, dev->keybit);

	if (SYN_CAP_MIDDLE_BUTTON(priv->capabilities))
		__set_bit(BTN_MIDDLE, dev->keybit);

	if (!priv->absolute_mode) {
		/* Relative mode */
		__set_bit(EV_REL, dev->evbit);
		__set_bit(REL_X, dev->relbit);
		__set_bit(REL_Y, dev->relbit);
		return;
	}

	/* Absolute mode */
	__set_bit(EV_ABS, dev->evbit);
	set_abs_position_params(dev, priv, ABS_X, ABS_Y);
	input_set_abs_params(dev, ABS_PRESSURE, 0, 255, 0, 0);

	if (cr48_profile_sensor)
		input_set_abs_params(dev, ABS_MT_PRESSURE, 0, 255, 0, 0);

	if (SYN_CAP_IMAGE_SENSOR(priv->ext_cap_0c)) {
		set_abs_position_params(dev, priv, ABS_MT_POSITION_X,
					ABS_MT_POSITION_Y);
		/* Image sensors can report per-contact pressure */
		input_set_abs_params(dev, ABS_MT_PRESSURE, 0, 255, 0, 0);
		input_mt_init_slots(dev, 2, INPUT_MT_POINTER | INPUT_MT_TRACK);

		/* Image sensors can signal 4 and 5 finger clicks */
		__set_bit(BTN_TOOL_QUADTAP, dev->keybit);
		__set_bit(BTN_TOOL_QUINTTAP, dev->keybit);
	} else if (SYN_CAP_ADV_GESTURE(priv->ext_cap_0c)) {
		set_abs_position_params(dev, priv, ABS_MT_POSITION_X,
					ABS_MT_POSITION_Y);
		/*
		 * Profile sensor in CR-48 tracks contacts reasonably well,
		 * other non-image sensors with AGM use semi-mt.
		 */
		input_mt_init_slots(dev, 2,
				    INPUT_MT_POINTER |
				    (cr48_profile_sensor ?
					INPUT_MT_TRACK : INPUT_MT_SEMI_MT));
	}

	if (SYN_CAP_PALMDETECT(priv->capabilities))
		input_set_abs_params(dev, ABS_TOOL_WIDTH, 0, 15, 0, 0);

	__set_bit(BTN_TOUCH, dev->keybit);
	__set_bit(BTN_TOOL_FINGER, dev->keybit);

	if (SYN_CAP_MULTIFINGER(priv->capabilities)) {
		__set_bit(BTN_TOOL_DOUBLETAP, dev->keybit);
		__set_bit(BTN_TOOL_TRIPLETAP, dev->keybit);
	}

	if (SYN_CAP_FOUR_BUTTON(priv->capabilities) ||
	    SYN_CAP_MIDDLE_BUTTON(priv->capabilities)) {
		__set_bit(BTN_FORWARD, dev->keybit);
		__set_bit(BTN_BACK, dev->keybit);
	}

	if (!SYN_CAP_EXT_BUTTONS_STICK(priv->ext_cap_10))
		for (i = 0; i < SYN_CAP_MULTI_BUTTON_NO(priv->ext_cap); i++)
			__set_bit(BTN_0 + i, dev->keybit);

	__clear_bit(EV_REL, dev->evbit);
	__clear_bit(REL_X, dev->relbit);
	__clear_bit(REL_Y, dev->relbit);

	if (SYN_CAP_CLICKPAD(priv->ext_cap_0c)) {
		__set_bit(INPUT_PROP_BUTTONPAD, dev->propbit);
		if (psmouse_matches_pnp_id(psmouse, topbuttonpad_pnp_ids) &&
		    !SYN_CAP_EXT_BUTTONS_STICK(priv->ext_cap_10))
			__set_bit(INPUT_PROP_TOPBUTTONPAD, dev->propbit);
		/* Clickpads report only left button */
		__clear_bit(BTN_RIGHT, dev->keybit);
		__clear_bit(BTN_MIDDLE, dev->keybit);
	}
}

static ssize_t synaptics_show_disable_gesture(struct psmouse *psmouse,
					      void *data, char *buf)
{
	struct synaptics_data *priv = psmouse->private;

	return sprintf(buf, "%c\n", priv->disable_gesture ? '1' : '0');
}

static ssize_t synaptics_set_disable_gesture(struct psmouse *psmouse,
					     void *data, const char *buf,
					     size_t len)
{
	struct synaptics_data *priv = psmouse->private;
	unsigned int value;
	int err;

	err = kstrtouint(buf, 10, &value);
	if (err)
		return err;

	if (value > 1)
		return -EINVAL;

	if (value == priv->disable_gesture)
		return len;

	priv->disable_gesture = value;
	if (value)
		priv->mode |= SYN_BIT_DISABLE_GESTURE;
	else
		priv->mode &= ~SYN_BIT_DISABLE_GESTURE;

	if (synaptics_mode_cmd(psmouse, priv->mode))
		return -EIO;

	return len;
}

PSMOUSE_DEFINE_ATTR(disable_gesture, S_IWUSR | S_IRUGO, NULL,
		    synaptics_show_disable_gesture,
		    synaptics_set_disable_gesture);

static void synaptics_disconnect(struct psmouse *psmouse)
{
	struct synaptics_data *priv = psmouse->private;

	if (!priv->absolute_mode && SYN_ID_DISGEST_SUPPORTED(priv->identity))
		device_remove_file(&psmouse->ps2dev.serio->dev,
				   &psmouse_attr_disable_gesture.dattr);

	synaptics_reset(psmouse);
	kfree(priv);
	psmouse->private = NULL;
}

static int synaptics_reconnect(struct psmouse *psmouse)
{
	struct synaptics_data *priv = psmouse->private;
	struct synaptics_data old_priv = *priv;
	unsigned char param[2];
	int retry = 0;
	int error;

	do {
		psmouse_reset(psmouse);
		if (retry) {
			/*
			 * On some boxes, right after resuming, the touchpad
			 * needs some time to finish initializing (I assume
			 * it needs time to calibrate) and start responding
			 * to Synaptics-specific queries, so let's wait a
			 * bit.
			 */
			ssleep(1);
		}
		ps2_command(&psmouse->ps2dev, param, PSMOUSE_CMD_GETID);
		error = synaptics_detect(psmouse, 0);
	} while (error && ++retry < 3);

	if (error)
		return -1;

	if (retry > 1)
		psmouse_dbg(psmouse, "reconnected after %d tries\n", retry);

	if (synaptics_query_hardware(psmouse)) {
		psmouse_err(psmouse, "Unable to query device.\n");
		return -1;
	}

	if (synaptics_set_mode(psmouse)) {
		psmouse_err(psmouse, "Unable to initialize device.\n");
		return -1;
	}

	if (old_priv.identity != priv->identity ||
	    old_priv.model_id != priv->model_id ||
	    old_priv.capabilities != priv->capabilities ||
	    old_priv.ext_cap != priv->ext_cap) {
		psmouse_err(psmouse,
			    "hardware appears to be different: id(%ld-%ld), model(%ld-%ld), caps(%lx-%lx), ext(%lx-%lx).\n",
			    old_priv.identity, priv->identity,
			    old_priv.model_id, priv->model_id,
			    old_priv.capabilities, priv->capabilities,
			    old_priv.ext_cap, priv->ext_cap);
		return -1;
	}

	return 0;
}

static bool impaired_toshiba_kbc;

static const struct dmi_system_id toshiba_dmi_table[] __initconst = {
#if defined(CONFIG_DMI) && defined(CONFIG_X86)
	{
		/* Toshiba Satellite */
		.matches = {
			DMI_MATCH(DMI_SYS_VENDOR, "TOSHIBA"),
			DMI_MATCH(DMI_PRODUCT_NAME, "Satellite"),
		},
	},
	{
		/* Toshiba Dynabook */
		.matches = {
			DMI_MATCH(DMI_SYS_VENDOR, "TOSHIBA"),
			DMI_MATCH(DMI_PRODUCT_NAME, "dynabook"),
		},
	},
	{
		/* Toshiba Portege M300 */
		.matches = {
			DMI_MATCH(DMI_SYS_VENDOR, "TOSHIBA"),
			DMI_MATCH(DMI_PRODUCT_NAME, "PORTEGE M300"),
		},

	},
	{
		/* Toshiba Portege M300 */
		.matches = {
			DMI_MATCH(DMI_SYS_VENDOR, "TOSHIBA"),
			DMI_MATCH(DMI_PRODUCT_NAME, "Portable PC"),
			DMI_MATCH(DMI_PRODUCT_VERSION, "Version 1.0"),
		},

	},
#endif
	{ }
};

static bool broken_olpc_ec;

static const struct dmi_system_id olpc_dmi_table[] __initconst = {
#if defined(CONFIG_DMI) && defined(CONFIG_OLPC)
	{
		/* OLPC XO-1 or XO-1.5 */
		.matches = {
			DMI_MATCH(DMI_SYS_VENDOR, "OLPC"),
			DMI_MATCH(DMI_PRODUCT_NAME, "XO"),
		},
	},
#endif
	{ }
};

static const struct dmi_system_id __initconst cr48_dmi_table[] = {
#if defined(CONFIG_DMI) && defined(CONFIG_X86)
	{
		/* Cr-48 Chromebook (Codename Mario) */
		.matches = {
			DMI_MATCH(DMI_SYS_VENDOR, "IEC"),
			DMI_MATCH(DMI_PRODUCT_NAME, "Mario"),
		},
	},
#endif
	{ }
};

static const struct dmi_system_id forcepad_dmi_table[] __initconst = {
#if defined(CONFIG_DMI) && defined(CONFIG_X86)
	{
		.matches = {
			DMI_MATCH(DMI_SYS_VENDOR, "Hewlett-Packard"),
			DMI_MATCH(DMI_PRODUCT_NAME, "HP EliteBook Folio 1040 G1"),
		},
	},
#endif
	{ }
};

void __init synaptics_module_init(void)
{
	impaired_toshiba_kbc = dmi_check_system(toshiba_dmi_table);
	broken_olpc_ec = dmi_check_system(olpc_dmi_table);
	cr48_profile_sensor = dmi_check_system(cr48_dmi_table);

	/*
	 * Unfortunately ForcePad capability is not exported over PS/2,
	 * so we have to resort to checking DMI.
	 */
	is_forcepad = dmi_check_system(forcepad_dmi_table);
}

static int __synaptics_init(struct psmouse *psmouse, bool absolute_mode)
{
	struct synaptics_data *priv;
	int err = -1;

	/*
	 * The OLPC XO has issues with Synaptics' absolute mode; the constant
	 * packet spew overloads the EC such that key presses on the keyboard
	 * are missed.  Given that, don't even attempt to use Absolute mode.
	 * Relative mode seems to work just fine.
	 */
	if (absolute_mode && broken_olpc_ec) {
		psmouse_info(psmouse,
			     "OLPC XO detected, not enabling Synaptics protocol.\n");
		return -ENODEV;
	}

	psmouse->private = priv = kzalloc(sizeof(struct synaptics_data), GFP_KERNEL);
	if (!priv)
		return -ENOMEM;

	psmouse_reset(psmouse);

	if (synaptics_query_hardware(psmouse)) {
		psmouse_err(psmouse, "Unable to query device.\n");
		goto init_fail;
	}

	priv->absolute_mode = absolute_mode;
	if (SYN_ID_DISGEST_SUPPORTED(priv->identity))
		priv->disable_gesture = true;

	if (synaptics_set_mode(psmouse)) {
		psmouse_err(psmouse, "Unable to initialize device.\n");
		goto init_fail;
	}

	priv->pkt_type = SYN_MODEL_NEWABS(priv->model_id) ? SYN_NEWABS : SYN_OLDABS;

	psmouse_info(psmouse,
		     "Touchpad model: %ld, fw: %ld.%ld, id: %#lx, caps: %#lx/%#lx/%#lx, board id: %lu, fw id: %lu\n",
		     SYN_ID_MODEL(priv->identity),
		     SYN_ID_MAJOR(priv->identity), SYN_ID_MINOR(priv->identity),
		     priv->model_id,
		     priv->capabilities, priv->ext_cap, priv->ext_cap_0c,
		     priv->board_id, priv->firmware_id);

	set_input_params(psmouse, priv);

	/*
	 * Encode touchpad model so that it can be used to set
	 * input device->id.version and be visible to userspace.
	 * Because version is __u16 we have to drop something.
	 * Hardware info bits seem to be good candidates as they
	 * are documented to be for Synaptics corp. internal use.
	 */
	psmouse->model = ((priv->model_id & 0x00ff0000) >> 8) |
			  (priv->model_id & 0x000000ff);

	if (absolute_mode) {
		psmouse->protocol_handler = synaptics_process_byte;
		psmouse->pktsize = 6;
	} else {
		/* Relative mode follows standard PS/2 mouse protocol */
		psmouse->protocol_handler = psmouse_process_byte;
		psmouse->pktsize = 3;
	}

	psmouse->set_rate = synaptics_set_rate;
	psmouse->disconnect = synaptics_disconnect;
	psmouse->reconnect = synaptics_reconnect;
	psmouse->cleanup = synaptics_reset;
	/* Synaptics can usually stay in sync without extra help */
	psmouse->resync_time = 0;

	if (SYN_CAP_PASS_THROUGH(priv->capabilities))
		synaptics_pt_create(psmouse);

	/*
	 * Toshiba's KBC seems to have trouble handling data from
	 * Synaptics at full rate.  Switch to a lower rate (roughly
	 * the same rate as a standard PS/2 mouse).
	 */
	if (psmouse->rate >= 80 && impaired_toshiba_kbc) {
		psmouse_info(psmouse,
			     "Toshiba %s detected, limiting rate to 40pps.\n",
			     dmi_get_system_info(DMI_PRODUCT_NAME));
		psmouse->rate = 40;
	}

	if (!priv->absolute_mode && SYN_ID_DISGEST_SUPPORTED(priv->identity)) {
		err = device_create_file(&psmouse->ps2dev.serio->dev,
					 &psmouse_attr_disable_gesture.dattr);
		if (err) {
			psmouse_err(psmouse,
				    "Failed to create disable_gesture attribute (%d)",
				    err);
			goto init_fail;
		}
	}

	return 0;

 init_fail:
	kfree(priv);
	return err;
}

int synaptics_init(struct psmouse *psmouse)
{
	return __synaptics_init(psmouse, true);
}

int synaptics_init_relative(struct psmouse *psmouse)
{
	return __synaptics_init(psmouse, false);
}

#else /* CONFIG_MOUSE_PS2_SYNAPTICS */

void __init synaptics_module_init(void)
{
}

int synaptics_init(struct psmouse *psmouse)
{
	return -ENOSYS;
}

#endif /* CONFIG_MOUSE_PS2_SYNAPTICS */<|MERGE_RESOLUTION|>--- conflicted
+++ resolved
@@ -66,9 +66,6 @@
  */
 #define X_MAX_POSITIVE 8176
 #define Y_MAX_POSITIVE 8176
-
-/* maximum ABS_MT_POSITION displacement (in mm) */
-#define DMAX 10
 
 /*****************************************************************************
  *	Stuff we need even when we do not want native Synaptics support
@@ -671,8 +668,6 @@
 	default:
 		break;
 	}
-<<<<<<< HEAD
-=======
 }
 
 static void synaptics_parse_ext_buttons(const unsigned char buf[],
@@ -685,7 +680,6 @@
 
 	hw->ext_buttons = buf[4] & ext_mask;
 	hw->ext_buttons |= (buf[5] & ext_mask) << ext_bits;
->>>>>>> d525211f
 }
 
 static bool is_forcepad;
@@ -847,65 +841,6 @@
 	char buf[6] = { 0x00, 0x00, 0x00, 0x00, 0x00, 0x00};
 	int i;
 
-<<<<<<< HEAD
-	input_report_key(dev, BTN_LEFT, hw->left);
-	input_report_key(dev, BTN_RIGHT, hw->right);
-
-	if (SYN_CAP_MIDDLE_BUTTON(priv->capabilities))
-		input_report_key(dev, BTN_MIDDLE, hw->middle);
-
-	if (SYN_CAP_FOUR_BUTTON(priv->capabilities)) {
-		input_report_key(dev, BTN_FORWARD, hw->up);
-		input_report_key(dev, BTN_BACK, hw->down);
-	}
-
-	for (i = 0; i < SYN_CAP_MULTI_BUTTON_NO(priv->ext_cap); i++)
-		input_report_key(dev, BTN_0 + i, hw->ext_buttons & (1 << i));
-}
-
-static void synaptics_report_mt_data(struct psmouse *psmouse,
-				     const struct synaptics_hw_state *sgm,
-				     int num_fingers)
-{
-	struct input_dev *dev = psmouse->dev;
-	struct synaptics_data *priv = psmouse->private;
-	const struct synaptics_hw_state *hw[2] = { sgm, &priv->agm };
-	struct input_mt_pos pos[2];
-	int slot[2], nsemi, i;
-
-	nsemi = clamp_val(num_fingers, 0, 2);
-
-	for (i = 0; i < nsemi; i++) {
-		pos[i].x = hw[i]->x;
-		pos[i].y = synaptics_invert_y(hw[i]->y);
-	}
-
-	input_mt_assign_slots(dev, slot, pos, nsemi, DMAX * priv->x_res);
-
-	for (i = 0; i < nsemi; i++) {
-		input_mt_slot(dev, slot[i]);
-		input_mt_report_slot_state(dev, MT_TOOL_FINGER, true);
-		input_report_abs(dev, ABS_MT_POSITION_X, pos[i].x);
-		input_report_abs(dev, ABS_MT_POSITION_Y, pos[i].y);
-		input_report_abs(dev, ABS_MT_PRESSURE, hw[i]->z);
-	}
-
-	input_mt_drop_unused(dev);
-
-	/* Don't use active slot count to generate BTN_TOOL events. */
-	input_mt_report_pointer_emulation(dev, false);
-
-	/* Send the number of fingers reported by touchpad itself. */
-	input_mt_report_finger_count(dev, num_fingers);
-
-	synaptics_report_buttons(psmouse, sgm);
-
-	input_sync(dev);
-}
-
-static void synaptics_image_sensor_process(struct psmouse *psmouse,
-					   struct synaptics_hw_state *sgm)
-=======
 	if (!SYN_CAP_MULTI_BUTTON_NO(priv->ext_cap))
 		return;
 
@@ -942,30 +877,9 @@
 
 static void synaptics_report_buttons(struct psmouse *psmouse,
 				     const struct synaptics_hw_state *hw)
->>>>>>> d525211f
 {
 	struct input_dev *dev = psmouse->dev;
 	struct synaptics_data *priv = psmouse->private;
-<<<<<<< HEAD
-	int num_fingers;
-
-	/*
-	 * Update mt_state using the new finger count and current mt_state.
-	 */
-	if (sgm->z == 0)
-		num_fingers = 0;
-	else if (sgm->w >= 4)
-		num_fingers = 1;
-	else if (sgm->w == 0)
-		num_fingers = 2;
-	else if (sgm->w == 1)
-		num_fingers = priv->agm_count ? priv->agm_count : 3;
-	else
-		num_fingers = 4;
-
-	/* Send resulting input events to user space */
-	synaptics_report_mt_data(psmouse, sgm, num_fingers);
-=======
 
 	input_report_key(dev, BTN_LEFT, hw->left);
 	input_report_key(dev, BTN_RIGHT, hw->right);
@@ -1019,7 +933,6 @@
 	synaptics_report_buttons(psmouse, sgm);
 
 	input_sync(dev);
->>>>>>> d525211f
 }
 
 static void synaptics_image_sensor_process(struct psmouse *psmouse,
