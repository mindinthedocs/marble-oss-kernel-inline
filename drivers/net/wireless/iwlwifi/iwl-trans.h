/******************************************************************************
 *
 * This file is provided under a dual BSD/GPLv2 license.  When using or
 * redistributing this file, you may do so under either license.
 *
 * GPL LICENSE SUMMARY
 *
 * Copyright(c) 2007 - 2012 Intel Corporation. All rights reserved.
 *
 * This program is free software; you can redistribute it and/or modify
 * it under the terms of version 2 of the GNU General Public License as
 * published by the Free Software Foundation.
 *
 * This program is distributed in the hope that it will be useful, but
 * WITHOUT ANY WARRANTY; without even the implied warranty of
 * MERCHANTABILITY or FITNESS FOR A PARTICULAR PURPOSE.  See the GNU
 * General Public License for more details.
 *
 * You should have received a copy of the GNU General Public License
 * along with this program; if not, write to the Free Software
 * Foundation, Inc., 51 Franklin Street, Fifth Floor, Boston, MA 02110,
 * USA
 *
 * The full GNU General Public License is included in this distribution
 * in the file called LICENSE.GPL.
 *
 * Contact Information:
 *  Intel Linux Wireless <ilw@linux.intel.com>
 * Intel Corporation, 5200 N.E. Elam Young Parkway, Hillsboro, OR 97124-6497
 *
 * BSD LICENSE
 *
 * Copyright(c) 2005 - 2012 Intel Corporation. All rights reserved.
 * All rights reserved.
 *
 * Redistribution and use in source and binary forms, with or without
 * modification, are permitted provided that the following conditions
 * are met:
 *
 *  * Redistributions of source code must retain the above copyright
 *    notice, this list of conditions and the following disclaimer.
 *  * Redistributions in binary form must reproduce the above copyright
 *    notice, this list of conditions and the following disclaimer in
 *    the documentation and/or other materials provided with the
 *    distribution.
 *  * Neither the name Intel Corporation nor the names of its
 *    contributors may be used to endorse or promote products derived
 *    from this software without specific prior written permission.
 *
 * THIS SOFTWARE IS PROVIDED BY THE COPYRIGHT HOLDERS AND CONTRIBUTORS
 * "AS IS" AND ANY EXPRESS OR IMPLIED WARRANTIES, INCLUDING, BUT NOT
 * LIMITED TO, THE IMPLIED WARRANTIES OF MERCHANTABILITY AND FITNESS FOR
 * A PARTICULAR PURPOSE ARE DISCLAIMED. IN NO EVENT SHALL THE COPYRIGHT
 * OWNER OR CONTRIBUTORS BE LIABLE FOR ANY DIRECT, INDIRECT, INCIDENTAL,
 * SPECIAL, EXEMPLARY, OR CONSEQUENTIAL DAMAGES (INCLUDING, BUT NOT
 * LIMITED TO, PROCUREMENT OF SUBSTITUTE GOODS OR SERVICES; LOSS OF USE,
 * DATA, OR PROFITS; OR BUSINESS INTERRUPTION) HOWEVER CAUSED AND ON ANY
 * THEORY OF LIABILITY, WHETHER IN CONTRACT, STRICT LIABILITY, OR TORT
 * (INCLUDING NEGLIGENCE OR OTHERWISE) ARISING IN ANY WAY OUT OF THE USE
 * OF THIS SOFTWARE, EVEN IF ADVISED OF THE POSSIBILITY OF SUCH DAMAGE.
 *
 *****************************************************************************/
#ifndef __iwl_trans_h__
#define __iwl_trans_h__

#include <linux/ieee80211.h>
#include <linux/mm.h> /* for page_address */

#include "iwl-debug.h"
#include "iwl-config.h"
#include "iwl-fw.h"

/**
 * DOC: Transport layer - what is it ?
 *
 * The tranport layer is the layer that deals with the HW directly. It provides
 * an abstraction of the underlying HW to the upper layer. The transport layer
 * doesn't provide any policy, algorithm or anything of this kind, but only
 * mechanisms to make the HW do something.It is not completely stateless but
 * close to it.
 * We will have an implementation for each different supported bus.
 */

/**
 * DOC: Life cycle of the transport layer
 *
 * The transport layer has a very precise life cycle.
 *
 *	1) A helper function is called during the module initialization and
 *	   registers the bus driver's ops with the transport's alloc function.
 *	2) Bus's probe calls to the transport layer's allocation functions.
 *	   Of course this function is bus specific.
 *	3) This allocation functions will spawn the upper layer which will
 *	   register mac80211.
 *
 *	4) At some point (i.e. mac80211's start call), the op_mode will call
 *	   the following sequence:
 *	   start_hw
 *	   start_fw
 *
 *	5) Then when finished (or reset):
 *	   stop_fw (a.k.a. stop device for the moment)
 *	   stop_hw
 *
 *	6) Eventually, the free function will be called.
 */

/**
 * DOC: Host command section
 *
 * A host command is a commaned issued by the upper layer to the fw. There are
 * several versions of fw that have several APIs. The transport layer is
 * completely agnostic to these differences.
 * The transport does provide helper functionnality (i.e. SYNC / ASYNC mode),
 */
#define SEQ_TO_SN(seq) (((seq) & IEEE80211_SCTL_SEQ) >> 4)
#define SN_TO_SEQ(ssn) (((ssn) << 4) & IEEE80211_SCTL_SEQ)
#define MAX_SN ((IEEE80211_SCTL_SEQ) >> 4)
#define SEQ_TO_QUEUE(s)	(((s) >> 8) & 0x1f)
#define QUEUE_TO_SEQ(q)	(((q) & 0x1f) << 8)
#define SEQ_TO_INDEX(s)	((s) & 0xff)
#define INDEX_TO_SEQ(i)	((i) & 0xff)
#define SEQ_RX_FRAME	cpu_to_le16(0x8000)

/**
 * struct iwl_cmd_header
 *
 * This header format appears in the beginning of each command sent from the
 * driver, and each response/notification received from uCode.
 */
struct iwl_cmd_header {
	u8 cmd;		/* Command ID:  REPLY_RXON, etc. */
	u8 flags;	/* 0:5 reserved, 6 abort, 7 internal */
	/*
	 * The driver sets up the sequence number to values of its choosing.
	 * uCode does not use this value, but passes it back to the driver
	 * when sending the response to each driver-originated command, so
	 * the driver can match the response to the command.  Since the values
	 * don't get used by uCode, the driver may set up an arbitrary format.
	 *
	 * There is one exception:  uCode sets bit 15 when it originates
	 * the response/notification, i.e. when the response/notification
	 * is not a direct response to a command sent by the driver.  For
	 * example, uCode issues REPLY_RX when it sends a received frame
	 * to the driver; it is not a direct response to any driver command.
	 *
	 * The Linux driver uses the following format:
	 *
	 *  0:7		tfd index - position within TX queue
	 *  8:12	TX queue id
	 *  13:14	reserved
	 *  15		unsolicited RX or uCode-originated notification
	 */
	__le16 sequence;
} __packed;

/* iwl_cmd_header flags value */
#define IWL_CMD_FAILED_MSK 0x40


#define FH_RSCSR_FRAME_SIZE_MSK		0x00003FFF	/* bits 0-13 */
#define FH_RSCSR_FRAME_INVALID		0x55550000
#define FH_RSCSR_FRAME_ALIGN		0x40

struct iwl_rx_packet {
	/*
	 * The first 4 bytes of the RX frame header contain both the RX frame
	 * size and some flags.
	 * Bit fields:
	 * 31:    flag flush RB request
	 * 30:    flag ignore TC (terminal counter) request
	 * 29:    flag fast IRQ request
	 * 28-14: Reserved
	 * 13-00: RX frame size
	 */
	__le32 len_n_flags;
	struct iwl_cmd_header hdr;
	u8 data[];
} __packed;

/**
 * enum CMD_MODE - how to send the host commands ?
 *
 * @CMD_SYNC: The caller will be stalled until the fw responds to the command
 * @CMD_ASYNC: Return right away and don't want for the response
 * @CMD_WANT_SKB: valid only with CMD_SYNC. The caller needs the buffer of the
 *	response. The caller needs to call iwl_free_resp when done.
 * @CMD_WANT_HCMD: The caller needs to get the HCMD that was sent in the
 *	response handler. Chunks flagged by %IWL_HCMD_DFL_NOCOPY won't be
 *	copied. The pointer passed to the response handler is in the transport
 *	ownership and don't need to be freed by the op_mode. This also means
 *	that the pointer is invalidated after the op_mode's handler returns.
 * @CMD_ON_DEMAND: This command is sent by the test mode pipe.
 */
enum CMD_MODE {
	CMD_SYNC = 0,
	CMD_ASYNC = BIT(0),
	CMD_WANT_SKB = BIT(1),
	CMD_WANT_HCMD = BIT(2),
	CMD_ON_DEMAND = BIT(3),
};

#define DEF_CMD_PAYLOAD_SIZE 320

/**
 * struct iwl_device_cmd
 *
 * For allocation of the command and tx queues, this establishes the overall
 * size of the largest command we send to uCode, except for commands that
 * aren't fully copied and use other TFD space.
 */
struct iwl_device_cmd {
	struct iwl_cmd_header hdr;	/* uCode API */
	u8 payload[DEF_CMD_PAYLOAD_SIZE];
} __packed;

#define TFD_MAX_PAYLOAD_SIZE (sizeof(struct iwl_device_cmd))

#define IWL_MAX_CMD_TFDS	2

/**
 * struct iwl_hcmd_dataflag - flag for each one of the chunks of the command
 *
 * @IWL_HCMD_DFL_NOCOPY: By default, the command is copied to the host command's
 *	ring. The transport layer doesn't map the command's buffer to DMA, but
 *	rather copies it to an previously allocated DMA buffer. This flag tells
 *	the transport layer not to copy the command, but to map the existing
 *	buffer (that is passed in) instead. This saves the memcpy and allows
 *	commands that are bigger than the fixed buffer to be submitted.
 *	Note that a TFD entry after a NOCOPY one cannot be a normal copied one.
 * @IWL_HCMD_DFL_DUP: Only valid without NOCOPY, duplicate the memory for this
 *	chunk internally and free it again after the command completes. This
 *	can (currently) be used only once per command.
 *	Note that a TFD entry after a DUP one cannot be a normal copied one.
 */
enum iwl_hcmd_dataflag {
	IWL_HCMD_DFL_NOCOPY	= BIT(0),
	IWL_HCMD_DFL_DUP	= BIT(1),
};

/**
 * struct iwl_host_cmd - Host command to the uCode
 *
 * @data: array of chunks that composes the data of the host command
 * @resp_pkt: response packet, if %CMD_WANT_SKB was set
 * @_rx_page_order: (internally used to free response packet)
 * @_rx_page_addr: (internally used to free response packet)
 * @handler_status: return value of the handler of the command
 *	(put in setup_rx_handlers) - valid for SYNC mode only
 * @flags: can be CMD_*
 * @len: array of the lenths of the chunks in data
 * @dataflags: IWL_HCMD_DFL_*
 * @id: id of the host command
 */
struct iwl_host_cmd {
	const void *data[IWL_MAX_CMD_TFDS];
	struct iwl_rx_packet *resp_pkt;
	unsigned long _rx_page_addr;
	u32 _rx_page_order;
	int handler_status;

	u32 flags;
	u16 len[IWL_MAX_CMD_TFDS];
	u8 dataflags[IWL_MAX_CMD_TFDS];
	u8 id;
};

static inline void iwl_free_resp(struct iwl_host_cmd *cmd)
{
	free_pages(cmd->_rx_page_addr, cmd->_rx_page_order);
}

struct iwl_rx_cmd_buffer {
	struct page *_page;
	int _offset;
	bool _page_stolen;
	unsigned int truesize;
};

static inline void *rxb_addr(struct iwl_rx_cmd_buffer *r)
{
	return (void *)((unsigned long)page_address(r->_page) + r->_offset);
}

static inline int rxb_offset(struct iwl_rx_cmd_buffer *r)
{
	return r->_offset;
}

static inline struct page *rxb_steal_page(struct iwl_rx_cmd_buffer *r)
{
	r->_page_stolen = true;
	get_page(r->_page);
	return r->_page;
}

#define MAX_NO_RECLAIM_CMDS	6

#define IWL_MASK(lo, hi) ((1 << (hi)) | ((1 << (hi)) - (1 << (lo))))

/*
 * Maximum number of HW queues the transport layer
 * currently supports
 */
#define IWL_MAX_HW_QUEUES		32
#define IWL_INVALID_STATION	255
#define IWL_MAX_TID_COUNT	8
#define IWL_FRAME_LIMIT	64

/**
 * struct iwl_trans_config - transport configuration
 *
 * @op_mode: pointer to the upper layer.
 * @cmd_queue: the index of the command queue.
 *	Must be set before start_fw.
 * @cmd_fifo: the fifo for host commands
 * @no_reclaim_cmds: Some devices erroneously don't set the
 *	SEQ_RX_FRAME bit on some notifications, this is the
 *	list of such notifications to filter. Max length is
 *	%MAX_NO_RECLAIM_CMDS.
 * @n_no_reclaim_cmds: # of commands in list
 * @rx_buf_size_8k: 8 kB RX buffer size needed for A-MSDUs,
 *	if unset 4k will be the RX buffer size
 * @queue_watchdog_timeout: time (in ms) after which queues
 *	are considered stuck and will trigger device restart
 * @command_names: array of command names, must be 256 entries
 *	(one for each command); for debugging only
 */
struct iwl_trans_config {
	struct iwl_op_mode *op_mode;

	u8 cmd_queue;
	u8 cmd_fifo;
	const u8 *no_reclaim_cmds;
	int n_no_reclaim_cmds;

	bool rx_buf_size_8k;
	unsigned int queue_watchdog_timeout;
	const char **command_names;
};

struct iwl_trans;

/**
 * struct iwl_trans_ops - transport specific operations
 *
 * All the handlers MUST be implemented
 *
 * @start_hw: starts the HW- from that point on, the HW can send interrupts
 *	May sleep
 * @stop_hw: stops the HW- from that point on, the HW will be in low power but
 *	will still issue interrupt if the HW RF kill is triggered unless
 *	op_mode_leaving is true.
 *	May sleep
 * @start_fw: allocates and inits all the resources for the transport
 *	layer. Also kick a fw image.
 *	May sleep
 * @fw_alive: called when the fw sends alive notification. If the fw provides
 *	the SCD base address in SRAM, then provide it here, or 0 otherwise.
 *	May sleep
 * @stop_device:stops the whole device (embedded CPU put to reset)
 *	May sleep
 * @wowlan_suspend: put the device into the correct mode for WoWLAN during
 *	suspend. This is optional, if not implemented WoWLAN will not be
 *	supported. This callback may sleep.
 * @send_cmd:send a host command. Must return -ERFKILL if RFkill is asserted.
 *	If RFkill is asserted in the middle of a SYNC host command, it must
 *	return -ERFKILL straight away.
 *	May sleep only if CMD_SYNC is set
 * @tx: send an skb
 *	Must be atomic
 * @reclaim: free packet until ssn. Returns a list of freed packets.
 *	Must be atomic
 * @txq_enable: setup a queue. To setup an AC queue, use the
 *	iwl_trans_ac_txq_enable wrapper. fw_alive must have been called before
 *	this one. The op_mode must not configure the HCMD queue. May sleep.
 * @txq_disable: de-configure a Tx queue to send AMPDUs
 *	Must be atomic
 * @wait_tx_queue_empty: wait until all tx queues are empty
 *	May sleep
 * @dbgfs_register: add the dbgfs files under this directory. Files will be
 *	automatically deleted.
 * @suspend: stop the device unless WoWLAN is configured
 * @resume: resume activity of the device
 * @write8: write a u8 to a register at offset ofs from the BAR
 * @write32: write a u32 to a register at offset ofs from the BAR
 * @read32: read a u32 register at offset ofs from the BAR
 * @configure: configure parameters required by the transport layer from
 *	the op_mode. May be called several times before start_fw, can't be
 *	called after that.
 * @set_pmi: set the power pmi state
 */
struct iwl_trans_ops {

	int (*start_hw)(struct iwl_trans *iwl_trans);
	void (*stop_hw)(struct iwl_trans *iwl_trans, bool op_mode_leaving);
	int (*start_fw)(struct iwl_trans *trans, const struct fw_img *fw);
	void (*fw_alive)(struct iwl_trans *trans, u32 scd_addr);
	void (*stop_device)(struct iwl_trans *trans);

	void (*wowlan_suspend)(struct iwl_trans *trans);

	int (*send_cmd)(struct iwl_trans *trans, struct iwl_host_cmd *cmd);

	int (*tx)(struct iwl_trans *trans, struct sk_buff *skb,
		  struct iwl_device_cmd *dev_cmd, int queue);
	void (*reclaim)(struct iwl_trans *trans, int queue, int ssn,
			struct sk_buff_head *skbs);

	void (*txq_enable)(struct iwl_trans *trans, int queue, int fifo,
			   int sta_id, int tid, int frame_limit, u16 ssn);
	void (*txq_disable)(struct iwl_trans *trans, int queue);

	int (*dbgfs_register)(struct iwl_trans *trans, struct dentry* dir);
	int (*wait_tx_queue_empty)(struct iwl_trans *trans);
#ifdef CONFIG_PM_SLEEP
	int (*suspend)(struct iwl_trans *trans);
	int (*resume)(struct iwl_trans *trans);
#endif
	void (*write8)(struct iwl_trans *trans, u32 ofs, u8 val);
	void (*write32)(struct iwl_trans *trans, u32 ofs, u32 val);
	u32 (*read32)(struct iwl_trans *trans, u32 ofs);
	void (*configure)(struct iwl_trans *trans,
			  const struct iwl_trans_config *trans_cfg);
	void (*set_pmi)(struct iwl_trans *trans, bool state);
};

/**
 * enum iwl_trans_state - state of the transport layer
 *
 * @IWL_TRANS_NO_FW: no fw has sent an alive response
 * @IWL_TRANS_FW_ALIVE: a fw has sent an alive response
 */
enum iwl_trans_state {
	IWL_TRANS_NO_FW = 0,
	IWL_TRANS_FW_ALIVE	= 1,
};

/**
 * struct iwl_trans - transport common data
 *
 * @ops - pointer to iwl_trans_ops
 * @op_mode - pointer to the op_mode
 * @cfg - pointer to the configuration
 * @reg_lock - protect hw register access
 * @dev - pointer to struct device * that represents the device
 * @hw_id: a u32 with the ID of the device / subdevice.
 *	Set during transport allocation.
 * @hw_id_str: a string with info about HW ID. Set during transport allocation.
 * @pm_support: set to true in start_hw if link pm is supported
 * @dev_cmd_pool: pool for Tx cmd allocation - for internal use only.
 *	The user should use iwl_trans_{alloc,free}_tx_cmd.
 * @dev_cmd_headroom: room needed for the transport's private use before the
 *	device_cmd for Tx - for internal use only
 *	The user should use iwl_trans_{alloc,free}_tx_cmd.
 * @rx_mpdu_cmd: MPDU RX command ID, must be assigned by opmode before
 *	starting the firmware, used for tracing
 * @rx_mpdu_cmd_hdr_size: used for tracing, amount of data before the
 *	start of the 802.11 header in the @rx_mpdu_cmd
 */
struct iwl_trans {
	const struct iwl_trans_ops *ops;
	struct iwl_op_mode *op_mode;
	const struct iwl_cfg *cfg;
	enum iwl_trans_state state;
	spinlock_t reg_lock;

	struct device *dev;
	u32 hw_rev;
	u32 hw_id;
	char hw_id_str[52];

	u8 rx_mpdu_cmd, rx_mpdu_cmd_hdr_size;
<<<<<<< HEAD

	bool pm_support;
=======
>>>>>>> 0751f865

	bool pm_support;

	/* The following fields are internal only */
	struct kmem_cache *dev_cmd_pool;
	size_t dev_cmd_headroom;
	char dev_cmd_pool_name[50];

	struct dentry *dbgfs_dir;

	/* pointer to trans specific struct */
	/*Ensure that this pointer will always be aligned to sizeof pointer */
	char trans_specific[0] __aligned(sizeof(void *));
};

static inline void iwl_trans_configure(struct iwl_trans *trans,
				       const struct iwl_trans_config *trans_cfg)
{
	/*
	 * only set the op_mode for the moment. Later on, this function will do
	 * more
	 */
	trans->op_mode = trans_cfg->op_mode;

	trans->ops->configure(trans, trans_cfg);
}

static inline int iwl_trans_start_hw(struct iwl_trans *trans)
{
	might_sleep();

	return trans->ops->start_hw(trans);
}

static inline void iwl_trans_stop_hw(struct iwl_trans *trans,
				     bool op_mode_leaving)
{
	might_sleep();

	trans->ops->stop_hw(trans, op_mode_leaving);

	trans->state = IWL_TRANS_NO_FW;
}

static inline void iwl_trans_fw_alive(struct iwl_trans *trans, u32 scd_addr)
{
	might_sleep();

	trans->state = IWL_TRANS_FW_ALIVE;

	trans->ops->fw_alive(trans, scd_addr);
}

static inline int iwl_trans_start_fw(struct iwl_trans *trans,
				     const struct fw_img *fw)
{
	might_sleep();

	WARN_ON_ONCE(!trans->rx_mpdu_cmd);

	return trans->ops->start_fw(trans, fw);
}

static inline void iwl_trans_stop_device(struct iwl_trans *trans)
{
	might_sleep();

	trans->ops->stop_device(trans);

	trans->state = IWL_TRANS_NO_FW;
}

static inline void iwl_trans_wowlan_suspend(struct iwl_trans *trans)
{
	might_sleep();
	trans->ops->wowlan_suspend(trans);
}

static inline int iwl_trans_send_cmd(struct iwl_trans *trans,
				struct iwl_host_cmd *cmd)
{
	WARN_ONCE(trans->state != IWL_TRANS_FW_ALIVE,
		  "%s bad state = %d", __func__, trans->state);

	return trans->ops->send_cmd(trans, cmd);
}

static inline struct iwl_device_cmd *
iwl_trans_alloc_tx_cmd(struct iwl_trans *trans)
{
	u8 *dev_cmd_ptr = kmem_cache_alloc(trans->dev_cmd_pool, GFP_ATOMIC);

	if (unlikely(dev_cmd_ptr == NULL))
		return NULL;

	return (struct iwl_device_cmd *)
			(dev_cmd_ptr + trans->dev_cmd_headroom);
}

static inline void iwl_trans_free_tx_cmd(struct iwl_trans *trans,
					 struct iwl_device_cmd *dev_cmd)
{
	u8 *dev_cmd_ptr = (u8 *)dev_cmd - trans->dev_cmd_headroom;

	kmem_cache_free(trans->dev_cmd_pool, dev_cmd_ptr);
}

static inline int iwl_trans_tx(struct iwl_trans *trans, struct sk_buff *skb,
			       struct iwl_device_cmd *dev_cmd, int queue)
{
	WARN_ONCE(trans->state != IWL_TRANS_FW_ALIVE,
		  "%s bad state = %d", __func__, trans->state);

	return trans->ops->tx(trans, skb, dev_cmd, queue);
}

static inline void iwl_trans_reclaim(struct iwl_trans *trans, int queue,
				     int ssn, struct sk_buff_head *skbs)
{
	WARN_ONCE(trans->state != IWL_TRANS_FW_ALIVE,
		  "%s bad state = %d", __func__, trans->state);

	trans->ops->reclaim(trans, queue, ssn, skbs);
}

static inline void iwl_trans_txq_disable(struct iwl_trans *trans, int queue)
{
	WARN_ONCE(trans->state != IWL_TRANS_FW_ALIVE,
		  "%s bad state = %d", __func__, trans->state);

	trans->ops->txq_disable(trans, queue);
}

static inline void iwl_trans_txq_enable(struct iwl_trans *trans, int queue,
					int fifo, int sta_id, int tid,
					int frame_limit, u16 ssn)
{
	might_sleep();

	WARN_ONCE(trans->state != IWL_TRANS_FW_ALIVE,
		  "%s bad state = %d", __func__, trans->state);

	trans->ops->txq_enable(trans, queue, fifo, sta_id, tid,
				 frame_limit, ssn);
}

static inline void iwl_trans_ac_txq_enable(struct iwl_trans *trans, int queue,
					   int fifo)
{
	iwl_trans_txq_enable(trans, queue, fifo, IWL_INVALID_STATION,
			     IWL_MAX_TID_COUNT, IWL_FRAME_LIMIT, 0);
}

static inline int iwl_trans_wait_tx_queue_empty(struct iwl_trans *trans)
{
	WARN_ONCE(trans->state != IWL_TRANS_FW_ALIVE,
		  "%s bad state = %d", __func__, trans->state);

	return trans->ops->wait_tx_queue_empty(trans);
}

static inline int iwl_trans_dbgfs_register(struct iwl_trans *trans,
					    struct dentry *dir)
{
	return trans->ops->dbgfs_register(trans, dir);
}

#ifdef CONFIG_PM_SLEEP
static inline int iwl_trans_suspend(struct iwl_trans *trans)
{
	return trans->ops->suspend(trans);
}

static inline int iwl_trans_resume(struct iwl_trans *trans)
{
	return trans->ops->resume(trans);
}
#endif

static inline void iwl_trans_write8(struct iwl_trans *trans, u32 ofs, u8 val)
{
	trans->ops->write8(trans, ofs, val);
}

static inline void iwl_trans_write32(struct iwl_trans *trans, u32 ofs, u32 val)
{
	trans->ops->write32(trans, ofs, val);
}

static inline u32 iwl_trans_read32(struct iwl_trans *trans, u32 ofs)
{
	return trans->ops->read32(trans, ofs);
}

static inline void iwl_trans_set_pmi(struct iwl_trans *trans, bool state)
{
	trans->ops->set_pmi(trans, state);
}

/*****************************************************
* driver (transport) register/unregister functions
******************************************************/
int __must_check iwl_pci_register_driver(void);
void iwl_pci_unregister_driver(void);

#endif /* __iwl_trans_h__ */<|MERGE_RESOLUTION|>--- conflicted
+++ resolved
@@ -471,11 +471,6 @@
 	char hw_id_str[52];
 
 	u8 rx_mpdu_cmd, rx_mpdu_cmd_hdr_size;
-<<<<<<< HEAD
-
-	bool pm_support;
-=======
->>>>>>> 0751f865
 
 	bool pm_support;
 
