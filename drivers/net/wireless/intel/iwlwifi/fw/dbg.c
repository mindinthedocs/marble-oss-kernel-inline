--- conflicted
+++ resolved
@@ -651,17 +651,10 @@
 {
 	u32 *prph_len = (u32 *)ptr;
 	int i, num_bytes_in_chunk;
-<<<<<<< HEAD
 
 	if (!prph_len)
 		return;
 
-=======
-
-	if (!prph_len)
-		return;
-
->>>>>>> 5c0c4c85
 	for (i = 0; i < range_len; i++) {
 		/* The range includes both boundaries */
 		num_bytes_in_chunk =
@@ -673,7 +666,6 @@
 			num_bytes_in_chunk;
 	}
 }
-<<<<<<< HEAD
 
 static void iwl_fw_prph_handler(struct iwl_fw_runtime *fwrt, void *ptr,
 				void (*handler)(struct iwl_fw_runtime *,
@@ -682,20 +674,9 @@
 {
 	u32 range_len;
 
-	if (fwrt->trans->cfg->device_family >= IWL_DEVICE_FAMILY_22000) {
-=======
-
-static void iwl_fw_prph_handler(struct iwl_fw_runtime *fwrt, void *ptr,
-				void (*handler)(struct iwl_fw_runtime *,
-						const struct iwl_prph_range *,
-						u32, void *))
-{
-	u32 range_len;
-
 	if (fwrt->trans->cfg->device_family >= IWL_DEVICE_FAMILY_AX210) {
 		/* TODO */
 	} else if (fwrt->trans->cfg->device_family >= IWL_DEVICE_FAMILY_22000) {
->>>>>>> 5c0c4c85
 		range_len = ARRAY_SIZE(iwl_prph_dump_addr_22000);
 		handler(fwrt, iwl_prph_dump_addr_22000, range_len, ptr);
 	} else {
@@ -1750,15 +1731,6 @@
 			iwl_dump_ini_mem(fwrt, type, data, reg, &ops);
 			break;
 		case IWL_FW_INI_REGION_DRAM_BUFFER:
-<<<<<<< HEAD
-			*dump_mask |= BIT(IWL_FW_ERROR_DUMP_FW_MONITOR);
-			break;
-		case IWL_FW_INI_REGION_PAGING:
-			if (iwl_fw_dbg_is_paging_enabled(fwrt))
-				iwl_dump_paging(fwrt, data);
-			else
-				*dump_mask |= BIT(IWL_FW_ERROR_DUMP_PAGING);
-=======
 			ops.get_num_of_ranges = iwl_dump_ini_mon_dram_ranges;
 			ops.get_size = iwl_dump_ini_mon_dram_get_size;
 			ops.fill_mem_hdr = iwl_dump_ini_mon_dram_fill_header;
@@ -1781,7 +1753,6 @@
 			}
 
 			iwl_dump_ini_mem(fwrt, type, data, reg, &ops);
->>>>>>> 5c0c4c85
 			break;
 		}
 		case IWL_FW_INI_REGION_TXF: {
@@ -2044,13 +2015,8 @@
 	if (WARN_ON(!active->active))
 		return -EINVAL;
 
-<<<<<<< HEAD
-	delay = le32_to_cpu(fwrt->dump.active_trigs[id].conf->dump_delay);
-	occur = le32_to_cpu(fwrt->dump.active_trigs[id].conf->occurrences);
-=======
 	delay = le32_to_cpu(active->trig->dump_delay);
 	occur = le32_to_cpu(active->trig->occurrences);
->>>>>>> 5c0c4c85
 	if (!occur)
 		return 0;
 
@@ -2232,29 +2198,10 @@
 iwl_fw_dbg_buffer_allocation(struct iwl_fw_runtime *fwrt, u32 size)
 {
 	struct iwl_trans *trans = fwrt->trans;
-<<<<<<< HEAD
-	struct iwl_ldbg_config_cmd ldbg_cmd = {
-		.type = cpu_to_le32(BUFFER_ALLOCATION),
-	};
-	struct iwl_buffer_allocation_cmd *cmd = &ldbg_cmd.buffer_allocation;
-	struct iwl_host_cmd hcmd = {
-		.id = LDBG_CONFIG_CMD,
-		.flags = CMD_ASYNC,
-		.data[0] = &ldbg_cmd,
-		.len[0] = sizeof(ldbg_cmd),
-	};
-=======
->>>>>>> 5c0c4c85
 	void *virtual_addr = NULL;
 	dma_addr_t phys_addr;
 
-<<<<<<< HEAD
-	if (!trans->num_blocks &&
-	    le32_to_cpu(alloc->buffer_location) !=
-	    IWL_FW_INI_LOCATION_DRAM_PATH)
-=======
 	if (WARN_ON_ONCE(trans->num_blocks == ARRAY_SIZE(trans->fw_mon)))
->>>>>>> 5c0c4c85
 		return;
 
 	virtual_addr =
