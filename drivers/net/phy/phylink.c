--- conflicted
+++ resolved
@@ -1099,11 +1099,7 @@
 		 * duplex.
 		 */
 		s = phy_lookup_setting(kset->base.speed, kset->base.duplex,
-<<<<<<< HEAD
-				       pl->supported, false);
-=======
 				       support, false);
->>>>>>> 0ecfebd2
 		if (!s)
 			return -EINVAL;
 
