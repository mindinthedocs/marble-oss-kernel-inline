--- conflicted
+++ resolved
@@ -881,11 +881,7 @@
 	if (adapter->vpd->buff)
 		len = adapter->vpd->len;
 
-<<<<<<< HEAD
-	reinit_completion(&adapter->fw_done);
-=======
 	init_completion(&adapter->fw_done);
->>>>>>> 5fa4ec9c
 	crq.get_vpd_size.first = IBMVNIC_CRQ_CMD;
 	crq.get_vpd_size.cmd = GET_VPD_SIZE;
 	ibmvnic_send_crq(adapter, &crq);
@@ -947,8 +943,6 @@
 	if (!adapter->vpd)
 		return -ENOMEM;
 
-<<<<<<< HEAD
-=======
 	/* Vital Product Data (VPD) */
 	rc = ibmvnic_get_vpd(adapter);
 	if (rc) {
@@ -956,7 +950,6 @@
 		return rc;
 	}
 
->>>>>>> 5fa4ec9c
 	adapter->map_id = 1;
 	adapter->napi = kcalloc(adapter->req_rx_queues,
 				sizeof(struct napi_struct), GFP_KERNEL);
@@ -1030,14 +1023,9 @@
 static int ibmvnic_open(struct net_device *netdev)
 {
 	struct ibmvnic_adapter *adapter = netdev_priv(netdev);
-	int rc, vpd;
+	int rc;
 
 	mutex_lock(&adapter->reset_lock);
-
-	if (adapter->mac_change_pending) {
-		__ibmvnic_set_mac(netdev, &adapter->desired.mac);
-		adapter->mac_change_pending = false;
-	}
 
 	if (adapter->state != VNIC_CLOSED) {
 		rc = ibmvnic_login(netdev);
@@ -1058,14 +1046,6 @@
 	rc = __ibmvnic_open(netdev);
 	netif_carrier_on(netdev);
 
-<<<<<<< HEAD
-	/* Vital Product Data (VPD) */
-	vpd = ibmvnic_get_vpd(adapter);
-	if (vpd)
-		netdev_err(netdev, "failed to initialize Vital Product Data (VPD)\n");
-
-=======
->>>>>>> 5fa4ec9c
 	mutex_unlock(&adapter->reset_lock);
 
 	return rc;
@@ -1573,11 +1553,7 @@
 	struct ibmvnic_adapter *adapter = netdev_priv(netdev);
 	struct sockaddr *addr = p;
 
-<<<<<<< HEAD
-	if (adapter->state != VNIC_OPEN) {
-=======
 	if (adapter->state == VNIC_PROBED) {
->>>>>>> 5fa4ec9c
 		memcpy(&adapter->desired.mac, addr, sizeof(struct sockaddr));
 		adapter->mac_change_pending = true;
 		return 0;
@@ -1652,15 +1628,12 @@
 			rc = init_resources(adapter);
 			if (rc)
 				return rc;
-<<<<<<< HEAD
-=======
 		} else if (adapter->req_rx_queues != old_num_rx_queues ||
 			   adapter->req_tx_queues != old_num_tx_queues) {
 			release_rx_pools(adapter);
 			release_tx_pools(adapter);
 			init_rx_pools(netdev);
 			init_tx_pools(netdev);
->>>>>>> 5fa4ec9c
 		} else {
 			rc = reset_tx_pools(adapter);
 			if (rc)
