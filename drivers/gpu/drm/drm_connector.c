/*
 * Copyright (c) 2016 Intel Corporation
 *
 * Permission to use, copy, modify, distribute, and sell this software and its
 * documentation for any purpose is hereby granted without fee, provided that
 * the above copyright notice appear in all copies and that both that copyright
 * notice and this permission notice appear in supporting documentation, and
 * that the name of the copyright holders not be used in advertising or
 * publicity pertaining to distribution of the software without specific,
 * written prior permission.  The copyright holders make no representations
 * about the suitability of this software for any purpose.  It is provided "as
 * is" without express or implied warranty.
 *
 * THE COPYRIGHT HOLDERS DISCLAIM ALL WARRANTIES WITH REGARD TO THIS SOFTWARE,
 * INCLUDING ALL IMPLIED WARRANTIES OF MERCHANTABILITY AND FITNESS, IN NO
 * EVENT SHALL THE COPYRIGHT HOLDERS BE LIABLE FOR ANY SPECIAL, INDIRECT OR
 * CONSEQUENTIAL DAMAGES OR ANY DAMAGES WHATSOEVER RESULTING FROM LOSS OF USE,
 * DATA OR PROFITS, WHETHER IN AN ACTION OF CONTRACT, NEGLIGENCE OR OTHER
 * TORTIOUS ACTION, ARISING OUT OF OR IN CONNECTION WITH THE USE OR PERFORMANCE
 * OF THIS SOFTWARE.
 */

#include <drm/drm_connector.h>
#include <drm/drm_edid.h>
#include <drm/drm_encoder.h>
#include <drm/drm_utils.h>
#include <drm/drm_print.h>
#include <drm/drm_drv.h>
#include <drm/drm_file.h>

#include <linux/uaccess.h>

#include "drm_crtc_internal.h"
#include "drm_internal.h"

/**
 * DOC: overview
 *
 * In DRM connectors are the general abstraction for display sinks, and include
 * als fixed panels or anything else that can display pixels in some form. As
 * opposed to all other KMS objects representing hardware (like CRTC, encoder or
 * plane abstractions) connectors can be hotplugged and unplugged at runtime.
 * Hence they are reference-counted using drm_connector_get() and
 * drm_connector_put().
 *
 * KMS driver must create, initialize, register and attach at a &struct
 * drm_connector for each such sink. The instance is created as other KMS
 * objects and initialized by setting the following fields. The connector is
 * initialized with a call to drm_connector_init() with a pointer to the
 * &struct drm_connector_funcs and a connector type, and then exposed to
 * userspace with a call to drm_connector_register().
 *
 * Connectors must be attached to an encoder to be used. For devices that map
 * connectors to encoders 1:1, the connector should be attached at
 * initialization time with a call to drm_connector_attach_encoder(). The
 * driver must also set the &drm_connector.encoder field to point to the
 * attached encoder.
 *
 * For connectors which are not fixed (like built-in panels) the driver needs to
 * support hotplug notifications. The simplest way to do that is by using the
 * probe helpers, see drm_kms_helper_poll_init() for connectors which don't have
 * hardware support for hotplug interrupts. Connectors with hardware hotplug
 * support can instead use e.g. drm_helper_hpd_irq_event().
 */

struct drm_conn_prop_enum_list {
	int type;
	const char *name;
	struct ida ida;
};

/*
 * Connector and encoder types.
 */
static struct drm_conn_prop_enum_list drm_connector_enum_list[] = {
	{ DRM_MODE_CONNECTOR_Unknown, "Unknown" },
	{ DRM_MODE_CONNECTOR_VGA, "VGA" },
	{ DRM_MODE_CONNECTOR_DVII, "DVI-I" },
	{ DRM_MODE_CONNECTOR_DVID, "DVI-D" },
	{ DRM_MODE_CONNECTOR_DVIA, "DVI-A" },
	{ DRM_MODE_CONNECTOR_Composite, "Composite" },
	{ DRM_MODE_CONNECTOR_SVIDEO, "SVIDEO" },
	{ DRM_MODE_CONNECTOR_LVDS, "LVDS" },
	{ DRM_MODE_CONNECTOR_Component, "Component" },
	{ DRM_MODE_CONNECTOR_9PinDIN, "DIN" },
	{ DRM_MODE_CONNECTOR_DisplayPort, "DP" },
	{ DRM_MODE_CONNECTOR_HDMIA, "HDMI-A" },
	{ DRM_MODE_CONNECTOR_HDMIB, "HDMI-B" },
	{ DRM_MODE_CONNECTOR_TV, "TV" },
	{ DRM_MODE_CONNECTOR_eDP, "eDP" },
	{ DRM_MODE_CONNECTOR_VIRTUAL, "Virtual" },
	{ DRM_MODE_CONNECTOR_DSI, "DSI" },
	{ DRM_MODE_CONNECTOR_DPI, "DPI" },
	{ DRM_MODE_CONNECTOR_WRITEBACK, "Writeback" },
	{ DRM_MODE_CONNECTOR_SPI, "SPI" },
};

void drm_connector_ida_init(void)
{
	int i;

	for (i = 0; i < ARRAY_SIZE(drm_connector_enum_list); i++)
		ida_init(&drm_connector_enum_list[i].ida);
}

void drm_connector_ida_destroy(void)
{
	int i;

	for (i = 0; i < ARRAY_SIZE(drm_connector_enum_list); i++)
		ida_destroy(&drm_connector_enum_list[i].ida);
}

/**
 * drm_connector_get_cmdline_mode - reads the user's cmdline mode
 * @connector: connector to quwery
 *
 * The kernel supports per-connector configuration of its consoles through
 * use of the video= parameter. This function parses that option and
 * extracts the user's specified mode (or enable/disable status) for a
 * particular connector. This is typically only used during the early fbdev
 * setup.
 */
static void drm_connector_get_cmdline_mode(struct drm_connector *connector)
{
	struct drm_cmdline_mode *mode = &connector->cmdline_mode;
	char *option = NULL;

	if (fb_get_options(connector->name, &option))
		return;

	if (!drm_mode_parse_command_line_for_connector(option,
						       connector,
						       mode))
		return;

	if (mode->force) {
		DRM_INFO("forcing %s connector %s\n", connector->name,
			 drm_get_connector_force_name(mode->force));
		connector->force = mode->force;
	}

	DRM_DEBUG_KMS("cmdline mode for connector %s %s %dx%d@%dHz%s%s%s\n",
		      connector->name, mode->name,
		      mode->xres, mode->yres,
		      mode->refresh_specified ? mode->refresh : 60,
		      mode->rb ? " reduced blanking" : "",
		      mode->margins ? " with margins" : "",
		      mode->interlace ?  " interlaced" : "");
}

static void drm_connector_free(struct kref *kref)
{
	struct drm_connector *connector =
		container_of(kref, struct drm_connector, base.refcount);
	struct drm_device *dev = connector->dev;

	drm_mode_object_unregister(dev, &connector->base);
	connector->funcs->destroy(connector);
}

void drm_connector_free_work_fn(struct work_struct *work)
{
	struct drm_connector *connector, *n;
	struct drm_device *dev =
		container_of(work, struct drm_device, mode_config.connector_free_work);
	struct drm_mode_config *config = &dev->mode_config;
	unsigned long flags;
	struct llist_node *freed;

	spin_lock_irqsave(&config->connector_list_lock, flags);
	freed = llist_del_all(&config->connector_free_list);
	spin_unlock_irqrestore(&config->connector_list_lock, flags);

	llist_for_each_entry_safe(connector, n, freed, free_node) {
		drm_mode_object_unregister(dev, &connector->base);
		connector->funcs->destroy(connector);
	}
}

/**
 * drm_connector_init - Init a preallocated connector
 * @dev: DRM device
 * @connector: the connector to init
 * @funcs: callbacks for this connector
 * @connector_type: user visible type of the connector
 *
 * Initialises a preallocated connector. Connectors should be
 * subclassed as part of driver connector objects.
 *
 * Returns:
 * Zero on success, error code on failure.
 */
int drm_connector_init(struct drm_device *dev,
		       struct drm_connector *connector,
		       const struct drm_connector_funcs *funcs,
		       int connector_type)
{
	struct drm_mode_config *config = &dev->mode_config;
	int ret;
	struct ida *connector_ida =
		&drm_connector_enum_list[connector_type].ida;

	WARN_ON(drm_drv_uses_atomic_modeset(dev) &&
		(!funcs->atomic_destroy_state ||
		 !funcs->atomic_duplicate_state));

	ret = __drm_mode_object_add(dev, &connector->base,
				    DRM_MODE_OBJECT_CONNECTOR,
				    false, drm_connector_free);
	if (ret)
		return ret;

	connector->base.properties = &connector->properties;
	connector->dev = dev;
	connector->funcs = funcs;

	/* connector index is used with 32bit bitmasks */
	ret = ida_simple_get(&config->connector_ida, 0, 32, GFP_KERNEL);
	if (ret < 0) {
		DRM_DEBUG_KMS("Failed to allocate %s connector index: %d\n",
			      drm_connector_enum_list[connector_type].name,
			      ret);
		goto out_put;
	}
	connector->index = ret;
	ret = 0;

	connector->connector_type = connector_type;
	connector->connector_type_id =
		ida_simple_get(connector_ida, 1, 0, GFP_KERNEL);
	if (connector->connector_type_id < 0) {
		ret = connector->connector_type_id;
		goto out_put_id;
	}
	connector->name =
		kasprintf(GFP_KERNEL, "%s-%d",
			  drm_connector_enum_list[connector_type].name,
			  connector->connector_type_id);
	if (!connector->name) {
		ret = -ENOMEM;
		goto out_put_type_id;
	}

	INIT_LIST_HEAD(&connector->probed_modes);
	INIT_LIST_HEAD(&connector->modes);
	mutex_init(&connector->mutex);
	connector->edid_blob_ptr = NULL;
	connector->tile_blob_ptr = NULL;
	connector->status = connector_status_unknown;
	connector->display_info.panel_orientation =
		DRM_MODE_PANEL_ORIENTATION_UNKNOWN;

	drm_connector_get_cmdline_mode(connector);

	/* We should add connectors at the end to avoid upsetting the connector
	 * index too much. */
	spin_lock_irq(&config->connector_list_lock);
	list_add_tail(&connector->head, &config->connector_list);
	config->num_connector++;
	spin_unlock_irq(&config->connector_list_lock);

	if (connector_type != DRM_MODE_CONNECTOR_VIRTUAL &&
	    connector_type != DRM_MODE_CONNECTOR_WRITEBACK)
		drm_connector_attach_edid_property(connector);

	drm_object_attach_property(&connector->base,
				      config->dpms_property, 0);

	drm_object_attach_property(&connector->base,
				   config->link_status_property,
				   0);

	drm_object_attach_property(&connector->base,
				   config->non_desktop_property,
				   0);
	drm_object_attach_property(&connector->base,
				   config->tile_property,
				   0);

	if (drm_core_check_feature(dev, DRIVER_ATOMIC)) {
		drm_object_attach_property(&connector->base, config->prop_crtc_id, 0);
	}

	connector->debugfs_entry = NULL;
out_put_type_id:
	if (ret)
		ida_simple_remove(connector_ida, connector->connector_type_id);
out_put_id:
	if (ret)
		ida_simple_remove(&config->connector_ida, connector->index);
out_put:
	if (ret)
		drm_mode_object_unregister(dev, &connector->base);

	return ret;
}
EXPORT_SYMBOL(drm_connector_init);

/**
 * drm_connector_init_with_ddc - Init a preallocated connector
 * @dev: DRM device
 * @connector: the connector to init
 * @funcs: callbacks for this connector
 * @connector_type: user visible type of the connector
 * @ddc: pointer to the associated ddc adapter
 *
 * Initialises a preallocated connector. Connectors should be
 * subclassed as part of driver connector objects.
 *
 * Ensures that the ddc field of the connector is correctly set.
 *
 * Returns:
 * Zero on success, error code on failure.
 */
int drm_connector_init_with_ddc(struct drm_device *dev,
				struct drm_connector *connector,
				const struct drm_connector_funcs *funcs,
				int connector_type,
				struct i2c_adapter *ddc)
{
	int ret;

	ret = drm_connector_init(dev, connector, funcs, connector_type);
	if (ret)
		return ret;

	/* provide ddc symlink in sysfs */
	connector->ddc = ddc;

	return ret;
}
EXPORT_SYMBOL(drm_connector_init_with_ddc);

/**
 * drm_connector_attach_edid_property - attach edid property.
 * @connector: the connector
 *
 * Some connector types like DRM_MODE_CONNECTOR_VIRTUAL do not get a
 * edid property attached by default.  This function can be used to
 * explicitly enable the edid property in these cases.
 */
void drm_connector_attach_edid_property(struct drm_connector *connector)
{
	struct drm_mode_config *config = &connector->dev->mode_config;

	drm_object_attach_property(&connector->base,
				   config->edid_property,
				   0);
}
EXPORT_SYMBOL(drm_connector_attach_edid_property);

/**
 * drm_connector_attach_encoder - attach a connector to an encoder
 * @connector: connector to attach
 * @encoder: encoder to attach @connector to
 *
 * This function links up a connector to an encoder. Note that the routing
 * restrictions between encoders and crtcs are exposed to userspace through the
 * possible_clones and possible_crtcs bitmasks.
 *
 * Returns:
 * Zero on success, negative errno on failure.
 */
int drm_connector_attach_encoder(struct drm_connector *connector,
				 struct drm_encoder *encoder)
{
	int i;

	/*
	 * In the past, drivers have attempted to model the static association
	 * of connector to encoder in simple connector/encoder devices using a
	 * direct assignment of connector->encoder = encoder. This connection
	 * is a logical one and the responsibility of the core, so drivers are
	 * expected not to mess with this.
	 *
	 * Note that the error return should've been enough here, but a large
	 * majority of drivers ignores the return value, so add in a big WARN
	 * to get people's attention.
	 */
	if (WARN_ON(connector->encoder))
		return -EINVAL;

	for (i = 0; i < ARRAY_SIZE(connector->encoder_ids); i++) {
		if (connector->encoder_ids[i] == 0) {
			connector->encoder_ids[i] = encoder->base.id;
			return 0;
		}
	}
	return -ENOMEM;
}
EXPORT_SYMBOL(drm_connector_attach_encoder);

/**
 * drm_connector_has_possible_encoder - check if the connector and encoder are assosicated with each other
 * @connector: the connector
 * @encoder: the encoder
 *
 * Returns:
 * True if @encoder is one of the possible encoders for @connector.
 */
bool drm_connector_has_possible_encoder(struct drm_connector *connector,
					struct drm_encoder *encoder)
{
	struct drm_encoder *enc;
	int i;

	drm_connector_for_each_possible_encoder(connector, enc, i) {
		if (enc == encoder)
			return true;
	}

	return false;
}
EXPORT_SYMBOL(drm_connector_has_possible_encoder);

static void drm_mode_remove(struct drm_connector *connector,
			    struct drm_display_mode *mode)
{
	list_del(&mode->head);
	drm_mode_destroy(connector->dev, mode);
}

/**
 * drm_connector_cleanup - cleans up an initialised connector
 * @connector: connector to cleanup
 *
 * Cleans up the connector but doesn't free the object.
 */
void drm_connector_cleanup(struct drm_connector *connector)
{
	struct drm_device *dev = connector->dev;
	struct drm_display_mode *mode, *t;

	/* The connector should have been removed from userspace long before
	 * it is finally destroyed.
	 */
	if (WARN_ON(connector->registration_state ==
		    DRM_CONNECTOR_REGISTERED))
		drm_connector_unregister(connector);

	if (connector->tile_group) {
		drm_mode_put_tile_group(dev, connector->tile_group);
		connector->tile_group = NULL;
	}

	list_for_each_entry_safe(mode, t, &connector->probed_modes, head)
		drm_mode_remove(connector, mode);

	list_for_each_entry_safe(mode, t, &connector->modes, head)
		drm_mode_remove(connector, mode);

	ida_simple_remove(&drm_connector_enum_list[connector->connector_type].ida,
			  connector->connector_type_id);

	ida_simple_remove(&dev->mode_config.connector_ida,
			  connector->index);

	kfree(connector->display_info.bus_formats);
	drm_mode_object_unregister(dev, &connector->base);
	kfree(connector->name);
	connector->name = NULL;
	spin_lock_irq(&dev->mode_config.connector_list_lock);
	list_del(&connector->head);
	dev->mode_config.num_connector--;
	spin_unlock_irq(&dev->mode_config.connector_list_lock);

	WARN_ON(connector->state && !connector->funcs->atomic_destroy_state);
	if (connector->state && connector->funcs->atomic_destroy_state)
		connector->funcs->atomic_destroy_state(connector,
						       connector->state);

	mutex_destroy(&connector->mutex);

	memset(connector, 0, sizeof(*connector));
}
EXPORT_SYMBOL(drm_connector_cleanup);

/**
 * drm_connector_register - register a connector
 * @connector: the connector to register
 *
 * Register userspace interfaces for a connector
 *
 * Returns:
 * Zero on success, error code on failure.
 */
int drm_connector_register(struct drm_connector *connector)
{
	int ret = 0;

	if (!connector->dev->registered)
		return 0;

	mutex_lock(&connector->mutex);
	if (connector->registration_state != DRM_CONNECTOR_INITIALIZING)
		goto unlock;

	ret = drm_sysfs_connector_add(connector);
	if (ret)
		goto unlock;

	drm_debugfs_connector_add(connector);

	if (connector->funcs->late_register) {
		ret = connector->funcs->late_register(connector);
		if (ret)
			goto err_debugfs;
	}

	drm_mode_object_register(connector->dev, &connector->base);

	connector->registration_state = DRM_CONNECTOR_REGISTERED;
	goto unlock;

err_debugfs:
	drm_debugfs_connector_remove(connector);
	drm_sysfs_connector_remove(connector);
unlock:
	mutex_unlock(&connector->mutex);
	return ret;
}
EXPORT_SYMBOL(drm_connector_register);

/**
 * drm_connector_unregister - unregister a connector
 * @connector: the connector to unregister
 *
 * Unregister userspace interfaces for a connector
 */
void drm_connector_unregister(struct drm_connector *connector)
{
	mutex_lock(&connector->mutex);
	if (connector->registration_state != DRM_CONNECTOR_REGISTERED) {
		mutex_unlock(&connector->mutex);
		return;
	}

	if (connector->funcs->early_unregister)
		connector->funcs->early_unregister(connector);

	drm_sysfs_connector_remove(connector);
	drm_debugfs_connector_remove(connector);

	connector->registration_state = DRM_CONNECTOR_UNREGISTERED;
	mutex_unlock(&connector->mutex);
}
EXPORT_SYMBOL(drm_connector_unregister);

void drm_connector_unregister_all(struct drm_device *dev)
{
	struct drm_connector *connector;
	struct drm_connector_list_iter conn_iter;

	drm_connector_list_iter_begin(dev, &conn_iter);
	drm_for_each_connector_iter(connector, &conn_iter)
		drm_connector_unregister(connector);
	drm_connector_list_iter_end(&conn_iter);
}

int drm_connector_register_all(struct drm_device *dev)
{
	struct drm_connector *connector;
	struct drm_connector_list_iter conn_iter;
	int ret = 0;

	drm_connector_list_iter_begin(dev, &conn_iter);
	drm_for_each_connector_iter(connector, &conn_iter) {
		ret = drm_connector_register(connector);
		if (ret)
			break;
	}
	drm_connector_list_iter_end(&conn_iter);

	if (ret)
		drm_connector_unregister_all(dev);
	return ret;
}

/**
 * drm_get_connector_status_name - return a string for connector status
 * @status: connector status to compute name of
 *
 * In contrast to the other drm_get_*_name functions this one here returns a
 * const pointer and hence is threadsafe.
 */
const char *drm_get_connector_status_name(enum drm_connector_status status)
{
	if (status == connector_status_connected)
		return "connected";
	else if (status == connector_status_disconnected)
		return "disconnected";
	else
		return "unknown";
}
EXPORT_SYMBOL(drm_get_connector_status_name);

/**
 * drm_get_connector_force_name - return a string for connector force
 * @force: connector force to get name of
 *
 * Returns: const pointer to name.
 */
const char *drm_get_connector_force_name(enum drm_connector_force force)
{
	switch (force) {
	case DRM_FORCE_UNSPECIFIED:
		return "unspecified";
	case DRM_FORCE_OFF:
		return "off";
	case DRM_FORCE_ON:
		return "on";
	case DRM_FORCE_ON_DIGITAL:
		return "digital";
	default:
		return "unknown";
	}
}

#ifdef CONFIG_LOCKDEP
static struct lockdep_map connector_list_iter_dep_map = {
	.name = "drm_connector_list_iter"
};
#endif

/**
 * drm_connector_list_iter_begin - initialize a connector_list iterator
 * @dev: DRM device
 * @iter: connector_list iterator
 *
 * Sets @iter up to walk the &drm_mode_config.connector_list of @dev. @iter
 * must always be cleaned up again by calling drm_connector_list_iter_end().
 * Iteration itself happens using drm_connector_list_iter_next() or
 * drm_for_each_connector_iter().
 */
void drm_connector_list_iter_begin(struct drm_device *dev,
				   struct drm_connector_list_iter *iter)
{
	iter->dev = dev;
	iter->conn = NULL;
	lock_acquire_shared_recursive(&connector_list_iter_dep_map, 0, 1, NULL, _RET_IP_);
}
EXPORT_SYMBOL(drm_connector_list_iter_begin);

/*
 * Extra-safe connector put function that works in any context. Should only be
 * used from the connector_iter functions, where we never really expect to
 * actually release the connector when dropping our final reference.
 */
static void
__drm_connector_put_safe(struct drm_connector *conn)
{
	struct drm_mode_config *config = &conn->dev->mode_config;

	lockdep_assert_held(&config->connector_list_lock);

	if (!refcount_dec_and_test(&conn->base.refcount.refcount))
		return;

	llist_add(&conn->free_node, &config->connector_free_list);
	schedule_work(&config->connector_free_work);
}

/**
 * drm_connector_list_iter_next - return next connector
 * @iter: connector_list iterator
 *
 * Returns the next connector for @iter, or NULL when the list walk has
 * completed.
 */
struct drm_connector *
drm_connector_list_iter_next(struct drm_connector_list_iter *iter)
{
	struct drm_connector *old_conn = iter->conn;
	struct drm_mode_config *config = &iter->dev->mode_config;
	struct list_head *lhead;
	unsigned long flags;

	spin_lock_irqsave(&config->connector_list_lock, flags);
	lhead = old_conn ? &old_conn->head : &config->connector_list;

	do {
		if (lhead->next == &config->connector_list) {
			iter->conn = NULL;
			break;
		}

		lhead = lhead->next;
		iter->conn = list_entry(lhead, struct drm_connector, head);

		/* loop until it's not a zombie connector */
	} while (!kref_get_unless_zero(&iter->conn->base.refcount));

	if (old_conn)
		__drm_connector_put_safe(old_conn);
	spin_unlock_irqrestore(&config->connector_list_lock, flags);

	return iter->conn;
}
EXPORT_SYMBOL(drm_connector_list_iter_next);

/**
 * drm_connector_list_iter_end - tear down a connector_list iterator
 * @iter: connector_list iterator
 *
 * Tears down @iter and releases any resources (like &drm_connector references)
 * acquired while walking the list. This must always be called, both when the
 * iteration completes fully or when it was aborted without walking the entire
 * list.
 */
void drm_connector_list_iter_end(struct drm_connector_list_iter *iter)
{
	struct drm_mode_config *config = &iter->dev->mode_config;
	unsigned long flags;

	iter->dev = NULL;
	if (iter->conn) {
		spin_lock_irqsave(&config->connector_list_lock, flags);
		__drm_connector_put_safe(iter->conn);
		spin_unlock_irqrestore(&config->connector_list_lock, flags);
	}
	lock_release(&connector_list_iter_dep_map, 0, _RET_IP_);
}
EXPORT_SYMBOL(drm_connector_list_iter_end);

static const struct drm_prop_enum_list drm_subpixel_enum_list[] = {
	{ SubPixelUnknown, "Unknown" },
	{ SubPixelHorizontalRGB, "Horizontal RGB" },
	{ SubPixelHorizontalBGR, "Horizontal BGR" },
	{ SubPixelVerticalRGB, "Vertical RGB" },
	{ SubPixelVerticalBGR, "Vertical BGR" },
	{ SubPixelNone, "None" },
};

/**
 * drm_get_subpixel_order_name - return a string for a given subpixel enum
 * @order: enum of subpixel_order
 *
 * Note you could abuse this and return something out of bounds, but that
 * would be a caller error.  No unscrubbed user data should make it here.
 */
const char *drm_get_subpixel_order_name(enum subpixel_order order)
{
	return drm_subpixel_enum_list[order].name;
}
EXPORT_SYMBOL(drm_get_subpixel_order_name);

static const struct drm_prop_enum_list drm_dpms_enum_list[] = {
	{ DRM_MODE_DPMS_ON, "On" },
	{ DRM_MODE_DPMS_STANDBY, "Standby" },
	{ DRM_MODE_DPMS_SUSPEND, "Suspend" },
	{ DRM_MODE_DPMS_OFF, "Off" }
};
DRM_ENUM_NAME_FN(drm_get_dpms_name, drm_dpms_enum_list)

static const struct drm_prop_enum_list drm_link_status_enum_list[] = {
	{ DRM_MODE_LINK_STATUS_GOOD, "Good" },
	{ DRM_MODE_LINK_STATUS_BAD, "Bad" },
};

/**
 * drm_display_info_set_bus_formats - set the supported bus formats
 * @info: display info to store bus formats in
 * @formats: array containing the supported bus formats
 * @num_formats: the number of entries in the fmts array
 *
 * Store the supported bus formats in display info structure.
 * See MEDIA_BUS_FMT_* definitions in include/uapi/linux/media-bus-format.h for
 * a full list of available formats.
 */
int drm_display_info_set_bus_formats(struct drm_display_info *info,
				     const u32 *formats,
				     unsigned int num_formats)
{
	u32 *fmts = NULL;

	if (!formats && num_formats)
		return -EINVAL;

	if (formats && num_formats) {
		fmts = kmemdup(formats, sizeof(*formats) * num_formats,
			       GFP_KERNEL);
		if (!fmts)
			return -ENOMEM;
	}

	kfree(info->bus_formats);
	info->bus_formats = fmts;
	info->num_bus_formats = num_formats;

	return 0;
}
EXPORT_SYMBOL(drm_display_info_set_bus_formats);

/* Optional connector properties. */
static const struct drm_prop_enum_list drm_scaling_mode_enum_list[] = {
	{ DRM_MODE_SCALE_NONE, "None" },
	{ DRM_MODE_SCALE_FULLSCREEN, "Full" },
	{ DRM_MODE_SCALE_CENTER, "Center" },
	{ DRM_MODE_SCALE_ASPECT, "Full aspect" },
};

static const struct drm_prop_enum_list drm_aspect_ratio_enum_list[] = {
	{ DRM_MODE_PICTURE_ASPECT_NONE, "Automatic" },
	{ DRM_MODE_PICTURE_ASPECT_4_3, "4:3" },
	{ DRM_MODE_PICTURE_ASPECT_16_9, "16:9" },
};

static const struct drm_prop_enum_list drm_content_type_enum_list[] = {
	{ DRM_MODE_CONTENT_TYPE_NO_DATA, "No Data" },
	{ DRM_MODE_CONTENT_TYPE_GRAPHICS, "Graphics" },
	{ DRM_MODE_CONTENT_TYPE_PHOTO, "Photo" },
	{ DRM_MODE_CONTENT_TYPE_CINEMA, "Cinema" },
	{ DRM_MODE_CONTENT_TYPE_GAME, "Game" },
};

static const struct drm_prop_enum_list drm_panel_orientation_enum_list[] = {
	{ DRM_MODE_PANEL_ORIENTATION_NORMAL,	"Normal"	},
	{ DRM_MODE_PANEL_ORIENTATION_BOTTOM_UP,	"Upside Down"	},
	{ DRM_MODE_PANEL_ORIENTATION_LEFT_UP,	"Left Side Up"	},
	{ DRM_MODE_PANEL_ORIENTATION_RIGHT_UP,	"Right Side Up"	},
};

static const struct drm_prop_enum_list drm_dvi_i_select_enum_list[] = {
	{ DRM_MODE_SUBCONNECTOR_Automatic, "Automatic" }, /* DVI-I and TV-out */
	{ DRM_MODE_SUBCONNECTOR_DVID,      "DVI-D"     }, /* DVI-I  */
	{ DRM_MODE_SUBCONNECTOR_DVIA,      "DVI-A"     }, /* DVI-I  */
};
DRM_ENUM_NAME_FN(drm_get_dvi_i_select_name, drm_dvi_i_select_enum_list)

static const struct drm_prop_enum_list drm_dvi_i_subconnector_enum_list[] = {
	{ DRM_MODE_SUBCONNECTOR_Unknown,   "Unknown"   }, /* DVI-I and TV-out */
	{ DRM_MODE_SUBCONNECTOR_DVID,      "DVI-D"     }, /* DVI-I  */
	{ DRM_MODE_SUBCONNECTOR_DVIA,      "DVI-A"     }, /* DVI-I  */
};
DRM_ENUM_NAME_FN(drm_get_dvi_i_subconnector_name,
		 drm_dvi_i_subconnector_enum_list)

static const struct drm_prop_enum_list drm_tv_select_enum_list[] = {
	{ DRM_MODE_SUBCONNECTOR_Automatic, "Automatic" }, /* DVI-I and TV-out */
	{ DRM_MODE_SUBCONNECTOR_Composite, "Composite" }, /* TV-out */
	{ DRM_MODE_SUBCONNECTOR_SVIDEO,    "SVIDEO"    }, /* TV-out */
	{ DRM_MODE_SUBCONNECTOR_Component, "Component" }, /* TV-out */
	{ DRM_MODE_SUBCONNECTOR_SCART,     "SCART"     }, /* TV-out */
};
DRM_ENUM_NAME_FN(drm_get_tv_select_name, drm_tv_select_enum_list)

static const struct drm_prop_enum_list drm_tv_subconnector_enum_list[] = {
	{ DRM_MODE_SUBCONNECTOR_Unknown,   "Unknown"   }, /* DVI-I and TV-out */
	{ DRM_MODE_SUBCONNECTOR_Composite, "Composite" }, /* TV-out */
	{ DRM_MODE_SUBCONNECTOR_SVIDEO,    "SVIDEO"    }, /* TV-out */
	{ DRM_MODE_SUBCONNECTOR_Component, "Component" }, /* TV-out */
	{ DRM_MODE_SUBCONNECTOR_SCART,     "SCART"     }, /* TV-out */
};
DRM_ENUM_NAME_FN(drm_get_tv_subconnector_name,
		 drm_tv_subconnector_enum_list)

static const struct drm_prop_enum_list hdmi_colorspaces[] = {
	/* For Default case, driver will set the colorspace */
	{ DRM_MODE_COLORIMETRY_DEFAULT, "Default" },
	/* Standard Definition Colorimetry based on CEA 861 */
	{ DRM_MODE_COLORIMETRY_SMPTE_170M_YCC, "SMPTE_170M_YCC" },
	{ DRM_MODE_COLORIMETRY_BT709_YCC, "BT709_YCC" },
	/* Standard Definition Colorimetry based on IEC 61966-2-4 */
	{ DRM_MODE_COLORIMETRY_XVYCC_601, "XVYCC_601" },
	/* High Definition Colorimetry based on IEC 61966-2-4 */
	{ DRM_MODE_COLORIMETRY_XVYCC_709, "XVYCC_709" },
	/* Colorimetry based on IEC 61966-2-1/Amendment 1 */
	{ DRM_MODE_COLORIMETRY_SYCC_601, "SYCC_601" },
	/* Colorimetry based on IEC 61966-2-5 [33] */
	{ DRM_MODE_COLORIMETRY_OPYCC_601, "opYCC_601" },
	/* Colorimetry based on IEC 61966-2-5 */
	{ DRM_MODE_COLORIMETRY_OPRGB, "opRGB" },
	/* Colorimetry based on ITU-R BT.2020 */
	{ DRM_MODE_COLORIMETRY_BT2020_CYCC, "BT2020_CYCC" },
	/* Colorimetry based on ITU-R BT.2020 */
	{ DRM_MODE_COLORIMETRY_BT2020_RGB, "BT2020_RGB" },
	/* Colorimetry based on ITU-R BT.2020 */
	{ DRM_MODE_COLORIMETRY_BT2020_YCC, "BT2020_YCC" },
	/* Added as part of Additional Colorimetry Extension in 861.G */
	{ DRM_MODE_COLORIMETRY_DCI_P3_RGB_D65, "DCI-P3_RGB_D65" },
	{ DRM_MODE_COLORIMETRY_DCI_P3_RGB_THEATER, "DCI-P3_RGB_Theater" },
};

/*
 * As per DP 1.4a spec, 2.2.5.7.5 VSC SDP Payload for Pixel Encoding/Colorimetry
 * Format Table 2-120
 */
static const struct drm_prop_enum_list dp_colorspaces[] = {
	/* For Default case, driver will set the colorspace */
	{ DRM_MODE_COLORIMETRY_DEFAULT, "Default" },
	{ DRM_MODE_COLORIMETRY_RGB_WIDE_FIXED, "RGB_Wide_Gamut_Fixed_Point" },
	/* Colorimetry based on scRGB (IEC 61966-2-2) */
<<<<<<< HEAD
	{ DRM_MODE_COLORIMETRY_RGB_WIDE_FLOAT,
				"RGB_Wide_Gamut_Floating_Point" },
=======
	{ DRM_MODE_COLORIMETRY_RGB_WIDE_FLOAT, "RGB_Wide_Gamut_Floating_Point" },
>>>>>>> a5f1397e
	/* Colorimetry based on IEC 61966-2-5 */
	{ DRM_MODE_COLORIMETRY_OPRGB, "opRGB" },
	/* Colorimetry based on SMPTE RP 431-2 */
	{ DRM_MODE_COLORIMETRY_DCI_P3_RGB_D65, "DCI-P3_RGB_D65" },
	/* Colorimetry based on ITU-R BT.2020 */
	{ DRM_MODE_COLORIMETRY_BT2020_RGB, "BT2020_RGB" },
	{ DRM_MODE_COLORIMETRY_BT601_YCC, "BT601_YCC" },
	{ DRM_MODE_COLORIMETRY_BT709_YCC, "BT709_YCC" },
	/* Standard Definition Colorimetry based on IEC 61966-2-4 */
	{ DRM_MODE_COLORIMETRY_XVYCC_601, "XVYCC_601" },
	/* High Definition Colorimetry based on IEC 61966-2-4 */
	{ DRM_MODE_COLORIMETRY_XVYCC_709, "XVYCC_709" },
	/* Colorimetry based on IEC 61966-2-1/Amendment 1 */
	{ DRM_MODE_COLORIMETRY_SYCC_601, "SYCC_601" },
	/* Colorimetry based on IEC 61966-2-5 [33] */
	{ DRM_MODE_COLORIMETRY_OPYCC_601, "opYCC_601" },
	/* Colorimetry based on ITU-R BT.2020 */
	{ DRM_MODE_COLORIMETRY_BT2020_CYCC, "BT2020_CYCC" },
	/* Colorimetry based on ITU-R BT.2020 */
	{ DRM_MODE_COLORIMETRY_BT2020_YCC, "BT2020_YCC" },
};

/**
 * DOC: standard connector properties
 *
 * DRM connectors have a few standardized properties:
 *
 * EDID:
 * 	Blob property which contains the current EDID read from the sink. This
 * 	is useful to parse sink identification information like vendor, model
 * 	and serial. Drivers should update this property by calling
 * 	drm_connector_update_edid_property(), usually after having parsed
 * 	the EDID using drm_add_edid_modes(). Userspace cannot change this
 * 	property.
 * DPMS:
 * 	Legacy property for setting the power state of the connector. For atomic
 * 	drivers this is only provided for backwards compatibility with existing
 * 	drivers, it remaps to controlling the "ACTIVE" property on the CRTC the
 * 	connector is linked to. Drivers should never set this property directly,
 * 	it is handled by the DRM core by calling the &drm_connector_funcs.dpms
 * 	callback. For atomic drivers the remapping to the "ACTIVE" property is
 * 	implemented in the DRM core.  This is the only standard connector
 * 	property that userspace can change.
 *
 * 	Note that this property cannot be set through the MODE_ATOMIC ioctl,
 * 	userspace must use "ACTIVE" on the CRTC instead.
 *
 * 	WARNING:
 *
 * 	For userspace also running on legacy drivers the "DPMS" semantics are a
 * 	lot more complicated. First, userspace cannot rely on the "DPMS" value
 * 	returned by the GETCONNECTOR actually reflecting reality, because many
 * 	drivers fail to update it. For atomic drivers this is taken care of in
 * 	drm_atomic_helper_update_legacy_modeset_state().
 *
 * 	The second issue is that the DPMS state is only well-defined when the
 * 	connector is connected to a CRTC. In atomic the DRM core enforces that
 * 	"ACTIVE" is off in such a case, no such checks exists for "DPMS".
 *
 * 	Finally, when enabling an output using the legacy SETCONFIG ioctl then
 * 	"DPMS" is forced to ON. But see above, that might not be reflected in
 * 	the software value on legacy drivers.
 *
 * 	Summarizing: Only set "DPMS" when the connector is known to be enabled,
 * 	assume that a successful SETCONFIG call also sets "DPMS" to on, and
 * 	never read back the value of "DPMS" because it can be incorrect.
 * PATH:
 * 	Connector path property to identify how this sink is physically
 * 	connected. Used by DP MST. This should be set by calling
 * 	drm_connector_set_path_property(), in the case of DP MST with the
 * 	path property the MST manager created. Userspace cannot change this
 * 	property.
 * TILE:
 * 	Connector tile group property to indicate how a set of DRM connector
 * 	compose together into one logical screen. This is used by both high-res
 * 	external screens (often only using a single cable, but exposing multiple
 * 	DP MST sinks), or high-res integrated panels (like dual-link DSI) which
 * 	are not gen-locked. Note that for tiled panels which are genlocked, like
 * 	dual-link LVDS or dual-link DSI, the driver should try to not expose the
 * 	tiling and virtualize both &drm_crtc and &drm_plane if needed. Drivers
 * 	should update this value using drm_connector_set_tile_property().
 * 	Userspace cannot change this property.
 * link-status:
 *      Connector link-status property to indicate the status of link. The
 *      default value of link-status is "GOOD". If something fails during or
 *      after modeset, the kernel driver may set this to "BAD" and issue a
 *      hotplug uevent. Drivers should update this value using
 *      drm_connector_set_link_status_property().
 * non_desktop:
 * 	Indicates the output should be ignored for purposes of displaying a
 * 	standard desktop environment or console. This is most likely because
 * 	the output device is not rectilinear.
 * Content Protection:
 *	This property is used by userspace to request the kernel protect future
 *	content communicated over the link. When requested, kernel will apply
 *	the appropriate means of protection (most often HDCP), and use the
 *	property to tell userspace the protection is active.
 *
 *	Drivers can set this up by calling
 *	drm_connector_attach_content_protection_property() on initialization.
 *
 *	The value of this property can be one of the following:
 *
 *	DRM_MODE_CONTENT_PROTECTION_UNDESIRED = 0
 *		The link is not protected, content is transmitted in the clear.
 *	DRM_MODE_CONTENT_PROTECTION_DESIRED = 1
 *		Userspace has requested content protection, but the link is not
 *		currently protected. When in this state, kernel should enable
 *		Content Protection as soon as possible.
 *	DRM_MODE_CONTENT_PROTECTION_ENABLED = 2
 *		Userspace has requested content protection, and the link is
 *		protected. Only the driver can set the property to this value.
 *		If userspace attempts to set to ENABLED, kernel will return
 *		-EINVAL.
 *
 *	A few guidelines:
 *
 *	- DESIRED state should be preserved until userspace de-asserts it by
 *	  setting the property to UNDESIRED. This means ENABLED should only
 *	  transition to UNDESIRED when the user explicitly requests it.
 *	- If the state is DESIRED, kernel should attempt to re-authenticate the
 *	  link whenever possible. This includes across disable/enable, dpms,
 *	  hotplug, downstream device changes, link status failures, etc..
 *	- Kernel sends uevent with the connector id and property id through
 *	  @drm_hdcp_update_content_protection, upon below kernel triggered
 *	  scenarios:
 *
 *		- DESIRED -> ENABLED (authentication success)
 *		- ENABLED -> DESIRED (termination of authentication)
 *	- Please note no uevents for userspace triggered property state changes,
 *	  which can't fail such as
 *
 *		- DESIRED/ENABLED -> UNDESIRED
 *		- UNDESIRED -> DESIRED
 *	- Userspace is responsible for polling the property or listen to uevents
 *	  to determine when the value transitions from ENABLED to DESIRED.
 *	  This signifies the link is no longer protected and userspace should
 *	  take appropriate action (whatever that might be).
 *
 * HDCP Content Type:
 *	This Enum property is used by the userspace to declare the content type
 *	of the display stream, to kernel. Here display stream stands for any
 *	display content that userspace intended to display through HDCP
 *	encryption.
 *
 *	Content Type of a stream is decided by the owner of the stream, as
 *	"HDCP Type0" or "HDCP Type1".
 *
 *	The value of the property can be one of the below:
 *	  - "HDCP Type0": DRM_MODE_HDCP_CONTENT_TYPE0 = 0
 *	  - "HDCP Type1": DRM_MODE_HDCP_CONTENT_TYPE1 = 1
 *
 *	When kernel starts the HDCP authentication (see "Content Protection"
 *	for details), it uses the content type in "HDCP Content Type"
 *	for performing the HDCP authentication with the display sink.
 *
 *	Please note in HDCP spec versions, a link can be authenticated with
 *	HDCP 2.2 for Content Type 0/Content Type 1. Where as a link can be
 *	authenticated with HDCP1.4 only for Content Type 0(though it is implicit
 *	in nature. As there is no reference for Content Type in HDCP1.4).
 *
 *	HDCP2.2 authentication protocol itself takes the "Content Type" as a
 *	parameter, which is a input for the DP HDCP2.2 encryption algo.
 *
 *	In case of Type 0 content protection request, kernel driver can choose
 *	either of HDCP spec versions 1.4 and 2.2. When HDCP2.2 is used for
 *	"HDCP Type 0", a HDCP 2.2 capable repeater in the downstream can send
 *	that content to a HDCP 1.4 authenticated HDCP sink (Type0 link).
 *	But if the content is classified as "HDCP Type 1", above mentioned
 *	HDCP 2.2 repeater wont send the content to the HDCP sink as it can't
 *	authenticate the HDCP1.4 capable sink for "HDCP Type 1".
 *
 *	Please note userspace can be ignorant of the HDCP versions used by the
 *	kernel driver to achieve the "HDCP Content Type".
 *
 *	At current scenario, classifying a content as Type 1 ensures that the
 *	content will be displayed only through the HDCP2.2 encrypted link.
 *
 *	Note that the HDCP Content Type property is introduced at HDCP 2.2, and
 *	defaults to type 0. It is only exposed by drivers supporting HDCP 2.2
 *	(hence supporting Type 0 and Type 1). Based on how next versions of
 *	HDCP specs are defined content Type could be used for higher versions
 *	too.
 *
 *	If content type is changed when "Content Protection" is not UNDESIRED,
 *	then kernel will disable the HDCP and re-enable with new type in the
 *	same atomic commit. And when "Content Protection" is ENABLED, it means
 *	that link is HDCP authenticated and encrypted, for the transmission of
 *	the Type of stream mentioned at "HDCP Content Type".
 *
 * HDR_OUTPUT_METADATA:
 *	Connector property to enable userspace to send HDR Metadata to
 *	driver. This metadata is based on the composition and blending
 *	policies decided by user, taking into account the hardware and
 *	sink capabilities. The driver gets this metadata and creates a
 *	Dynamic Range and Mastering Infoframe (DRM) in case of HDMI,
 *	SDP packet (Non-audio INFOFRAME SDP v1.3) for DP. This is then
 *	sent to sink. This notifies the sink of the upcoming frame's Color
 *	Encoding and Luminance parameters.
 *
 *	Userspace first need to detect the HDR capabilities of sink by
 *	reading and parsing the EDID. Details of HDR metadata for HDMI
 *	are added in CTA 861.G spec. For DP , its defined in VESA DP
 *	Standard v1.4. It needs to then get the metadata information
 *	of the video/game/app content which are encoded in HDR (basically
 *	using HDR transfer functions). With this information it needs to
 *	decide on a blending policy and compose the relevant
 *	layers/overlays into a common format. Once this blending is done,
 *	userspace will be aware of the metadata of the composed frame to
 *	be send to sink. It then uses this property to communicate this
 *	metadata to driver which then make a Infoframe packet and sends
 *	to sink based on the type of encoder connected.
 *
 *	Userspace will be responsible to do Tone mapping operation in case:
 *		- Some layers are HDR and others are SDR
 *		- HDR layers luminance is not same as sink
 *
 *	It will even need to do colorspace conversion and get all layers
 *	to one common colorspace for blending. It can use either GL, Media
 *	or display engine to get this done based on the capabilties of the
 *	associated hardware.
 *
 *	Driver expects metadata to be put in &struct hdr_output_metadata
 *	structure from userspace. This is received as blob and stored in
 *	&drm_connector_state.hdr_output_metadata. It parses EDID and saves the
 *	sink metadata in &struct hdr_sink_metadata, as
 *	&drm_connector.hdr_sink_metadata.  Driver uses
 *	drm_hdmi_infoframe_set_hdr_metadata() helper to set the HDR metadata,
 *	hdmi_drm_infoframe_pack() to pack the infoframe as per spec, in case of
 *	HDMI encoder.
 *
 * max bpc:
 *	This range property is used by userspace to limit the bit depth. When
 *	used the driver would limit the bpc in accordance with the valid range
 *	supported by the hardware and sink. Drivers to use the function
 *	drm_connector_attach_max_bpc_property() to create and attach the
 *	property to the connector during initialization.
 *
 * Connectors also have one standardized atomic property:
 *
 * CRTC_ID:
 * 	Mode object ID of the &drm_crtc this connector should be connected to.
 *
 * Connectors for LCD panels may also have one standardized property:
 *
 * panel orientation:
 *	On some devices the LCD panel is mounted in the casing in such a way
 *	that the up/top side of the panel does not match with the top side of
 *	the device. Userspace can use this property to check for this.
 *	Note that input coordinates from touchscreens (input devices with
 *	INPUT_PROP_DIRECT) will still map 1:1 to the actual LCD panel
 *	coordinates, so if userspace rotates the picture to adjust for
 *	the orientation it must also apply the same transformation to the
 *	touchscreen input coordinates. This property is initialized by calling
 *	drm_connector_init_panel_orientation_property().
 *
 * scaling mode:
 *	This property defines how a non-native mode is upscaled to the native
 *	mode of an LCD panel:
 *
 *	None:
 *		No upscaling happens, scaling is left to the panel. Not all
 *		drivers expose this mode.
 *	Full:
 *		The output is upscaled to the full resolution of the panel,
 *		ignoring the aspect ratio.
 *	Center:
 *		No upscaling happens, the output is centered within the native
 *		resolution the panel.
 *	Full aspect:
 *		The output is upscaled to maximize either the width or height
 *		while retaining the aspect ratio.
 *
 *	This property should be set up by calling
 *	drm_connector_attach_scaling_mode_property(). Note that drivers
 *	can also expose this property to external outputs, in which case they
 *	must support "None", which should be the default (since external screens
 *	have a built-in scaler).
 */

int drm_connector_create_standard_properties(struct drm_device *dev)
{
	struct drm_property *prop;

	prop = drm_property_create(dev, DRM_MODE_PROP_BLOB |
				   DRM_MODE_PROP_IMMUTABLE,
				   "EDID", 0);
	if (!prop)
		return -ENOMEM;
	dev->mode_config.edid_property = prop;

	prop = drm_property_create_enum(dev, 0,
				   "DPMS", drm_dpms_enum_list,
				   ARRAY_SIZE(drm_dpms_enum_list));
	if (!prop)
		return -ENOMEM;
	dev->mode_config.dpms_property = prop;

	prop = drm_property_create(dev,
				   DRM_MODE_PROP_BLOB |
				   DRM_MODE_PROP_IMMUTABLE,
				   "PATH", 0);
	if (!prop)
		return -ENOMEM;
	dev->mode_config.path_property = prop;

	prop = drm_property_create(dev,
				   DRM_MODE_PROP_BLOB |
				   DRM_MODE_PROP_IMMUTABLE,
				   "TILE", 0);
	if (!prop)
		return -ENOMEM;
	dev->mode_config.tile_property = prop;

	prop = drm_property_create_enum(dev, 0, "link-status",
					drm_link_status_enum_list,
					ARRAY_SIZE(drm_link_status_enum_list));
	if (!prop)
		return -ENOMEM;
	dev->mode_config.link_status_property = prop;

	prop = drm_property_create_bool(dev, DRM_MODE_PROP_IMMUTABLE, "non-desktop");
	if (!prop)
		return -ENOMEM;
	dev->mode_config.non_desktop_property = prop;

	prop = drm_property_create(dev, DRM_MODE_PROP_BLOB,
				   "HDR_OUTPUT_METADATA", 0);
	if (!prop)
		return -ENOMEM;
	dev->mode_config.hdr_output_metadata_property = prop;

	return 0;
}

/**
 * drm_mode_create_dvi_i_properties - create DVI-I specific connector properties
 * @dev: DRM device
 *
 * Called by a driver the first time a DVI-I connector is made.
 */
int drm_mode_create_dvi_i_properties(struct drm_device *dev)
{
	struct drm_property *dvi_i_selector;
	struct drm_property *dvi_i_subconnector;

	if (dev->mode_config.dvi_i_select_subconnector_property)
		return 0;

	dvi_i_selector =
		drm_property_create_enum(dev, 0,
				    "select subconnector",
				    drm_dvi_i_select_enum_list,
				    ARRAY_SIZE(drm_dvi_i_select_enum_list));
	dev->mode_config.dvi_i_select_subconnector_property = dvi_i_selector;

	dvi_i_subconnector = drm_property_create_enum(dev, DRM_MODE_PROP_IMMUTABLE,
				    "subconnector",
				    drm_dvi_i_subconnector_enum_list,
				    ARRAY_SIZE(drm_dvi_i_subconnector_enum_list));
	dev->mode_config.dvi_i_subconnector_property = dvi_i_subconnector;

	return 0;
}
EXPORT_SYMBOL(drm_mode_create_dvi_i_properties);

/**
 * DOC: HDMI connector properties
 *
 * content type (HDMI specific):
 *	Indicates content type setting to be used in HDMI infoframes to indicate
 *	content type for the external device, so that it adjusts its display
 *	settings accordingly.
 *
 *	The value of this property can be one of the following:
 *
 *	No Data:
 *		Content type is unknown
 *	Graphics:
 *		Content type is graphics
 *	Photo:
 *		Content type is photo
 *	Cinema:
 *		Content type is cinema
 *	Game:
 *		Content type is game
 *
 *	Drivers can set up this property by calling
 *	drm_connector_attach_content_type_property(). Decoding to
 *	infoframe values is done through drm_hdmi_avi_infoframe_content_type().
 */

/**
 * drm_connector_attach_content_type_property - attach content-type property
 * @connector: connector to attach content type property on.
 *
 * Called by a driver the first time a HDMI connector is made.
 */
int drm_connector_attach_content_type_property(struct drm_connector *connector)
{
	if (!drm_mode_create_content_type_property(connector->dev))
		drm_object_attach_property(&connector->base,
					   connector->dev->mode_config.content_type_property,
					   DRM_MODE_CONTENT_TYPE_NO_DATA);
	return 0;
}
EXPORT_SYMBOL(drm_connector_attach_content_type_property);


/**
 * drm_hdmi_avi_infoframe_content_type() - fill the HDMI AVI infoframe
 *                                         content type information, based
 *                                         on correspondent DRM property.
 * @frame: HDMI AVI infoframe
 * @conn_state: DRM display connector state
 *
 */
void drm_hdmi_avi_infoframe_content_type(struct hdmi_avi_infoframe *frame,
					 const struct drm_connector_state *conn_state)
{
	switch (conn_state->content_type) {
	case DRM_MODE_CONTENT_TYPE_GRAPHICS:
		frame->content_type = HDMI_CONTENT_TYPE_GRAPHICS;
		break;
	case DRM_MODE_CONTENT_TYPE_CINEMA:
		frame->content_type = HDMI_CONTENT_TYPE_CINEMA;
		break;
	case DRM_MODE_CONTENT_TYPE_GAME:
		frame->content_type = HDMI_CONTENT_TYPE_GAME;
		break;
	case DRM_MODE_CONTENT_TYPE_PHOTO:
		frame->content_type = HDMI_CONTENT_TYPE_PHOTO;
		break;
	default:
		/* Graphics is the default(0) */
		frame->content_type = HDMI_CONTENT_TYPE_GRAPHICS;
	}

	frame->itc = conn_state->content_type != DRM_MODE_CONTENT_TYPE_NO_DATA;
}
EXPORT_SYMBOL(drm_hdmi_avi_infoframe_content_type);

/**
 * drm_mode_attach_tv_margin_properties - attach TV connector margin properties
 * @connector: DRM connector
 *
 * Called by a driver when it needs to attach TV margin props to a connector.
 * Typically used on SDTV and HDMI connectors.
 */
void drm_connector_attach_tv_margin_properties(struct drm_connector *connector)
{
	struct drm_device *dev = connector->dev;

	drm_object_attach_property(&connector->base,
				   dev->mode_config.tv_left_margin_property,
				   0);
	drm_object_attach_property(&connector->base,
				   dev->mode_config.tv_right_margin_property,
				   0);
	drm_object_attach_property(&connector->base,
				   dev->mode_config.tv_top_margin_property,
				   0);
	drm_object_attach_property(&connector->base,
				   dev->mode_config.tv_bottom_margin_property,
				   0);
}
EXPORT_SYMBOL(drm_connector_attach_tv_margin_properties);

/**
 * drm_mode_create_tv_margin_properties - create TV connector margin properties
 * @dev: DRM device
 *
 * Called by a driver's HDMI connector initialization routine, this function
 * creates the TV margin properties for a given device. No need to call this
 * function for an SDTV connector, it's already called from
 * drm_mode_create_tv_properties().
 */
int drm_mode_create_tv_margin_properties(struct drm_device *dev)
{
	if (dev->mode_config.tv_left_margin_property)
		return 0;

	dev->mode_config.tv_left_margin_property =
		drm_property_create_range(dev, 0, "left margin", 0, 100);
	if (!dev->mode_config.tv_left_margin_property)
		return -ENOMEM;

	dev->mode_config.tv_right_margin_property =
		drm_property_create_range(dev, 0, "right margin", 0, 100);
	if (!dev->mode_config.tv_right_margin_property)
		return -ENOMEM;

	dev->mode_config.tv_top_margin_property =
		drm_property_create_range(dev, 0, "top margin", 0, 100);
	if (!dev->mode_config.tv_top_margin_property)
		return -ENOMEM;

	dev->mode_config.tv_bottom_margin_property =
		drm_property_create_range(dev, 0, "bottom margin", 0, 100);
	if (!dev->mode_config.tv_bottom_margin_property)
		return -ENOMEM;

	return 0;
}
EXPORT_SYMBOL(drm_mode_create_tv_margin_properties);

/**
 * drm_mode_create_tv_properties - create TV specific connector properties
 * @dev: DRM device
 * @num_modes: number of different TV formats (modes) supported
 * @modes: array of pointers to strings containing name of each format
 *
 * Called by a driver's TV initialization routine, this function creates
 * the TV specific connector properties for a given device.  Caller is
 * responsible for allocating a list of format names and passing them to
 * this routine.
 */
int drm_mode_create_tv_properties(struct drm_device *dev,
				  unsigned int num_modes,
				  const char * const modes[])
{
	struct drm_property *tv_selector;
	struct drm_property *tv_subconnector;
	unsigned int i;

	if (dev->mode_config.tv_select_subconnector_property)
		return 0;

	/*
	 * Basic connector properties
	 */
	tv_selector = drm_property_create_enum(dev, 0,
					  "select subconnector",
					  drm_tv_select_enum_list,
					  ARRAY_SIZE(drm_tv_select_enum_list));
	if (!tv_selector)
		goto nomem;

	dev->mode_config.tv_select_subconnector_property = tv_selector;

	tv_subconnector =
		drm_property_create_enum(dev, DRM_MODE_PROP_IMMUTABLE,
				    "subconnector",
				    drm_tv_subconnector_enum_list,
				    ARRAY_SIZE(drm_tv_subconnector_enum_list));
	if (!tv_subconnector)
		goto nomem;
	dev->mode_config.tv_subconnector_property = tv_subconnector;

	/*
	 * Other, TV specific properties: margins & TV modes.
	 */
	if (drm_mode_create_tv_margin_properties(dev))
		goto nomem;

	dev->mode_config.tv_mode_property =
		drm_property_create(dev, DRM_MODE_PROP_ENUM,
				    "mode", num_modes);
	if (!dev->mode_config.tv_mode_property)
		goto nomem;

	for (i = 0; i < num_modes; i++)
		drm_property_add_enum(dev->mode_config.tv_mode_property,
				      i, modes[i]);

	dev->mode_config.tv_brightness_property =
		drm_property_create_range(dev, 0, "brightness", 0, 100);
	if (!dev->mode_config.tv_brightness_property)
		goto nomem;

	dev->mode_config.tv_contrast_property =
		drm_property_create_range(dev, 0, "contrast", 0, 100);
	if (!dev->mode_config.tv_contrast_property)
		goto nomem;

	dev->mode_config.tv_flicker_reduction_property =
		drm_property_create_range(dev, 0, "flicker reduction", 0, 100);
	if (!dev->mode_config.tv_flicker_reduction_property)
		goto nomem;

	dev->mode_config.tv_overscan_property =
		drm_property_create_range(dev, 0, "overscan", 0, 100);
	if (!dev->mode_config.tv_overscan_property)
		goto nomem;

	dev->mode_config.tv_saturation_property =
		drm_property_create_range(dev, 0, "saturation", 0, 100);
	if (!dev->mode_config.tv_saturation_property)
		goto nomem;

	dev->mode_config.tv_hue_property =
		drm_property_create_range(dev, 0, "hue", 0, 100);
	if (!dev->mode_config.tv_hue_property)
		goto nomem;

	return 0;
nomem:
	return -ENOMEM;
}
EXPORT_SYMBOL(drm_mode_create_tv_properties);

/**
 * drm_mode_create_scaling_mode_property - create scaling mode property
 * @dev: DRM device
 *
 * Called by a driver the first time it's needed, must be attached to desired
 * connectors.
 *
 * Atomic drivers should use drm_connector_attach_scaling_mode_property()
 * instead to correctly assign &drm_connector_state.picture_aspect_ratio
 * in the atomic state.
 */
int drm_mode_create_scaling_mode_property(struct drm_device *dev)
{
	struct drm_property *scaling_mode;

	if (dev->mode_config.scaling_mode_property)
		return 0;

	scaling_mode =
		drm_property_create_enum(dev, 0, "scaling mode",
				drm_scaling_mode_enum_list,
				    ARRAY_SIZE(drm_scaling_mode_enum_list));

	dev->mode_config.scaling_mode_property = scaling_mode;

	return 0;
}
EXPORT_SYMBOL(drm_mode_create_scaling_mode_property);

/**
 * DOC: Variable refresh properties
 *
 * Variable refresh rate capable displays can dynamically adjust their
 * refresh rate by extending the duration of their vertical front porch
 * until page flip or timeout occurs. This can reduce or remove stuttering
 * and latency in scenarios where the page flip does not align with the
 * vblank interval.
 *
 * An example scenario would be an application flipping at a constant rate
 * of 48Hz on a 60Hz display. The page flip will frequently miss the vblank
 * interval and the same contents will be displayed twice. This can be
 * observed as stuttering for content with motion.
 *
 * If variable refresh rate was active on a display that supported a
 * variable refresh range from 35Hz to 60Hz no stuttering would be observable
 * for the example scenario. The minimum supported variable refresh rate of
 * 35Hz is below the page flip frequency and the vertical front porch can
 * be extended until the page flip occurs. The vblank interval will be
 * directly aligned to the page flip rate.
 *
 * Not all userspace content is suitable for use with variable refresh rate.
 * Large and frequent changes in vertical front porch duration may worsen
 * perceived stuttering for input sensitive applications.
 *
 * Panel brightness will also vary with vertical front porch duration. Some
 * panels may have noticeable differences in brightness between the minimum
 * vertical front porch duration and the maximum vertical front porch duration.
 * Large and frequent changes in vertical front porch duration may produce
 * observable flickering for such panels.
 *
 * Userspace control for variable refresh rate is supported via properties
 * on the &drm_connector and &drm_crtc objects.
 *
 * "vrr_capable":
 *	Optional &drm_connector boolean property that drivers should attach
 *	with drm_connector_attach_vrr_capable_property() on connectors that
 *	could support variable refresh rates. Drivers should update the
 *	property value by calling drm_connector_set_vrr_capable_property().
 *
 *	Absence of the property should indicate absence of support.
 *
 * "VRR_ENABLED":
 *	Default &drm_crtc boolean property that notifies the driver that the
 *	content on the CRTC is suitable for variable refresh rate presentation.
 *	The driver will take this property as a hint to enable variable
 *	refresh rate support if the receiver supports it, ie. if the
 *	"vrr_capable" property is true on the &drm_connector object. The
 *	vertical front porch duration will be extended until page-flip or
 *	timeout when enabled.
 *
 *	The minimum vertical front porch duration is defined as the vertical
 *	front porch duration for the current mode.
 *
 *	The maximum vertical front porch duration is greater than or equal to
 *	the minimum vertical front porch duration. The duration is derived
 *	from the minimum supported variable refresh rate for the connector.
 *
 *	The driver may place further restrictions within these minimum
 *	and maximum bounds.
 */

/**
 * drm_connector_attach_vrr_capable_property - creates the
 * vrr_capable property
 * @connector: connector to create the vrr_capable property on.
 *
 * This is used by atomic drivers to add support for querying
 * variable refresh rate capability for a connector.
 *
 * Returns:
 * Zero on success, negative errono on failure.
 */
int drm_connector_attach_vrr_capable_property(
	struct drm_connector *connector)
{
	struct drm_device *dev = connector->dev;
	struct drm_property *prop;

	if (!connector->vrr_capable_property) {
		prop = drm_property_create_bool(dev, DRM_MODE_PROP_IMMUTABLE,
			"vrr_capable");
		if (!prop)
			return -ENOMEM;

		connector->vrr_capable_property = prop;
		drm_object_attach_property(&connector->base, prop, 0);
	}

	return 0;
}
EXPORT_SYMBOL(drm_connector_attach_vrr_capable_property);

/**
 * drm_connector_attach_scaling_mode_property - attach atomic scaling mode property
 * @connector: connector to attach scaling mode property on.
 * @scaling_mode_mask: or'ed mask of BIT(%DRM_MODE_SCALE_\*).
 *
 * This is used to add support for scaling mode to atomic drivers.
 * The scaling mode will be set to &drm_connector_state.picture_aspect_ratio
 * and can be used from &drm_connector_helper_funcs->atomic_check for validation.
 *
 * This is the atomic version of drm_mode_create_scaling_mode_property().
 *
 * Returns:
 * Zero on success, negative errno on failure.
 */
int drm_connector_attach_scaling_mode_property(struct drm_connector *connector,
					       u32 scaling_mode_mask)
{
	struct drm_device *dev = connector->dev;
	struct drm_property *scaling_mode_property;
	int i;
	const unsigned valid_scaling_mode_mask =
		(1U << ARRAY_SIZE(drm_scaling_mode_enum_list)) - 1;

	if (WARN_ON(hweight32(scaling_mode_mask) < 2 ||
		    scaling_mode_mask & ~valid_scaling_mode_mask))
		return -EINVAL;

	scaling_mode_property =
		drm_property_create(dev, DRM_MODE_PROP_ENUM, "scaling mode",
				    hweight32(scaling_mode_mask));

	if (!scaling_mode_property)
		return -ENOMEM;

	for (i = 0; i < ARRAY_SIZE(drm_scaling_mode_enum_list); i++) {
		int ret;

		if (!(BIT(i) & scaling_mode_mask))
			continue;

		ret = drm_property_add_enum(scaling_mode_property,
					    drm_scaling_mode_enum_list[i].type,
					    drm_scaling_mode_enum_list[i].name);

		if (ret) {
			drm_property_destroy(dev, scaling_mode_property);

			return ret;
		}
	}

	drm_object_attach_property(&connector->base,
				   scaling_mode_property, 0);

	connector->scaling_mode_property = scaling_mode_property;

	return 0;
}
EXPORT_SYMBOL(drm_connector_attach_scaling_mode_property);

/**
 * drm_mode_create_aspect_ratio_property - create aspect ratio property
 * @dev: DRM device
 *
 * Called by a driver the first time it's needed, must be attached to desired
 * connectors.
 *
 * Returns:
 * Zero on success, negative errno on failure.
 */
int drm_mode_create_aspect_ratio_property(struct drm_device *dev)
{
	if (dev->mode_config.aspect_ratio_property)
		return 0;

	dev->mode_config.aspect_ratio_property =
		drm_property_create_enum(dev, 0, "aspect ratio",
				drm_aspect_ratio_enum_list,
				ARRAY_SIZE(drm_aspect_ratio_enum_list));

	if (dev->mode_config.aspect_ratio_property == NULL)
		return -ENOMEM;

	return 0;
}
EXPORT_SYMBOL(drm_mode_create_aspect_ratio_property);

/**
 * DOC: standard connector properties
 *
 * Colorspace:
 *     This property helps select a suitable colorspace based on the sink
 *     capability. Modern sink devices support wider gamut like BT2020.
 *     This helps switch to BT2020 mode if the BT2020 encoded video stream
 *     is being played by the user, same for any other colorspace. Thereby
 *     giving a good visual experience to users.
 *
 *     The expectation from userspace is that it should parse the EDID
 *     and get supported colorspaces. Use this property and switch to the
 *     one supported. Sink supported colorspaces should be retrieved by
 *     userspace from EDID and driver will not explicitly expose them.
 *
 *     Basically the expectation from userspace is:
 *      - Set up CRTC DEGAMMA/CTM/GAMMA to convert to some sink
 *        colorspace
 *      - Set this new property to let the sink know what it
 *        converted the CRTC output to.
 *      - This property is just to inform sink what colorspace
 *        source is trying to drive.
 *
 * Because between HDMI and DP have different colorspaces,
 * drm_mode_create_hdmi_colorspace_property() is used for HDMI connector and
 * drm_mode_create_dp_colorspace_property() is used for DP connector.
 */

/**
 * drm_mode_create_hdmi_colorspace_property - create hdmi colorspace property
 * @connector: connector to create the Colorspace property on.
 *
 * Called by a driver the first time it's needed, must be attached to desired
 * HDMI connectors.
 *
 * Returns:
 * Zero on success, negative errono on failure.
 */
int drm_mode_create_hdmi_colorspace_property(struct drm_connector *connector)
{
	struct drm_device *dev = connector->dev;

	if (connector->colorspace_property)
		return 0;

	connector->colorspace_property =
		drm_property_create_enum(dev, DRM_MODE_PROP_ENUM, "Colorspace",
					 hdmi_colorspaces,
					 ARRAY_SIZE(hdmi_colorspaces));

	if (!connector->colorspace_property)
		return -ENOMEM;

	return 0;
}
EXPORT_SYMBOL(drm_mode_create_hdmi_colorspace_property);

/**
 * drm_mode_create_dp_colorspace_property - create dp colorspace property
 * @connector: connector to create the Colorspace property on.
 *
 * Called by a driver the first time it's needed, must be attached to desired
 * DP connectors.
 *
 * Returns:
 * Zero on success, negative errono on failure.
 */
int drm_mode_create_dp_colorspace_property(struct drm_connector *connector)
{
	struct drm_device *dev = connector->dev;

	if (connector->colorspace_property)
		return 0;

	connector->colorspace_property =
		drm_property_create_enum(dev, DRM_MODE_PROP_ENUM, "Colorspace",
					 dp_colorspaces,
					 ARRAY_SIZE(dp_colorspaces));

	if (!connector->colorspace_property)
		return -ENOMEM;

	return 0;
}
EXPORT_SYMBOL(drm_mode_create_dp_colorspace_property);

/**
 * drm_mode_create_content_type_property - create content type property
 * @dev: DRM device
 *
 * Called by a driver the first time it's needed, must be attached to desired
 * connectors.
 *
 * Returns:
 * Zero on success, negative errno on failure.
 */
int drm_mode_create_content_type_property(struct drm_device *dev)
{
	if (dev->mode_config.content_type_property)
		return 0;

	dev->mode_config.content_type_property =
		drm_property_create_enum(dev, 0, "content type",
					 drm_content_type_enum_list,
					 ARRAY_SIZE(drm_content_type_enum_list));

	if (dev->mode_config.content_type_property == NULL)
		return -ENOMEM;

	return 0;
}
EXPORT_SYMBOL(drm_mode_create_content_type_property);

/**
 * drm_mode_create_suggested_offset_properties - create suggests offset properties
 * @dev: DRM device
 *
 * Create the the suggested x/y offset property for connectors.
 */
int drm_mode_create_suggested_offset_properties(struct drm_device *dev)
{
	if (dev->mode_config.suggested_x_property && dev->mode_config.suggested_y_property)
		return 0;

	dev->mode_config.suggested_x_property =
		drm_property_create_range(dev, DRM_MODE_PROP_IMMUTABLE, "suggested X", 0, 0xffffffff);

	dev->mode_config.suggested_y_property =
		drm_property_create_range(dev, DRM_MODE_PROP_IMMUTABLE, "suggested Y", 0, 0xffffffff);

	if (dev->mode_config.suggested_x_property == NULL ||
	    dev->mode_config.suggested_y_property == NULL)
		return -ENOMEM;
	return 0;
}
EXPORT_SYMBOL(drm_mode_create_suggested_offset_properties);

/**
 * drm_connector_set_path_property - set tile property on connector
 * @connector: connector to set property on.
 * @path: path to use for property; must not be NULL.
 *
 * This creates a property to expose to userspace to specify a
 * connector path. This is mainly used for DisplayPort MST where
 * connectors have a topology and we want to allow userspace to give
 * them more meaningful names.
 *
 * Returns:
 * Zero on success, negative errno on failure.
 */
int drm_connector_set_path_property(struct drm_connector *connector,
				    const char *path)
{
	struct drm_device *dev = connector->dev;
	int ret;

	ret = drm_property_replace_global_blob(dev,
	                                       &connector->path_blob_ptr,
	                                       strlen(path) + 1,
	                                       path,
	                                       &connector->base,
	                                       dev->mode_config.path_property);
	return ret;
}
EXPORT_SYMBOL(drm_connector_set_path_property);

/**
 * drm_connector_set_tile_property - set tile property on connector
 * @connector: connector to set property on.
 *
 * This looks up the tile information for a connector, and creates a
 * property for userspace to parse if it exists. The property is of
 * the form of 8 integers using ':' as a separator.
 * This is used for dual port tiled displays with DisplayPort SST
 * or DisplayPort MST connectors.
 *
 * Returns:
 * Zero on success, errno on failure.
 */
int drm_connector_set_tile_property(struct drm_connector *connector)
{
	struct drm_device *dev = connector->dev;
	char tile[256];
	int ret;

	if (!connector->has_tile) {
		ret  = drm_property_replace_global_blob(dev,
		                                        &connector->tile_blob_ptr,
		                                        0,
		                                        NULL,
		                                        &connector->base,
		                                        dev->mode_config.tile_property);
		return ret;
	}

	snprintf(tile, 256, "%d:%d:%d:%d:%d:%d:%d:%d",
		 connector->tile_group->id, connector->tile_is_single_monitor,
		 connector->num_h_tile, connector->num_v_tile,
		 connector->tile_h_loc, connector->tile_v_loc,
		 connector->tile_h_size, connector->tile_v_size);

	ret = drm_property_replace_global_blob(dev,
	                                       &connector->tile_blob_ptr,
	                                       strlen(tile) + 1,
	                                       tile,
	                                       &connector->base,
	                                       dev->mode_config.tile_property);
	return ret;
}
EXPORT_SYMBOL(drm_connector_set_tile_property);

/**
 * drm_connector_update_edid_property - update the edid property of a connector
 * @connector: drm connector
 * @edid: new value of the edid property
 *
 * This function creates a new blob modeset object and assigns its id to the
 * connector's edid property.
 * Since we also parse tile information from EDID's displayID block, we also
 * set the connector's tile property here. See drm_connector_set_tile_property()
 * for more details.
 *
 * Returns:
 * Zero on success, negative errno on failure.
 */
int drm_connector_update_edid_property(struct drm_connector *connector,
				       const struct edid *edid)
{
	struct drm_device *dev = connector->dev;
	size_t size = 0;
	int ret;

	/* ignore requests to set edid when overridden */
	if (connector->override_edid)
		return 0;

	if (edid)
		size = EDID_LENGTH * (1 + edid->extensions);

	/* Set the display info, using edid if available, otherwise
	 * reseting the values to defaults. This duplicates the work
	 * done in drm_add_edid_modes, but that function is not
	 * consistently called before this one in all drivers and the
	 * computation is cheap enough that it seems better to
	 * duplicate it rather than attempt to ensure some arbitrary
	 * ordering of calls.
	 */
	if (edid)
		drm_add_display_info(connector, edid);
	else
		drm_reset_display_info(connector);

	drm_object_property_set_value(&connector->base,
				      dev->mode_config.non_desktop_property,
				      connector->display_info.non_desktop);

	ret = drm_property_replace_global_blob(dev,
					       &connector->edid_blob_ptr,
	                                       size,
	                                       edid,
	                                       &connector->base,
	                                       dev->mode_config.edid_property);
	if (ret)
		return ret;
	return drm_connector_set_tile_property(connector);
}
EXPORT_SYMBOL(drm_connector_update_edid_property);

/**
 * drm_connector_set_link_status_property - Set link status property of a connector
 * @connector: drm connector
 * @link_status: new value of link status property (0: Good, 1: Bad)
 *
 * In usual working scenario, this link status property will always be set to
 * "GOOD". If something fails during or after a mode set, the kernel driver
 * may set this link status property to "BAD". The caller then needs to send a
 * hotplug uevent for userspace to re-check the valid modes through
 * GET_CONNECTOR_IOCTL and retry modeset.
 *
 * Note: Drivers cannot rely on userspace to support this property and
 * issue a modeset. As such, they may choose to handle issues (like
 * re-training a link) without userspace's intervention.
 *
 * The reason for adding this property is to handle link training failures, but
 * it is not limited to DP or link training. For example, if we implement
 * asynchronous setcrtc, this property can be used to report any failures in that.
 */
void drm_connector_set_link_status_property(struct drm_connector *connector,
					    uint64_t link_status)
{
	struct drm_device *dev = connector->dev;

	drm_modeset_lock(&dev->mode_config.connection_mutex, NULL);
	connector->state->link_status = link_status;
	drm_modeset_unlock(&dev->mode_config.connection_mutex);
}
EXPORT_SYMBOL(drm_connector_set_link_status_property);

/**
 * drm_connector_attach_max_bpc_property - attach "max bpc" property
 * @connector: connector to attach max bpc property on.
 * @min: The minimum bit depth supported by the connector.
 * @max: The maximum bit depth supported by the connector.
 *
 * This is used to add support for limiting the bit depth on a connector.
 *
 * Returns:
 * Zero on success, negative errno on failure.
 */
int drm_connector_attach_max_bpc_property(struct drm_connector *connector,
					  int min, int max)
{
	struct drm_device *dev = connector->dev;
	struct drm_property *prop;

	prop = connector->max_bpc_property;
	if (!prop) {
		prop = drm_property_create_range(dev, 0, "max bpc", min, max);
		if (!prop)
			return -ENOMEM;

		connector->max_bpc_property = prop;
	}

	drm_object_attach_property(&connector->base, prop, max);
	connector->state->max_requested_bpc = max;
	connector->state->max_bpc = max;

	return 0;
}
EXPORT_SYMBOL(drm_connector_attach_max_bpc_property);

/**
 * drm_connector_set_vrr_capable_property - sets the variable refresh rate
 * capable property for a connector
 * @connector: drm connector
 * @capable: True if the connector is variable refresh rate capable
 *
 * Should be used by atomic drivers to update the indicated support for
 * variable refresh rate over a connector.
 */
void drm_connector_set_vrr_capable_property(
		struct drm_connector *connector, bool capable)
{
	drm_object_property_set_value(&connector->base,
				      connector->vrr_capable_property,
				      capable);
}
EXPORT_SYMBOL(drm_connector_set_vrr_capable_property);

/**
 * drm_connector_init_panel_orientation_property -
 *	initialize the connecters panel_orientation property
 * @connector: connector for which to init the panel-orientation property.
 * @width: width in pixels of the panel, used for panel quirk detection
 * @height: height in pixels of the panel, used for panel quirk detection
 *
 * This function should only be called for built-in panels, after setting
 * connector->display_info.panel_orientation first (if known).
 *
 * This function will check for platform specific (e.g. DMI based) quirks
 * overriding display_info.panel_orientation first, then if panel_orientation
 * is not DRM_MODE_PANEL_ORIENTATION_UNKNOWN it will attach the
 * "panel orientation" property to the connector.
 *
 * Returns:
 * Zero on success, negative errno on failure.
 */
int drm_connector_init_panel_orientation_property(
	struct drm_connector *connector, int width, int height)
{
	struct drm_device *dev = connector->dev;
	struct drm_display_info *info = &connector->display_info;
	struct drm_property *prop;
	int orientation_quirk;

	orientation_quirk = drm_get_panel_orientation_quirk(width, height);
	if (orientation_quirk != DRM_MODE_PANEL_ORIENTATION_UNKNOWN)
		info->panel_orientation = orientation_quirk;

	if (info->panel_orientation == DRM_MODE_PANEL_ORIENTATION_UNKNOWN)
		return 0;

	prop = dev->mode_config.panel_orientation_property;
	if (!prop) {
		prop = drm_property_create_enum(dev, DRM_MODE_PROP_IMMUTABLE,
				"panel orientation",
				drm_panel_orientation_enum_list,
				ARRAY_SIZE(drm_panel_orientation_enum_list));
		if (!prop)
			return -ENOMEM;

		dev->mode_config.panel_orientation_property = prop;
	}

	drm_object_attach_property(&connector->base, prop,
				   info->panel_orientation);
	return 0;
}
EXPORT_SYMBOL(drm_connector_init_panel_orientation_property);

int drm_connector_set_obj_prop(struct drm_mode_object *obj,
				    struct drm_property *property,
				    uint64_t value)
{
	int ret = -EINVAL;
	struct drm_connector *connector = obj_to_connector(obj);

	/* Do DPMS ourselves */
	if (property == connector->dev->mode_config.dpms_property) {
		ret = (*connector->funcs->dpms)(connector, (int)value);
	} else if (connector->funcs->set_property)
		ret = connector->funcs->set_property(connector, property, value);

	if (!ret)
		drm_object_property_set_value(&connector->base, property, value);
	return ret;
}

int drm_connector_property_set_ioctl(struct drm_device *dev,
				     void *data, struct drm_file *file_priv)
{
	struct drm_mode_connector_set_property *conn_set_prop = data;
	struct drm_mode_obj_set_property obj_set_prop = {
		.value = conn_set_prop->value,
		.prop_id = conn_set_prop->prop_id,
		.obj_id = conn_set_prop->connector_id,
		.obj_type = DRM_MODE_OBJECT_CONNECTOR
	};

	/* It does all the locking and checking we need */
	return drm_mode_obj_set_property_ioctl(dev, &obj_set_prop, file_priv);
}

static struct drm_encoder *drm_connector_get_encoder(struct drm_connector *connector)
{
	/* For atomic drivers only state objects are synchronously updated and
	 * protected by modeset locks, so check those first. */
	if (connector->state)
		return connector->state->best_encoder;
	return connector->encoder;
}

static bool
drm_mode_expose_to_userspace(const struct drm_display_mode *mode,
			     const struct list_head *export_list,
			     const struct drm_file *file_priv)
{
	/*
	 * If user-space hasn't configured the driver to expose the stereo 3D
	 * modes, don't expose them.
	 */
	if (!file_priv->stereo_allowed && drm_mode_is_stereo(mode))
		return false;
	/*
	 * If user-space hasn't configured the driver to expose the modes
	 * with aspect-ratio, don't expose them. However if such a mode
	 * is unique, let it be exposed, but reset the aspect-ratio flags
	 * while preparing the list of user-modes.
	 */
	if (!file_priv->aspect_ratio_allowed) {
		struct drm_display_mode *mode_itr;

		list_for_each_entry(mode_itr, export_list, export_head)
			if (drm_mode_match(mode_itr, mode,
					   DRM_MODE_MATCH_TIMINGS |
					   DRM_MODE_MATCH_CLOCK |
					   DRM_MODE_MATCH_FLAGS |
					   DRM_MODE_MATCH_3D_FLAGS))
				return false;
	}

	return true;
}

int drm_mode_getconnector(struct drm_device *dev, void *data,
			  struct drm_file *file_priv)
{
	struct drm_mode_get_connector *out_resp = data;
	struct drm_connector *connector;
	struct drm_encoder *encoder;
	struct drm_display_mode *mode;
	int mode_count = 0;
	int encoders_count = 0;
	int ret = 0;
	int copied = 0;
	int i;
	struct drm_mode_modeinfo u_mode;
	struct drm_mode_modeinfo __user *mode_ptr;
	uint32_t __user *encoder_ptr;
	LIST_HEAD(export_list);

	if (!drm_core_check_feature(dev, DRIVER_MODESET))
		return -EOPNOTSUPP;

	memset(&u_mode, 0, sizeof(struct drm_mode_modeinfo));

	connector = drm_connector_lookup(dev, file_priv, out_resp->connector_id);
	if (!connector)
		return -ENOENT;

	drm_connector_for_each_possible_encoder(connector, encoder, i)
		encoders_count++;

	if ((out_resp->count_encoders >= encoders_count) && encoders_count) {
		copied = 0;
		encoder_ptr = (uint32_t __user *)(unsigned long)(out_resp->encoders_ptr);

		drm_connector_for_each_possible_encoder(connector, encoder, i) {
			if (put_user(encoder->base.id, encoder_ptr + copied)) {
				ret = -EFAULT;
				goto out;
			}
			copied++;
		}
	}
	out_resp->count_encoders = encoders_count;

	out_resp->connector_id = connector->base.id;
	out_resp->connector_type = connector->connector_type;
	out_resp->connector_type_id = connector->connector_type_id;

	mutex_lock(&dev->mode_config.mutex);
	if (out_resp->count_modes == 0) {
		connector->funcs->fill_modes(connector,
					     dev->mode_config.max_width,
					     dev->mode_config.max_height);
	}

	out_resp->mm_width = connector->display_info.width_mm;
	out_resp->mm_height = connector->display_info.height_mm;
	out_resp->subpixel = connector->display_info.subpixel_order;
	out_resp->connection = connector->status;

	/* delayed so we get modes regardless of pre-fill_modes state */
	list_for_each_entry(mode, &connector->modes, head)
		if (drm_mode_expose_to_userspace(mode, &export_list,
						 file_priv)) {
			list_add_tail(&mode->export_head, &export_list);
			mode_count++;
		}

	/*
	 * This ioctl is called twice, once to determine how much space is
	 * needed, and the 2nd time to fill it.
	 * The modes that need to be exposed to the user are maintained in the
	 * 'export_list'. When the ioctl is called first time to determine the,
	 * space, the export_list gets filled, to find the no.of modes. In the
	 * 2nd time, the user modes are filled, one by one from the export_list.
	 */
	if ((out_resp->count_modes >= mode_count) && mode_count) {
		copied = 0;
		mode_ptr = (struct drm_mode_modeinfo __user *)(unsigned long)out_resp->modes_ptr;
		list_for_each_entry(mode, &export_list, export_head) {
			drm_mode_convert_to_umode(&u_mode, mode);
			/*
			 * Reset aspect ratio flags of user-mode, if modes with
			 * aspect-ratio are not supported.
			 */
			if (!file_priv->aspect_ratio_allowed)
				u_mode.flags &= ~DRM_MODE_FLAG_PIC_AR_MASK;
			if (copy_to_user(mode_ptr + copied,
					 &u_mode, sizeof(u_mode))) {
				ret = -EFAULT;
				mutex_unlock(&dev->mode_config.mutex);

				goto out;
			}
			copied++;
		}
	}
	out_resp->count_modes = mode_count;
	mutex_unlock(&dev->mode_config.mutex);

	drm_modeset_lock(&dev->mode_config.connection_mutex, NULL);
	encoder = drm_connector_get_encoder(connector);
	if (encoder)
		out_resp->encoder_id = encoder->base.id;
	else
		out_resp->encoder_id = 0;

	/* Only grab properties after probing, to make sure EDID and other
	 * properties reflect the latest status. */
	ret = drm_mode_object_get_properties(&connector->base, file_priv->atomic,
			(uint32_t __user *)(unsigned long)(out_resp->props_ptr),
			(uint64_t __user *)(unsigned long)(out_resp->prop_values_ptr),
			&out_resp->count_props);
	drm_modeset_unlock(&dev->mode_config.connection_mutex);

out:
	drm_connector_put(connector);

	return ret;
}


/**
 * DOC: Tile group
 *
 * Tile groups are used to represent tiled monitors with a unique integer
 * identifier. Tiled monitors using DisplayID v1.3 have a unique 8-byte handle,
 * we store this in a tile group, so we have a common identifier for all tiles
 * in a monitor group. The property is called "TILE". Drivers can manage tile
 * groups using drm_mode_create_tile_group(), drm_mode_put_tile_group() and
 * drm_mode_get_tile_group(). But this is only needed for internal panels where
 * the tile group information is exposed through a non-standard way.
 */

static void drm_tile_group_free(struct kref *kref)
{
	struct drm_tile_group *tg = container_of(kref, struct drm_tile_group, refcount);
	struct drm_device *dev = tg->dev;
	mutex_lock(&dev->mode_config.idr_mutex);
	idr_remove(&dev->mode_config.tile_idr, tg->id);
	mutex_unlock(&dev->mode_config.idr_mutex);
	kfree(tg);
}

/**
 * drm_mode_put_tile_group - drop a reference to a tile group.
 * @dev: DRM device
 * @tg: tile group to drop reference to.
 *
 * drop reference to tile group and free if 0.
 */
void drm_mode_put_tile_group(struct drm_device *dev,
			     struct drm_tile_group *tg)
{
	kref_put(&tg->refcount, drm_tile_group_free);
}
EXPORT_SYMBOL(drm_mode_put_tile_group);

/**
 * drm_mode_get_tile_group - get a reference to an existing tile group
 * @dev: DRM device
 * @topology: 8-bytes unique per monitor.
 *
 * Use the unique bytes to get a reference to an existing tile group.
 *
 * RETURNS:
 * tile group or NULL if not found.
 */
struct drm_tile_group *drm_mode_get_tile_group(struct drm_device *dev,
					       char topology[8])
{
	struct drm_tile_group *tg;
	int id;
	mutex_lock(&dev->mode_config.idr_mutex);
	idr_for_each_entry(&dev->mode_config.tile_idr, tg, id) {
		if (!memcmp(tg->group_data, topology, 8)) {
			if (!kref_get_unless_zero(&tg->refcount))
				tg = NULL;
			mutex_unlock(&dev->mode_config.idr_mutex);
			return tg;
		}
	}
	mutex_unlock(&dev->mode_config.idr_mutex);
	return NULL;
}
EXPORT_SYMBOL(drm_mode_get_tile_group);

/**
 * drm_mode_create_tile_group - create a tile group from a displayid description
 * @dev: DRM device
 * @topology: 8-bytes unique per monitor.
 *
 * Create a tile group for the unique monitor, and get a unique
 * identifier for the tile group.
 *
 * RETURNS:
 * new tile group or NULL.
 */
struct drm_tile_group *drm_mode_create_tile_group(struct drm_device *dev,
						  char topology[8])
{
	struct drm_tile_group *tg;
	int ret;

	tg = kzalloc(sizeof(*tg), GFP_KERNEL);
	if (!tg)
		return NULL;

	kref_init(&tg->refcount);
	memcpy(tg->group_data, topology, 8);
	tg->dev = dev;

	mutex_lock(&dev->mode_config.idr_mutex);
	ret = idr_alloc(&dev->mode_config.tile_idr, tg, 1, 0, GFP_KERNEL);
	if (ret >= 0) {
		tg->id = ret;
	} else {
		kfree(tg);
		tg = NULL;
	}

	mutex_unlock(&dev->mode_config.idr_mutex);
	return tg;
}
EXPORT_SYMBOL(drm_mode_create_tile_group);<|MERGE_RESOLUTION|>--- conflicted
+++ resolved
@@ -891,12 +891,7 @@
 	{ DRM_MODE_COLORIMETRY_DEFAULT, "Default" },
 	{ DRM_MODE_COLORIMETRY_RGB_WIDE_FIXED, "RGB_Wide_Gamut_Fixed_Point" },
 	/* Colorimetry based on scRGB (IEC 61966-2-2) */
-<<<<<<< HEAD
-	{ DRM_MODE_COLORIMETRY_RGB_WIDE_FLOAT,
-				"RGB_Wide_Gamut_Floating_Point" },
-=======
 	{ DRM_MODE_COLORIMETRY_RGB_WIDE_FLOAT, "RGB_Wide_Gamut_Floating_Point" },
->>>>>>> a5f1397e
 	/* Colorimetry based on IEC 61966-2-5 */
 	{ DRM_MODE_COLORIMETRY_OPRGB, "opRGB" },
 	/* Colorimetry based on SMPTE RP 431-2 */
