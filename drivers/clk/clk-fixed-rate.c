--- conflicted
+++ resolved
@@ -85,15 +85,11 @@
 
 	/* register the clock */
 	hw = &fixed->hw;
-<<<<<<< HEAD
 	if (dev || !np)
 		ret = clk_hw_register(dev, hw);
 	else if (np)
 		ret = of_clk_hw_register(np, hw);
-=======
-	ret = clk_hw_register(dev, hw);
 	hw->init = NULL;
->>>>>>> 69e489fe
 	if (ret) {
 		kfree(fixed);
 		hw = ERR_PTR(ret);
