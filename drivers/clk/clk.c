// SPDX-License-Identifier: GPL-2.0
/*
 * Copyright (C) 2010-2011 Canonical Ltd <jeremy.kerr@canonical.com>
 * Copyright (C) 2011-2012 Linaro Ltd <mturquette@linaro.org>
 *
 * Standard functionality for the common clock API.  See Documentation/driver-api/clk.rst
 */

#include <linux/clk.h>
#include <linux/clk-provider.h>
#include <linux/clk/clk-conf.h>
#include <linux/module.h>
#include <linux/mutex.h>
#include <linux/spinlock.h>
#include <linux/err.h>
#include <linux/list.h>
#include <linux/slab.h>
#include <linux/of.h>
#include <linux/device.h>
#include <linux/init.h>
#include <linux/pm_runtime.h>
#include <linux/sched.h>
#include <linux/clkdev.h>

#include "clk.h"

static DEFINE_SPINLOCK(enable_lock);
static DEFINE_MUTEX(prepare_lock);

static struct task_struct *prepare_owner;
static struct task_struct *enable_owner;

static int prepare_refcnt;
static int enable_refcnt;

static HLIST_HEAD(clk_root_list);
static HLIST_HEAD(clk_orphan_list);
static LIST_HEAD(clk_notifier_list);

static struct hlist_head *all_lists[] = {
	&clk_root_list,
	&clk_orphan_list,
	NULL,
};

/***    private data structures    ***/

struct clk_parent_map {
	const struct clk_hw	*hw;
	struct clk_core		*core;
	const char		*fw_name;
	const char		*name;
	int			index;
};

struct clk_core {
	const char		*name;
	const struct clk_ops	*ops;
	struct clk_hw		*hw;
	struct module		*owner;
	struct device		*dev;
	struct device_node	*of_node;
	struct clk_core		*parent;
	struct clk_parent_map	*parents;
	u8			num_parents;
	u8			new_parent_index;
	unsigned long		rate;
	unsigned long		req_rate;
	unsigned long		new_rate;
	struct clk_core		*new_parent;
	struct clk_core		*new_child;
	unsigned long		flags;
	bool			orphan;
	bool			rpm_enabled;
	bool			need_sync;
	bool			boot_enabled;
	unsigned int		enable_count;
	unsigned int		prepare_count;
	unsigned int		protect_count;
	unsigned long		min_rate;
	unsigned long		max_rate;
	unsigned long		accuracy;
	int			phase;
	struct clk_duty		duty;
	struct hlist_head	children;
	struct hlist_node	child_node;
	struct hlist_head	clks;
	unsigned int		notifier_count;
#ifdef CONFIG_DEBUG_FS
	struct dentry		*dentry;
	struct hlist_node	debug_node;
#endif
	struct kref		ref;
};

#define CREATE_TRACE_POINTS
#include <trace/events/clk.h>

struct clk {
	struct clk_core	*core;
	struct device *dev;
	const char *dev_id;
	const char *con_id;
	unsigned long min_rate;
	unsigned long max_rate;
	unsigned int exclusive_count;
	struct hlist_node clks_node;
};

/***           runtime pm          ***/
static int clk_pm_runtime_get(struct clk_core *core)
{
	int ret;

	if (!core->rpm_enabled)
		return 0;

	ret = pm_runtime_get_sync(core->dev);
	return ret < 0 ? ret : 0;
}

static void clk_pm_runtime_put(struct clk_core *core)
{
	if (!core->rpm_enabled)
		return;

	pm_runtime_put_sync(core->dev);
}

/***           locking             ***/
static void clk_prepare_lock(void)
{
	if (!mutex_trylock(&prepare_lock)) {
		if (prepare_owner == current) {
			prepare_refcnt++;
			return;
		}
		mutex_lock(&prepare_lock);
	}
	WARN_ON_ONCE(prepare_owner != NULL);
	WARN_ON_ONCE(prepare_refcnt != 0);
	prepare_owner = current;
	prepare_refcnt = 1;
}

static void clk_prepare_unlock(void)
{
	WARN_ON_ONCE(prepare_owner != current);
	WARN_ON_ONCE(prepare_refcnt == 0);

	if (--prepare_refcnt)
		return;
	prepare_owner = NULL;
	mutex_unlock(&prepare_lock);
}

static unsigned long clk_enable_lock(void)
	__acquires(enable_lock)
{
	unsigned long flags;

	/*
	 * On UP systems, spin_trylock_irqsave() always returns true, even if
	 * we already hold the lock. So, in that case, we rely only on
	 * reference counting.
	 */
	if (!IS_ENABLED(CONFIG_SMP) ||
	    !spin_trylock_irqsave(&enable_lock, flags)) {
		if (enable_owner == current) {
			enable_refcnt++;
			__acquire(enable_lock);
			if (!IS_ENABLED(CONFIG_SMP))
				local_save_flags(flags);
			return flags;
		}
		spin_lock_irqsave(&enable_lock, flags);
	}
	WARN_ON_ONCE(enable_owner != NULL);
	WARN_ON_ONCE(enable_refcnt != 0);
	enable_owner = current;
	enable_refcnt = 1;
	return flags;
}

static void clk_enable_unlock(unsigned long flags)
	__releases(enable_lock)
{
	WARN_ON_ONCE(enable_owner != current);
	WARN_ON_ONCE(enable_refcnt == 0);

	if (--enable_refcnt) {
		__release(enable_lock);
		return;
	}
	enable_owner = NULL;
	spin_unlock_irqrestore(&enable_lock, flags);
}

static bool clk_core_rate_is_protected(struct clk_core *core)
{
	return core->protect_count;
}

static bool clk_core_is_prepared(struct clk_core *core)
{
	bool ret = false;

	/*
	 * .is_prepared is optional for clocks that can prepare
	 * fall back to software usage counter if it is missing
	 */
	if (!core->ops->is_prepared)
		return core->prepare_count;

	if (!clk_pm_runtime_get(core)) {
		ret = core->ops->is_prepared(core->hw);
		clk_pm_runtime_put(core);
	}

	return ret;
}

static bool clk_core_is_enabled(struct clk_core *core)
{
	bool ret = false;

	/*
	 * .is_enabled is only mandatory for clocks that gate
	 * fall back to software usage counter if .is_enabled is missing
	 */
	if (!core->ops->is_enabled)
		return core->enable_count;

	/*
	 * Check if clock controller's device is runtime active before
	 * calling .is_enabled callback. If not, assume that clock is
	 * disabled, because we might be called from atomic context, from
	 * which pm_runtime_get() is not allowed.
	 * This function is called mainly from clk_disable_unused_subtree,
	 * which ensures proper runtime pm activation of controller before
	 * taking enable spinlock, but the below check is needed if one tries
	 * to call it from other places.
	 */
	if (core->rpm_enabled) {
		pm_runtime_get_noresume(core->dev);
		if (!pm_runtime_active(core->dev)) {
			ret = false;
			goto done;
		}
	}

	ret = core->ops->is_enabled(core->hw);
done:
	if (core->rpm_enabled)
		pm_runtime_put(core->dev);

	return ret;
}

/***    helper functions   ***/

const char *__clk_get_name(const struct clk *clk)
{
	return !clk ? NULL : clk->core->name;
}
EXPORT_SYMBOL_GPL(__clk_get_name);

const char *clk_hw_get_name(const struct clk_hw *hw)
{
	return hw->core->name;
}
EXPORT_SYMBOL_GPL(clk_hw_get_name);

struct clk_hw *__clk_get_hw(struct clk *clk)
{
	return !clk ? NULL : clk->core->hw;
}
EXPORT_SYMBOL_GPL(__clk_get_hw);

unsigned int clk_hw_get_num_parents(const struct clk_hw *hw)
{
	return hw->core->num_parents;
}
EXPORT_SYMBOL_GPL(clk_hw_get_num_parents);

struct clk_hw *clk_hw_get_parent(const struct clk_hw *hw)
{
	return hw->core->parent ? hw->core->parent->hw : NULL;
}
EXPORT_SYMBOL_GPL(clk_hw_get_parent);

static struct clk_core *__clk_lookup_subtree(const char *name,
					     struct clk_core *core)
{
	struct clk_core *child;
	struct clk_core *ret;

	if (!strcmp(core->name, name))
		return core;

	hlist_for_each_entry(child, &core->children, child_node) {
		ret = __clk_lookup_subtree(name, child);
		if (ret)
			return ret;
	}

	return NULL;
}

static struct clk_core *clk_core_lookup(const char *name)
{
	struct clk_core *root_clk;
	struct clk_core *ret;

	if (!name)
		return NULL;

	/* search the 'proper' clk tree first */
	hlist_for_each_entry(root_clk, &clk_root_list, child_node) {
		ret = __clk_lookup_subtree(name, root_clk);
		if (ret)
			return ret;
	}

	/* if not found, then search the orphan tree */
	hlist_for_each_entry(root_clk, &clk_orphan_list, child_node) {
		ret = __clk_lookup_subtree(name, root_clk);
		if (ret)
			return ret;
	}

	return NULL;
}

#ifdef CONFIG_OF
static int of_parse_clkspec(const struct device_node *np, int index,
			    const char *name, struct of_phandle_args *out_args);
static struct clk_hw *
of_clk_get_hw_from_clkspec(struct of_phandle_args *clkspec);
#else
static inline int of_parse_clkspec(const struct device_node *np, int index,
				   const char *name,
				   struct of_phandle_args *out_args)
{
	return -ENOENT;
}
static inline struct clk_hw *
of_clk_get_hw_from_clkspec(struct of_phandle_args *clkspec)
{
	return ERR_PTR(-ENOENT);
}
#endif

/**
 * clk_core_get - Find the clk_core parent of a clk
 * @core: clk to find parent of
 * @p_index: parent index to search for
 *
 * This is the preferred method for clk providers to find the parent of a
 * clk when that parent is external to the clk controller. The parent_names
 * array is indexed and treated as a local name matching a string in the device
 * node's 'clock-names' property or as the 'con_id' matching the device's
 * dev_name() in a clk_lookup. This allows clk providers to use their own
 * namespace instead of looking for a globally unique parent string.
 *
 * For example the following DT snippet would allow a clock registered by the
 * clock-controller@c001 that has a clk_init_data::parent_data array
 * with 'xtal' in the 'name' member to find the clock provided by the
 * clock-controller@f00abcd without needing to get the globally unique name of
 * the xtal clk.
 *
 *      parent: clock-controller@f00abcd {
 *              reg = <0xf00abcd 0xabcd>;
 *              #clock-cells = <0>;
 *      };
 *
 *      clock-controller@c001 {
 *              reg = <0xc001 0xf00d>;
 *              clocks = <&parent>;
 *              clock-names = "xtal";
 *              #clock-cells = <1>;
 *      };
 *
 * Returns: -ENOENT when the provider can't be found or the clk doesn't
 * exist in the provider or the name can't be found in the DT node or
 * in a clkdev lookup. NULL when the provider knows about the clk but it
 * isn't provided on this system.
 * A valid clk_core pointer when the clk can be found in the provider.
 */
static struct clk_core *clk_core_get(struct clk_core *core, u8 p_index)
{
	const char *name = core->parents[p_index].fw_name;
	int index = core->parents[p_index].index;
	struct clk_hw *hw = ERR_PTR(-ENOENT);
	struct device *dev = core->dev;
	const char *dev_id = dev ? dev_name(dev) : NULL;
	struct device_node *np = core->of_node;
	struct of_phandle_args clkspec;

	if (np && (name || index >= 0) &&
	    !of_parse_clkspec(np, index, name, &clkspec)) {
		hw = of_clk_get_hw_from_clkspec(&clkspec);
		of_node_put(clkspec.np);
	} else if (name) {
		/*
		 * If the DT search above couldn't find the provider fallback to
		 * looking up via clkdev based clk_lookups.
		 */
		hw = clk_find_hw(dev_id, name);
	}

	if (IS_ERR(hw))
		return ERR_CAST(hw);

	return hw->core;
}

static void clk_core_fill_parent_index(struct clk_core *core, u8 index)
{
	struct clk_parent_map *entry = &core->parents[index];
	struct clk_core *parent = ERR_PTR(-ENOENT);

	if (entry->hw) {
		parent = entry->hw->core;
		/*
		 * We have a direct reference but it isn't registered yet?
		 * Orphan it and let clk_reparent() update the orphan status
		 * when the parent is registered.
		 */
		if (!parent)
			parent = ERR_PTR(-EPROBE_DEFER);
	} else {
		parent = clk_core_get(core, index);
		if (PTR_ERR(parent) == -ENOENT && entry->name)
			parent = clk_core_lookup(entry->name);
	}

	/* Only cache it if it's not an error */
	if (!IS_ERR(parent))
		entry->core = parent;
}

static struct clk_core *clk_core_get_parent_by_index(struct clk_core *core,
							 u8 index)
{
	if (!core || index >= core->num_parents || !core->parents)
		return NULL;

	if (!core->parents[index].core)
		clk_core_fill_parent_index(core, index);

	return core->parents[index].core;
}

struct clk_hw *
clk_hw_get_parent_by_index(const struct clk_hw *hw, unsigned int index)
{
	struct clk_core *parent;

	parent = clk_core_get_parent_by_index(hw->core, index);

	return !parent ? NULL : parent->hw;
}
EXPORT_SYMBOL_GPL(clk_hw_get_parent_by_index);

unsigned int __clk_get_enable_count(struct clk *clk)
{
	return !clk ? 0 : clk->core->enable_count;
}

static unsigned long clk_core_get_rate_nolock(struct clk_core *core)
{
	if (!core)
		return 0;

	if (!core->num_parents || core->parent)
		return core->rate;

	/*
	 * Clk must have a parent because num_parents > 0 but the parent isn't
	 * known yet. Best to return 0 as the rate of this clk until we can
	 * properly recalc the rate based on the parent's rate.
	 */
	return 0;
}

unsigned long clk_hw_get_rate(const struct clk_hw *hw)
{
	return clk_core_get_rate_nolock(hw->core);
}
EXPORT_SYMBOL_GPL(clk_hw_get_rate);

static unsigned long __clk_get_accuracy(struct clk_core *core)
{
	if (!core)
		return 0;

	return core->accuracy;
}

unsigned long __clk_get_flags(struct clk *clk)
{
	return !clk ? 0 : clk->core->flags;
}
EXPORT_SYMBOL_GPL(__clk_get_flags);

unsigned long clk_hw_get_flags(const struct clk_hw *hw)
{
	return hw->core->flags;
}
EXPORT_SYMBOL_GPL(clk_hw_get_flags);

bool clk_hw_is_prepared(const struct clk_hw *hw)
{
	return clk_core_is_prepared(hw->core);
}
EXPORT_SYMBOL_GPL(clk_hw_is_prepared);

bool clk_hw_rate_is_protected(const struct clk_hw *hw)
{
	return clk_core_rate_is_protected(hw->core);
}
EXPORT_SYMBOL_GPL(clk_hw_rate_is_protected);

bool clk_hw_is_enabled(const struct clk_hw *hw)
{
	return clk_core_is_enabled(hw->core);
}
EXPORT_SYMBOL_GPL(clk_hw_is_enabled);

bool __clk_is_enabled(struct clk *clk)
{
	if (!clk)
		return false;

	return clk_core_is_enabled(clk->core);
}
EXPORT_SYMBOL_GPL(__clk_is_enabled);

static bool mux_is_better_rate(unsigned long rate, unsigned long now,
			   unsigned long best, unsigned long flags)
{
	if (flags & CLK_MUX_ROUND_CLOSEST)
		return abs(now - rate) < abs(best - rate);

	return now <= rate && now > best;
}

int clk_mux_determine_rate_flags(struct clk_hw *hw,
				 struct clk_rate_request *req,
				 unsigned long flags)
{
	struct clk_core *core = hw->core, *parent, *best_parent = NULL;
	int i, num_parents, ret;
	unsigned long best = 0;
	struct clk_rate_request parent_req = *req;

	/* if NO_REPARENT flag set, pass through to current parent */
	if (core->flags & CLK_SET_RATE_NO_REPARENT) {
		parent = core->parent;
		if (core->flags & CLK_SET_RATE_PARENT) {
			ret = __clk_determine_rate(parent ? parent->hw : NULL,
						   &parent_req);
			if (ret)
				return ret;

			best = parent_req.rate;
		} else if (parent) {
			best = clk_core_get_rate_nolock(parent);
		} else {
			best = clk_core_get_rate_nolock(core);
		}

		goto out;
	}

	/* find the parent that can provide the fastest rate <= rate */
	num_parents = core->num_parents;
	for (i = 0; i < num_parents; i++) {
		parent = clk_core_get_parent_by_index(core, i);
		if (!parent)
			continue;

		if (core->flags & CLK_SET_RATE_PARENT) {
			parent_req = *req;
			ret = __clk_determine_rate(parent->hw, &parent_req);
			if (ret)
				continue;
		} else {
			parent_req.rate = clk_core_get_rate_nolock(parent);
		}

		if (mux_is_better_rate(req->rate, parent_req.rate,
				       best, flags)) {
			best_parent = parent;
			best = parent_req.rate;
		}
	}

	if (!best_parent)
		return -EINVAL;

out:
	if (best_parent)
		req->best_parent_hw = best_parent->hw;
	req->best_parent_rate = best;
	req->rate = best;

	return 0;
}
EXPORT_SYMBOL_GPL(clk_mux_determine_rate_flags);

struct clk *__clk_lookup(const char *name)
{
	struct clk_core *core = clk_core_lookup(name);

	return !core ? NULL : core->hw->clk;
}

static void clk_core_get_boundaries(struct clk_core *core,
				    unsigned long *min_rate,
				    unsigned long *max_rate)
{
	struct clk *clk_user;

	lockdep_assert_held(&prepare_lock);

	*min_rate = core->min_rate;
	*max_rate = core->max_rate;

	hlist_for_each_entry(clk_user, &core->clks, clks_node)
		*min_rate = max(*min_rate, clk_user->min_rate);

	hlist_for_each_entry(clk_user, &core->clks, clks_node)
		*max_rate = min(*max_rate, clk_user->max_rate);
}

void clk_hw_set_rate_range(struct clk_hw *hw, unsigned long min_rate,
			   unsigned long max_rate)
{
	hw->core->min_rate = min_rate;
	hw->core->max_rate = max_rate;
}
EXPORT_SYMBOL_GPL(clk_hw_set_rate_range);

/*
 * __clk_mux_determine_rate - clk_ops::determine_rate implementation for a mux type clk
 * @hw: mux type clk to determine rate on
 * @req: rate request, also used to return preferred parent and frequencies
 *
 * Helper for finding best parent to provide a given frequency. This can be used
 * directly as a determine_rate callback (e.g. for a mux), or from a more
 * complex clock that may combine a mux with other operations.
 *
 * Returns: 0 on success, -EERROR value on error
 */
int __clk_mux_determine_rate(struct clk_hw *hw,
			     struct clk_rate_request *req)
{
	return clk_mux_determine_rate_flags(hw, req, 0);
}
EXPORT_SYMBOL_GPL(__clk_mux_determine_rate);

int __clk_mux_determine_rate_closest(struct clk_hw *hw,
				     struct clk_rate_request *req)
{
	return clk_mux_determine_rate_flags(hw, req, CLK_MUX_ROUND_CLOSEST);
}
EXPORT_SYMBOL_GPL(__clk_mux_determine_rate_closest);

/***        clk api        ***/

static void clk_core_rate_unprotect(struct clk_core *core)
{
	lockdep_assert_held(&prepare_lock);

	if (!core)
		return;

	if (WARN(core->protect_count == 0,
	    "%s already unprotected\n", core->name))
		return;

	if (--core->protect_count > 0)
		return;

	clk_core_rate_unprotect(core->parent);
}

static int clk_core_rate_nuke_protect(struct clk_core *core)
{
	int ret;

	lockdep_assert_held(&prepare_lock);

	if (!core)
		return -EINVAL;

	if (core->protect_count == 0)
		return 0;

	ret = core->protect_count;
	core->protect_count = 1;
	clk_core_rate_unprotect(core);

	return ret;
}

/**
 * clk_rate_exclusive_put - release exclusivity over clock rate control
 * @clk: the clk over which the exclusivity is released
 *
 * clk_rate_exclusive_put() completes a critical section during which a clock
 * consumer cannot tolerate any other consumer making any operation on the
 * clock which could result in a rate change or rate glitch. Exclusive clocks
 * cannot have their rate changed, either directly or indirectly due to changes
 * further up the parent chain of clocks. As a result, clocks up parent chain
 * also get under exclusive control of the calling consumer.
 *
 * If exlusivity is claimed more than once on clock, even by the same consumer,
 * the rate effectively gets locked as exclusivity can't be preempted.
 *
 * Calls to clk_rate_exclusive_put() must be balanced with calls to
 * clk_rate_exclusive_get(). Calls to this function may sleep, and do not return
 * error status.
 */
void clk_rate_exclusive_put(struct clk *clk)
{
	if (!clk)
		return;

	clk_prepare_lock();

	/*
	 * if there is something wrong with this consumer protect count, stop
	 * here before messing with the provider
	 */
	if (WARN_ON(clk->exclusive_count <= 0))
		goto out;

	clk_core_rate_unprotect(clk->core);
	clk->exclusive_count--;
out:
	clk_prepare_unlock();
}
EXPORT_SYMBOL_GPL(clk_rate_exclusive_put);

static void clk_core_rate_protect(struct clk_core *core)
{
	lockdep_assert_held(&prepare_lock);

	if (!core)
		return;

	if (core->protect_count == 0)
		clk_core_rate_protect(core->parent);

	core->protect_count++;
}

static void clk_core_rate_restore_protect(struct clk_core *core, int count)
{
	lockdep_assert_held(&prepare_lock);

	if (!core)
		return;

	if (count == 0)
		return;

	clk_core_rate_protect(core);
	core->protect_count = count;
}

/**
 * clk_rate_exclusive_get - get exclusivity over the clk rate control
 * @clk: the clk over which the exclusity of rate control is requested
 *
 * clk_rate_exlusive_get() begins a critical section during which a clock
 * consumer cannot tolerate any other consumer making any operation on the
 * clock which could result in a rate change or rate glitch. Exclusive clocks
 * cannot have their rate changed, either directly or indirectly due to changes
 * further up the parent chain of clocks. As a result, clocks up parent chain
 * also get under exclusive control of the calling consumer.
 *
 * If exlusivity is claimed more than once on clock, even by the same consumer,
 * the rate effectively gets locked as exclusivity can't be preempted.
 *
 * Calls to clk_rate_exclusive_get() should be balanced with calls to
 * clk_rate_exclusive_put(). Calls to this function may sleep.
 * Returns 0 on success, -EERROR otherwise
 */
int clk_rate_exclusive_get(struct clk *clk)
{
	if (!clk)
		return 0;

	clk_prepare_lock();
	clk_core_rate_protect(clk->core);
	clk->exclusive_count++;
	clk_prepare_unlock();

	return 0;
}
EXPORT_SYMBOL_GPL(clk_rate_exclusive_get);

static void clk_core_unprepare(struct clk_core *core)
{
	lockdep_assert_held(&prepare_lock);

	if (!core)
		return;

	if (WARN(core->prepare_count == 0,
	    "%s already unprepared\n", core->name))
		return;

	if (WARN(core->prepare_count == 1 && core->flags & CLK_IS_CRITICAL,
	    "Unpreparing critical %s\n", core->name))
		return;

	if (core->flags & CLK_SET_RATE_GATE)
		clk_core_rate_unprotect(core);

	if (--core->prepare_count > 0)
		return;

	WARN(core->enable_count > 0, "Unpreparing enabled %s\n", core->name);

	trace_clk_unprepare(core);

	if (core->ops->unprepare)
		core->ops->unprepare(core->hw);

	clk_pm_runtime_put(core);

	trace_clk_unprepare_complete(core);
	clk_core_unprepare(core->parent);
}

static void clk_core_unprepare_lock(struct clk_core *core)
{
	clk_prepare_lock();
	clk_core_unprepare(core);
	clk_prepare_unlock();
}

/**
 * clk_unprepare - undo preparation of a clock source
 * @clk: the clk being unprepared
 *
 * clk_unprepare may sleep, which differentiates it from clk_disable.  In a
 * simple case, clk_unprepare can be used instead of clk_disable to gate a clk
 * if the operation may sleep.  One example is a clk which is accessed over
 * I2c.  In the complex case a clk gate operation may require a fast and a slow
 * part.  It is this reason that clk_unprepare and clk_disable are not mutually
 * exclusive.  In fact clk_disable must be called before clk_unprepare.
 */
void clk_unprepare(struct clk *clk)
{
	if (IS_ERR_OR_NULL(clk))
		return;

	clk_core_unprepare_lock(clk->core);
}
EXPORT_SYMBOL_GPL(clk_unprepare);

static int clk_core_prepare(struct clk_core *core)
{
	int ret = 0;

	lockdep_assert_held(&prepare_lock);

	if (!core)
		return 0;

	if (core->prepare_count == 0) {
		ret = clk_pm_runtime_get(core);
		if (ret)
			return ret;

		ret = clk_core_prepare(core->parent);
		if (ret)
			goto runtime_put;

		trace_clk_prepare(core);

		if (core->ops->prepare)
			ret = core->ops->prepare(core->hw);

		trace_clk_prepare_complete(core);

		if (ret)
			goto unprepare;
	}

	core->prepare_count++;

	/*
	 * CLK_SET_RATE_GATE is a special case of clock protection
	 * Instead of a consumer claiming exclusive rate control, it is
	 * actually the provider which prevents any consumer from making any
	 * operation which could result in a rate change or rate glitch while
	 * the clock is prepared.
	 */
	if (core->flags & CLK_SET_RATE_GATE)
		clk_core_rate_protect(core);

	return 0;
unprepare:
	clk_core_unprepare(core->parent);
runtime_put:
	clk_pm_runtime_put(core);
	return ret;
}

static int clk_core_prepare_lock(struct clk_core *core)
{
	int ret;

	clk_prepare_lock();
	ret = clk_core_prepare(core);
	clk_prepare_unlock();

	return ret;
}

/**
 * clk_prepare - prepare a clock source
 * @clk: the clk being prepared
 *
 * clk_prepare may sleep, which differentiates it from clk_enable.  In a simple
 * case, clk_prepare can be used instead of clk_enable to ungate a clk if the
 * operation may sleep.  One example is a clk which is accessed over I2c.  In
 * the complex case a clk ungate operation may require a fast and a slow part.
 * It is this reason that clk_prepare and clk_enable are not mutually
 * exclusive.  In fact clk_prepare must be called before clk_enable.
 * Returns 0 on success, -EERROR otherwise.
 */
int clk_prepare(struct clk *clk)
{
	if (!clk)
		return 0;

	return clk_core_prepare_lock(clk->core);
}
EXPORT_SYMBOL_GPL(clk_prepare);

static void clk_core_disable(struct clk_core *core)
{
	lockdep_assert_held(&enable_lock);

	if (!core)
		return;

	if (WARN(core->enable_count == 0, "%s already disabled\n", core->name))
		return;

	if (WARN(core->enable_count == 1 && core->flags & CLK_IS_CRITICAL,
	    "Disabling critical %s\n", core->name))
		return;

	if (--core->enable_count > 0)
		return;

	trace_clk_disable_rcuidle(core);

	if (core->ops->disable)
		core->ops->disable(core->hw);

	trace_clk_disable_complete_rcuidle(core);

	clk_core_disable(core->parent);
}

static void clk_core_disable_lock(struct clk_core *core)
{
	unsigned long flags;

	flags = clk_enable_lock();
	clk_core_disable(core);
	clk_enable_unlock(flags);
}

/**
 * clk_disable - gate a clock
 * @clk: the clk being gated
 *
 * clk_disable must not sleep, which differentiates it from clk_unprepare.  In
 * a simple case, clk_disable can be used instead of clk_unprepare to gate a
 * clk if the operation is fast and will never sleep.  One example is a
 * SoC-internal clk which is controlled via simple register writes.  In the
 * complex case a clk gate operation may require a fast and a slow part.  It is
 * this reason that clk_unprepare and clk_disable are not mutually exclusive.
 * In fact clk_disable must be called before clk_unprepare.
 */
void clk_disable(struct clk *clk)
{
	if (IS_ERR_OR_NULL(clk))
		return;

	clk_core_disable_lock(clk->core);
}
EXPORT_SYMBOL_GPL(clk_disable);

static int clk_core_enable(struct clk_core *core)
{
	int ret = 0;

	lockdep_assert_held(&enable_lock);

	if (!core)
		return 0;

	if (WARN(core->prepare_count == 0,
	    "Enabling unprepared %s\n", core->name))
		return -ESHUTDOWN;

	if (core->enable_count == 0) {
		ret = clk_core_enable(core->parent);

		if (ret)
			return ret;

		trace_clk_enable_rcuidle(core);

		if (core->ops->enable)
			ret = core->ops->enable(core->hw);

		trace_clk_enable_complete_rcuidle(core);

		if (ret) {
			clk_core_disable(core->parent);
			return ret;
		}
	}

	core->enable_count++;
	return 0;
}

static int clk_core_enable_lock(struct clk_core *core)
{
	unsigned long flags;
	int ret;

	flags = clk_enable_lock();
	ret = clk_core_enable(core);
	clk_enable_unlock(flags);

	return ret;
}

/**
 * clk_gate_restore_context - restore context for poweroff
 * @hw: the clk_hw pointer of clock whose state is to be restored
 *
 * The clock gate restore context function enables or disables
 * the gate clocks based on the enable_count. This is done in cases
 * where the clock context is lost and based on the enable_count
 * the clock either needs to be enabled/disabled. This
 * helps restore the state of gate clocks.
 */
void clk_gate_restore_context(struct clk_hw *hw)
{
	struct clk_core *core = hw->core;

	if (core->enable_count)
		core->ops->enable(hw);
	else
		core->ops->disable(hw);
}
EXPORT_SYMBOL_GPL(clk_gate_restore_context);

static int clk_core_save_context(struct clk_core *core)
{
	struct clk_core *child;
	int ret = 0;

	hlist_for_each_entry(child, &core->children, child_node) {
		ret = clk_core_save_context(child);
		if (ret < 0)
			return ret;
	}

	if (core->ops && core->ops->save_context)
		ret = core->ops->save_context(core->hw);

	return ret;
}

static void clk_core_restore_context(struct clk_core *core)
{
	struct clk_core *child;

	if (core->ops && core->ops->restore_context)
		core->ops->restore_context(core->hw);

	hlist_for_each_entry(child, &core->children, child_node)
		clk_core_restore_context(child);
}

/**
 * clk_save_context - save clock context for poweroff
 *
 * Saves the context of the clock register for powerstates in which the
 * contents of the registers will be lost. Occurs deep within the suspend
 * code.  Returns 0 on success.
 */
int clk_save_context(void)
{
	struct clk_core *clk;
	int ret;

	hlist_for_each_entry(clk, &clk_root_list, child_node) {
		ret = clk_core_save_context(clk);
		if (ret < 0)
			return ret;
	}

	hlist_for_each_entry(clk, &clk_orphan_list, child_node) {
		ret = clk_core_save_context(clk);
		if (ret < 0)
			return ret;
	}

	return 0;
}
EXPORT_SYMBOL_GPL(clk_save_context);

/**
 * clk_restore_context - restore clock context after poweroff
 *
 * Restore the saved clock context upon resume.
 *
 */
void clk_restore_context(void)
{
	struct clk_core *core;

	hlist_for_each_entry(core, &clk_root_list, child_node)
		clk_core_restore_context(core);

	hlist_for_each_entry(core, &clk_orphan_list, child_node)
		clk_core_restore_context(core);
}
EXPORT_SYMBOL_GPL(clk_restore_context);

/**
 * clk_enable - ungate a clock
 * @clk: the clk being ungated
 *
 * clk_enable must not sleep, which differentiates it from clk_prepare.  In a
 * simple case, clk_enable can be used instead of clk_prepare to ungate a clk
 * if the operation will never sleep.  One example is a SoC-internal clk which
 * is controlled via simple register writes.  In the complex case a clk ungate
 * operation may require a fast and a slow part.  It is this reason that
 * clk_enable and clk_prepare are not mutually exclusive.  In fact clk_prepare
 * must be called before clk_enable.  Returns 0 on success, -EERROR
 * otherwise.
 */
int clk_enable(struct clk *clk)
{
	if (!clk)
		return 0;

	return clk_core_enable_lock(clk->core);
}
EXPORT_SYMBOL_GPL(clk_enable);

static int clk_core_prepare_enable(struct clk_core *core)
{
	int ret;

	ret = clk_core_prepare_lock(core);
	if (ret)
		return ret;

	ret = clk_core_enable_lock(core);
	if (ret)
		clk_core_unprepare_lock(core);

	return ret;
}

static void clk_core_disable_unprepare(struct clk_core *core)
{
	clk_core_disable_lock(core);
	clk_core_unprepare_lock(core);
}

static void __init clk_unprepare_unused_subtree(struct clk_core *core)
{
	struct clk_core *child;

	lockdep_assert_held(&prepare_lock);

	hlist_for_each_entry(child, &core->children, child_node)
		clk_unprepare_unused_subtree(child);

	if (dev_has_sync_state(core->dev) &&
	    !(core->flags & CLK_DONT_HOLD_STATE))
		return;

	if (core->prepare_count)
		return;

	if (core->flags & CLK_IGNORE_UNUSED)
		return;

	if (clk_pm_runtime_get(core))
		return;

	if (clk_core_is_prepared(core)) {
		trace_clk_unprepare(core);
		if (core->ops->unprepare_unused)
			core->ops->unprepare_unused(core->hw);
		else if (core->ops->unprepare)
			core->ops->unprepare(core->hw);
		trace_clk_unprepare_complete(core);
	}

	clk_pm_runtime_put(core);
}

static void __init clk_disable_unused_subtree(struct clk_core *core)
{
	struct clk_core *child;
	unsigned long flags;

	lockdep_assert_held(&prepare_lock);

	hlist_for_each_entry(child, &core->children, child_node)
		clk_disable_unused_subtree(child);

	if (dev_has_sync_state(core->dev) &&
	    !(core->flags & CLK_DONT_HOLD_STATE))
		return;

	if (core->flags & CLK_OPS_PARENT_ENABLE)
		clk_core_prepare_enable(core->parent);

	if (clk_pm_runtime_get(core))
		goto unprepare_out;

	flags = clk_enable_lock();

	if (core->enable_count)
		goto unlock_out;

	if (core->flags & CLK_IGNORE_UNUSED)
		goto unlock_out;

	/*
	 * some gate clocks have special needs during the disable-unused
	 * sequence.  call .disable_unused if available, otherwise fall
	 * back to .disable
	 */
	if (clk_core_is_enabled(core)) {
		trace_clk_disable(core);
		if (core->ops->disable_unused)
			core->ops->disable_unused(core->hw);
		else if (core->ops->disable)
			core->ops->disable(core->hw);
		trace_clk_disable_complete(core);
	}

unlock_out:
	clk_enable_unlock(flags);
	clk_pm_runtime_put(core);
unprepare_out:
	if (core->flags & CLK_OPS_PARENT_ENABLE)
		clk_core_disable_unprepare(core->parent);
}

static bool clk_ignore_unused __initdata;
static int __init clk_ignore_unused_setup(char *__unused)
{
	clk_ignore_unused = true;
	return 1;
}
__setup("clk_ignore_unused", clk_ignore_unused_setup);

static int __init clk_disable_unused(void)
{
	struct clk_core *core;

	if (clk_ignore_unused) {
		pr_warn("clk: Not disabling unused clocks\n");
		return 0;
	}

	clk_prepare_lock();

	hlist_for_each_entry(core, &clk_root_list, child_node)
		clk_disable_unused_subtree(core);

	hlist_for_each_entry(core, &clk_orphan_list, child_node)
		clk_disable_unused_subtree(core);

	hlist_for_each_entry(core, &clk_root_list, child_node)
		clk_unprepare_unused_subtree(core);

	hlist_for_each_entry(core, &clk_orphan_list, child_node)
		clk_unprepare_unused_subtree(core);

	clk_prepare_unlock();

	return 0;
}
late_initcall_sync(clk_disable_unused);

static void clk_unprepare_disable_dev_subtree(struct clk_core *core,
					      struct device *dev)
{
	struct clk_core *child;

	lockdep_assert_held(&prepare_lock);

	hlist_for_each_entry(child, &core->children, child_node)
		clk_unprepare_disable_dev_subtree(child, dev);

	if (core->dev != dev || !core->need_sync)
		return;

	clk_core_disable_unprepare(core);
}

void clk_sync_state(struct device *dev)
{
	struct clk_core *core;

	clk_prepare_lock();

	hlist_for_each_entry(core, &clk_root_list, child_node)
		clk_unprepare_disable_dev_subtree(core, dev);

	hlist_for_each_entry(core, &clk_orphan_list, child_node)
		clk_unprepare_disable_dev_subtree(core, dev);

	clk_prepare_unlock();
}
EXPORT_SYMBOL_GPL(clk_sync_state);

static int clk_core_determine_round_nolock(struct clk_core *core,
					   struct clk_rate_request *req)
{
	long rate;

	lockdep_assert_held(&prepare_lock);

	if (!core)
		return 0;

	/*
	 * At this point, core protection will be disabled if
	 * - if the provider is not protected at all
	 * - if the calling consumer is the only one which has exclusivity
	 *   over the provider
	 */
	if (clk_core_rate_is_protected(core)) {
		req->rate = core->rate;
	} else if (core->ops->determine_rate) {
		return core->ops->determine_rate(core->hw, req);
	} else if (core->ops->round_rate) {
		rate = core->ops->round_rate(core->hw, req->rate,
					     &req->best_parent_rate);
		if (rate < 0)
			return rate;

		req->rate = rate;
	} else {
		return -EINVAL;
	}

	return 0;
}

static void clk_core_init_rate_req(struct clk_core * const core,
				   struct clk_rate_request *req)
{
	struct clk_core *parent;

	if (WARN_ON(!core || !req))
		return;

	parent = core->parent;
	if (parent) {
		req->best_parent_hw = parent->hw;
		req->best_parent_rate = parent->rate;
	} else {
		req->best_parent_hw = NULL;
		req->best_parent_rate = 0;
	}
}

static bool clk_core_can_round(struct clk_core * const core)
{
	return core->ops->determine_rate || core->ops->round_rate;
}

static int clk_core_round_rate_nolock(struct clk_core *core,
				      struct clk_rate_request *req)
{
	lockdep_assert_held(&prepare_lock);

	if (!core) {
		req->rate = 0;
		return 0;
	}

	clk_core_init_rate_req(core, req);

	if (clk_core_can_round(core))
		return clk_core_determine_round_nolock(core, req);
	else if (core->flags & CLK_SET_RATE_PARENT)
		return clk_core_round_rate_nolock(core->parent, req);

	req->rate = core->rate;
	return 0;
}

/**
 * __clk_determine_rate - get the closest rate actually supported by a clock
 * @hw: determine the rate of this clock
 * @req: target rate request
 *
 * Useful for clk_ops such as .set_rate and .determine_rate.
 */
int __clk_determine_rate(struct clk_hw *hw, struct clk_rate_request *req)
{
	if (!hw) {
		req->rate = 0;
		return 0;
	}

	return clk_core_round_rate_nolock(hw->core, req);
}
EXPORT_SYMBOL_GPL(__clk_determine_rate);

unsigned long clk_hw_round_rate(struct clk_hw *hw, unsigned long rate)
{
	int ret;
	struct clk_rate_request req;

	clk_core_get_boundaries(hw->core, &req.min_rate, &req.max_rate);
	req.rate = rate;

	ret = clk_core_round_rate_nolock(hw->core, &req);
	if (ret)
		return 0;

	return req.rate;
}
EXPORT_SYMBOL_GPL(clk_hw_round_rate);

/**
 * clk_round_rate - round the given rate for a clk
 * @clk: the clk for which we are rounding a rate
 * @rate: the rate which is to be rounded
 *
 * Takes in a rate as input and rounds it to a rate that the clk can actually
 * use which is then returned.  If clk doesn't support round_rate operation
 * then the parent rate is returned.
 */
long clk_round_rate(struct clk *clk, unsigned long rate)
{
	struct clk_rate_request req;
	int ret;

	if (!clk)
		return 0;

	clk_prepare_lock();

	if (clk->exclusive_count)
		clk_core_rate_unprotect(clk->core);

	clk_core_get_boundaries(clk->core, &req.min_rate, &req.max_rate);
	req.rate = rate;

	ret = clk_core_round_rate_nolock(clk->core, &req);

	if (clk->exclusive_count)
		clk_core_rate_protect(clk->core);

	clk_prepare_unlock();

	if (ret)
		return ret;

	return req.rate;
}
EXPORT_SYMBOL_GPL(clk_round_rate);

/**
 * __clk_notify - call clk notifier chain
 * @core: clk that is changing rate
 * @msg: clk notifier type (see include/linux/clk.h)
 * @old_rate: old clk rate
 * @new_rate: new clk rate
 *
 * Triggers a notifier call chain on the clk rate-change notification
 * for 'clk'.  Passes a pointer to the struct clk and the previous
 * and current rates to the notifier callback.  Intended to be called by
 * internal clock code only.  Returns NOTIFY_DONE from the last driver
 * called if all went well, or NOTIFY_STOP or NOTIFY_BAD immediately if
 * a driver returns that.
 */
static int __clk_notify(struct clk_core *core, unsigned long msg,
		unsigned long old_rate, unsigned long new_rate)
{
	struct clk_notifier *cn;
	struct clk_notifier_data cnd;
	int ret = NOTIFY_DONE;

	cnd.old_rate = old_rate;
	cnd.new_rate = new_rate;

	list_for_each_entry(cn, &clk_notifier_list, node) {
		if (cn->clk->core == core) {
			cnd.clk = cn->clk;
			ret = srcu_notifier_call_chain(&cn->notifier_head, msg,
					&cnd);
			if (ret & NOTIFY_STOP_MASK)
				return ret;
		}
	}

	return ret;
}

/**
 * __clk_recalc_accuracies
 * @core: first clk in the subtree
 *
 * Walks the subtree of clks starting with clk and recalculates accuracies as
 * it goes.  Note that if a clk does not implement the .recalc_accuracy
 * callback then it is assumed that the clock will take on the accuracy of its
 * parent.
 */
static void __clk_recalc_accuracies(struct clk_core *core)
{
	unsigned long parent_accuracy = 0;
	struct clk_core *child;

	lockdep_assert_held(&prepare_lock);

	if (core->parent)
		parent_accuracy = core->parent->accuracy;

	if (core->ops->recalc_accuracy)
		core->accuracy = core->ops->recalc_accuracy(core->hw,
							  parent_accuracy);
	else
		core->accuracy = parent_accuracy;

	hlist_for_each_entry(child, &core->children, child_node)
		__clk_recalc_accuracies(child);
}

static long clk_core_get_accuracy(struct clk_core *core)
{
	unsigned long accuracy;

	clk_prepare_lock();
	if (core && (core->flags & CLK_GET_ACCURACY_NOCACHE))
		__clk_recalc_accuracies(core);

	accuracy = __clk_get_accuracy(core);
	clk_prepare_unlock();

	return accuracy;
}

/**
 * clk_get_accuracy - return the accuracy of clk
 * @clk: the clk whose accuracy is being returned
 *
 * Simply returns the cached accuracy of the clk, unless
 * CLK_GET_ACCURACY_NOCACHE flag is set, which means a recalc_rate will be
 * issued.
 * If clk is NULL then returns 0.
 */
long clk_get_accuracy(struct clk *clk)
{
	if (!clk)
		return 0;

	return clk_core_get_accuracy(clk->core);
}
EXPORT_SYMBOL_GPL(clk_get_accuracy);

static unsigned long clk_recalc(struct clk_core *core,
				unsigned long parent_rate)
{
	unsigned long rate = parent_rate;

	if (core->ops->recalc_rate && !clk_pm_runtime_get(core)) {
		rate = core->ops->recalc_rate(core->hw, parent_rate);
		clk_pm_runtime_put(core);
	}
	return rate;
}

/**
 * __clk_recalc_rates
 * @core: first clk in the subtree
 * @msg: notification type (see include/linux/clk.h)
 *
 * Walks the subtree of clks starting with clk and recalculates rates as it
 * goes.  Note that if a clk does not implement the .recalc_rate callback then
 * it is assumed that the clock will take on the rate of its parent.
 *
 * clk_recalc_rates also propagates the POST_RATE_CHANGE notification,
 * if necessary.
 */
static void __clk_recalc_rates(struct clk_core *core, unsigned long msg)
{
	unsigned long old_rate;
	unsigned long parent_rate = 0;
	struct clk_core *child;

	lockdep_assert_held(&prepare_lock);

	old_rate = core->rate;

	if (core->parent)
		parent_rate = core->parent->rate;

	core->rate = clk_recalc(core, parent_rate);

	/*
	 * ignore NOTIFY_STOP and NOTIFY_BAD return values for POST_RATE_CHANGE
	 * & ABORT_RATE_CHANGE notifiers
	 */
	if (core->notifier_count && msg)
		__clk_notify(core, msg, old_rate, core->rate);

	hlist_for_each_entry(child, &core->children, child_node)
		__clk_recalc_rates(child, msg);
}

static unsigned long clk_core_get_rate(struct clk_core *core)
{
	unsigned long rate;

	clk_prepare_lock();

	if (core && (core->flags & CLK_GET_RATE_NOCACHE))
		__clk_recalc_rates(core, 0);

	rate = clk_core_get_rate_nolock(core);
	clk_prepare_unlock();

	return rate;
}

/**
 * clk_get_rate - return the rate of clk
 * @clk: the clk whose rate is being returned
 *
 * Simply returns the cached rate of the clk, unless CLK_GET_RATE_NOCACHE flag
 * is set, which means a recalc_rate will be issued.
 * If clk is NULL then returns 0.
 */
unsigned long clk_get_rate(struct clk *clk)
{
	if (!clk)
		return 0;

	return clk_core_get_rate(clk->core);
}
EXPORT_SYMBOL_GPL(clk_get_rate);

static int clk_fetch_parent_index(struct clk_core *core,
				  struct clk_core *parent)
{
	int i;

	if (!parent)
		return -EINVAL;

	for (i = 0; i < core->num_parents; i++) {
		/* Found it first try! */
		if (core->parents[i].core == parent)
			return i;

		/* Something else is here, so keep looking */
		if (core->parents[i].core)
			continue;

		/* Maybe core hasn't been cached but the hw is all we know? */
		if (core->parents[i].hw) {
			if (core->parents[i].hw == parent->hw)
				break;

			/* Didn't match, but we're expecting a clk_hw */
			continue;
		}

		/* Maybe it hasn't been cached (clk_set_parent() path) */
		if (parent == clk_core_get(core, i))
			break;

		/* Fallback to comparing globally unique names */
		if (core->parents[i].name &&
		    !strcmp(parent->name, core->parents[i].name))
			break;
	}

	if (i == core->num_parents)
		return -EINVAL;

	core->parents[i].core = parent;
	return i;
}

/**
 * clk_hw_get_parent_index - return the index of the parent clock
 * @hw: clk_hw associated with the clk being consumed
 *
 * Fetches and returns the index of parent clock. Returns -EINVAL if the given
 * clock does not have a current parent.
 */
int clk_hw_get_parent_index(struct clk_hw *hw)
{
	struct clk_hw *parent = clk_hw_get_parent(hw);

	if (WARN_ON(parent == NULL))
		return -EINVAL;

	return clk_fetch_parent_index(hw->core, parent->core);
}
EXPORT_SYMBOL_GPL(clk_hw_get_parent_index);

static void clk_core_hold_state(struct clk_core *core)
{
	if (core->need_sync || !core->boot_enabled)
		return;

	if (core->orphan || !dev_has_sync_state(core->dev))
		return;

	if (core->flags & CLK_DONT_HOLD_STATE)
		return;

	core->need_sync = !clk_core_prepare_enable(core);
}

static void __clk_core_update_orphan_hold_state(struct clk_core *core)
{
	struct clk_core *child;

	if (core->orphan)
		return;

	clk_core_hold_state(core);

	hlist_for_each_entry(child, &core->children, child_node)
		__clk_core_update_orphan_hold_state(child);
}

/*
 * Update the orphan status of @core and all its children.
 */
static void clk_core_update_orphan_status(struct clk_core *core, bool is_orphan)
{
	struct clk_core *child;

	core->orphan = is_orphan;

	hlist_for_each_entry(child, &core->children, child_node)
		clk_core_update_orphan_status(child, is_orphan);
}

static void clk_reparent(struct clk_core *core, struct clk_core *new_parent)
{
	bool was_orphan = core->orphan;

	hlist_del(&core->child_node);

	if (new_parent) {
		bool becomes_orphan = new_parent->orphan;

		/* avoid duplicate POST_RATE_CHANGE notifications */
		if (new_parent->new_child == core)
			new_parent->new_child = NULL;

		hlist_add_head(&core->child_node, &new_parent->children);

		if (was_orphan != becomes_orphan)
			clk_core_update_orphan_status(core, becomes_orphan);
	} else {
		hlist_add_head(&core->child_node, &clk_orphan_list);
		if (!was_orphan)
			clk_core_update_orphan_status(core, true);
	}

	core->parent = new_parent;
}

static struct clk_core *__clk_set_parent_before(struct clk_core *core,
					   struct clk_core *parent)
{
	unsigned long flags;
	struct clk_core *old_parent = core->parent;

	/*
	 * 1. enable parents for CLK_OPS_PARENT_ENABLE clock
	 *
	 * 2. Migrate prepare state between parents and prevent race with
	 * clk_enable().
	 *
	 * If the clock is not prepared, then a race with
	 * clk_enable/disable() is impossible since we already have the
	 * prepare lock (future calls to clk_enable() need to be preceded by
	 * a clk_prepare()).
	 *
	 * If the clock is prepared, migrate the prepared state to the new
	 * parent and also protect against a race with clk_enable() by
	 * forcing the clock and the new parent on.  This ensures that all
	 * future calls to clk_enable() are practically NOPs with respect to
	 * hardware and software states.
	 *
	 * See also: Comment for clk_set_parent() below.
	 */

	/* enable old_parent & parent if CLK_OPS_PARENT_ENABLE is set */
	if (core->flags & CLK_OPS_PARENT_ENABLE) {
		clk_core_prepare_enable(old_parent);
		clk_core_prepare_enable(parent);
	}

	/* migrate prepare count if > 0 */
	if (core->prepare_count) {
		clk_core_prepare_enable(parent);
		clk_core_enable_lock(core);
	}

	/* update the clk tree topology */
	flags = clk_enable_lock();
	clk_reparent(core, parent);
	clk_enable_unlock(flags);

	return old_parent;
}

static void __clk_set_parent_after(struct clk_core *core,
				   struct clk_core *parent,
				   struct clk_core *old_parent)
{
	/*
	 * Finish the migration of prepare state and undo the changes done
	 * for preventing a race with clk_enable().
	 */
	if (core->prepare_count) {
		clk_core_disable_lock(core);
		clk_core_disable_unprepare(old_parent);
	}

	/* re-balance ref counting if CLK_OPS_PARENT_ENABLE is set */
	if (core->flags & CLK_OPS_PARENT_ENABLE) {
		clk_core_disable_unprepare(parent);
		clk_core_disable_unprepare(old_parent);
	}
}

static int __clk_set_parent(struct clk_core *core, struct clk_core *parent,
			    u8 p_index)
{
	unsigned long flags;
	int ret = 0;
	struct clk_core *old_parent;

	old_parent = __clk_set_parent_before(core, parent);

	trace_clk_set_parent(core, parent);

	/* change clock input source */
	if (parent && core->ops->set_parent)
		ret = core->ops->set_parent(core->hw, p_index);

	trace_clk_set_parent_complete(core, parent);

	if (ret) {
		flags = clk_enable_lock();
		clk_reparent(core, old_parent);
		clk_enable_unlock(flags);
		__clk_set_parent_after(core, old_parent, parent);

		return ret;
	}

	__clk_set_parent_after(core, parent, old_parent);

	return 0;
}

/**
 * __clk_speculate_rates
 * @core: first clk in the subtree
 * @parent_rate: the "future" rate of clk's parent
 *
 * Walks the subtree of clks starting with clk, speculating rates as it
 * goes and firing off PRE_RATE_CHANGE notifications as necessary.
 *
 * Unlike clk_recalc_rates, clk_speculate_rates exists only for sending
 * pre-rate change notifications and returns early if no clks in the
 * subtree have subscribed to the notifications.  Note that if a clk does not
 * implement the .recalc_rate callback then it is assumed that the clock will
 * take on the rate of its parent.
 */
static int __clk_speculate_rates(struct clk_core *core,
				 unsigned long parent_rate)
{
	struct clk_core *child;
	unsigned long new_rate;
	int ret = NOTIFY_DONE;

	lockdep_assert_held(&prepare_lock);

	new_rate = clk_recalc(core, parent_rate);

	/* abort rate change if a driver returns NOTIFY_BAD or NOTIFY_STOP */
	if (core->notifier_count)
		ret = __clk_notify(core, PRE_RATE_CHANGE, core->rate, new_rate);

	if (ret & NOTIFY_STOP_MASK) {
		pr_debug("%s: clk notifier callback for clock %s aborted with error %d\n",
				__func__, core->name, ret);
		goto out;
	}

	hlist_for_each_entry(child, &core->children, child_node) {
		ret = __clk_speculate_rates(child, new_rate);
		if (ret & NOTIFY_STOP_MASK)
			break;
	}

out:
	return ret;
}

static void clk_calc_subtree(struct clk_core *core, unsigned long new_rate,
			     struct clk_core *new_parent, u8 p_index)
{
	struct clk_core *child;

	core->new_rate = new_rate;
	core->new_parent = new_parent;
	core->new_parent_index = p_index;
	/* include clk in new parent's PRE_RATE_CHANGE notifications */
	core->new_child = NULL;
	if (new_parent && new_parent != core->parent)
		new_parent->new_child = core;

	hlist_for_each_entry(child, &core->children, child_node) {
		child->new_rate = clk_recalc(child, new_rate);
		clk_calc_subtree(child, child->new_rate, NULL, 0);
	}
}

/*
 * calculate the new rates returning the topmost clock that has to be
 * changed.
 */
static struct clk_core *clk_calc_new_rates(struct clk_core *core,
					   unsigned long rate)
{
	struct clk_core *top = core;
	struct clk_core *old_parent, *parent;
	unsigned long best_parent_rate = 0;
	unsigned long new_rate;
	unsigned long min_rate;
	unsigned long max_rate;
	int p_index = 0;
	long ret;

	/* sanity */
	if (IS_ERR_OR_NULL(core))
		return NULL;

	/* save parent rate, if it exists */
	parent = old_parent = core->parent;
	if (parent)
		best_parent_rate = parent->rate;

	clk_core_get_boundaries(core, &min_rate, &max_rate);

	/* find the closest rate and parent clk/rate */
	if (clk_core_can_round(core)) {
		struct clk_rate_request req;

		req.rate = rate;
		req.min_rate = min_rate;
		req.max_rate = max_rate;

		clk_core_init_rate_req(core, &req);

		ret = clk_core_determine_round_nolock(core, &req);
		if (ret < 0)
			return NULL;

		best_parent_rate = req.best_parent_rate;
		new_rate = req.rate;
		parent = req.best_parent_hw ? req.best_parent_hw->core : NULL;

		if (new_rate < min_rate || new_rate > max_rate)
			return NULL;
	} else if (!parent || !(core->flags & CLK_SET_RATE_PARENT)) {
		/* pass-through clock without adjustable parent */
		core->new_rate = core->rate;
		return NULL;
	} else {
		/* pass-through clock with adjustable parent */
		top = clk_calc_new_rates(parent, rate);
		new_rate = parent->new_rate;
		goto out;
	}

	/* some clocks must be gated to change parent */
	if (parent != old_parent &&
	    (core->flags & CLK_SET_PARENT_GATE) && core->prepare_count) {
		pr_debug("%s: %s not gated but wants to reparent\n",
			 __func__, core->name);
		return NULL;
	}

	/* try finding the new parent index */
	if (parent && core->num_parents > 1) {
		p_index = clk_fetch_parent_index(core, parent);
		if (p_index < 0) {
			pr_debug("%s: clk %s can not be parent of clk %s\n",
				 __func__, parent->name, core->name);
			return NULL;
		}
	}

	if ((core->flags & CLK_SET_RATE_PARENT) && parent &&
	    best_parent_rate != parent->rate)
		top = clk_calc_new_rates(parent, best_parent_rate);

out:
	clk_calc_subtree(core, new_rate, parent, p_index);

	return top;
}

/*
 * Notify about rate changes in a subtree. Always walk down the whole tree
 * so that in case of an error we can walk down the whole tree again and
 * abort the change.
 */
static struct clk_core *clk_propagate_rate_change(struct clk_core *core,
						  unsigned long event)
{
	struct clk_core *child, *tmp_clk, *fail_clk = NULL;
	int ret = NOTIFY_DONE;

	if (core->rate == core->new_rate)
		return NULL;

	if (core->notifier_count) {
		ret = __clk_notify(core, event, core->rate, core->new_rate);
		if (ret & NOTIFY_STOP_MASK)
			fail_clk = core;
	}

	if (core->ops->pre_rate_change) {
		ret = core->ops->pre_rate_change(core->hw, core->rate,
						 core->new_rate);
		if (ret)
			fail_clk = core;
	}

	hlist_for_each_entry(child, &core->children, child_node) {
		/* Skip children who will be reparented to another clock */
		if (child->new_parent && child->new_parent != core)
			continue;
		tmp_clk = clk_propagate_rate_change(child, event);
		if (tmp_clk)
			fail_clk = tmp_clk;
	}

	/* handle the new child who might not be in core->children yet */
	if (core->new_child) {
		tmp_clk = clk_propagate_rate_change(core->new_child, event);
		if (tmp_clk)
			fail_clk = tmp_clk;
	}

	return fail_clk;
}

/*
 * walk down a subtree and set the new rates notifying the rate
 * change on the way
 */
static void clk_change_rate(struct clk_core *core)
{
	struct clk_core *child;
	struct hlist_node *tmp;
	unsigned long old_rate;
	unsigned long best_parent_rate = 0;
	bool skip_set_rate = false;
	struct clk_core *old_parent;
	struct clk_core *parent = NULL;

	old_rate = core->rate;

	if (core->new_parent) {
		parent = core->new_parent;
		best_parent_rate = core->new_parent->rate;
	} else if (core->parent) {
		parent = core->parent;
		best_parent_rate = core->parent->rate;
	}

	if (clk_pm_runtime_get(core))
		return;

	if (core->flags & CLK_SET_RATE_UNGATE) {
		unsigned long flags;

		clk_core_prepare(core);
		flags = clk_enable_lock();
		clk_core_enable(core);
		clk_enable_unlock(flags);
	}

	if (core->new_parent && core->new_parent != core->parent) {
		old_parent = __clk_set_parent_before(core, core->new_parent);
		trace_clk_set_parent(core, core->new_parent);

		if (core->ops->set_rate_and_parent) {
			skip_set_rate = true;
			core->ops->set_rate_and_parent(core->hw, core->new_rate,
					best_parent_rate,
					core->new_parent_index);
		} else if (core->ops->set_parent) {
			core->ops->set_parent(core->hw, core->new_parent_index);
		}

		trace_clk_set_parent_complete(core, core->new_parent);
		__clk_set_parent_after(core, core->new_parent, old_parent);
	}

	if (core->flags & CLK_OPS_PARENT_ENABLE)
		clk_core_prepare_enable(parent);

	trace_clk_set_rate(core, core->new_rate);

	if (!skip_set_rate && core->ops->set_rate)
		core->ops->set_rate(core->hw, core->new_rate, best_parent_rate);

	trace_clk_set_rate_complete(core, core->new_rate);

	core->rate = clk_recalc(core, best_parent_rate);

	if (core->flags & CLK_SET_RATE_UNGATE) {
		unsigned long flags;

		flags = clk_enable_lock();
		clk_core_disable(core);
		clk_enable_unlock(flags);
		clk_core_unprepare(core);
	}

	if (core->flags & CLK_OPS_PARENT_ENABLE)
		clk_core_disable_unprepare(parent);

	if (core->notifier_count && old_rate != core->rate)
		__clk_notify(core, POST_RATE_CHANGE, old_rate, core->rate);

	if (core->flags & CLK_RECALC_NEW_RATES)
		(void)clk_calc_new_rates(core, core->new_rate);

	if (core->ops->post_rate_change)
		core->ops->post_rate_change(core->hw, old_rate, core->rate);

	/*
	 * Use safe iteration, as change_rate can actually swap parents
	 * for certain clock types.
	 */
	hlist_for_each_entry_safe(child, tmp, &core->children, child_node) {
		/* Skip children who will be reparented to another clock */
		if (child->new_parent && child->new_parent != core)
			continue;
		clk_change_rate(child);
	}

	/* handle the new child who might not be in core->children yet */
	if (core->new_child)
		clk_change_rate(core->new_child);

	clk_pm_runtime_put(core);
}

static unsigned long clk_core_req_round_rate_nolock(struct clk_core *core,
						     unsigned long req_rate)
{
	int ret, cnt;
	struct clk_rate_request req;

	lockdep_assert_held(&prepare_lock);

	if (!core)
		return 0;

	/* simulate what the rate would be if it could be freely set */
	cnt = clk_core_rate_nuke_protect(core);
	if (cnt < 0)
		return cnt;

	clk_core_get_boundaries(core, &req.min_rate, &req.max_rate);
	req.rate = req_rate;

	ret = clk_core_round_rate_nolock(core, &req);

	/* restore the protection */
	clk_core_rate_restore_protect(core, cnt);

	return ret ? 0 : req.rate;
}

static int clk_core_set_rate_nolock(struct clk_core *core,
				    unsigned long req_rate)
{
	struct clk_core *top, *fail_clk;
	unsigned long rate;
	int ret = 0;

	if (!core)
		return 0;

	rate = clk_core_req_round_rate_nolock(core, req_rate);

	/* bail early if nothing to do */
	if (rate == clk_core_get_rate_nolock(core))
		return 0;

	/* fail on a direct rate set of a protected provider */
	if (clk_core_rate_is_protected(core))
		return -EBUSY;

	/* calculate new rates and get the topmost changed clock */
	top = clk_calc_new_rates(core, req_rate);
	if (!top)
		return -EINVAL;

	ret = clk_pm_runtime_get(core);
	if (ret)
		return ret;

	/* notify that we are about to change rates */
	fail_clk = clk_propagate_rate_change(top, PRE_RATE_CHANGE);
	if (fail_clk) {
		pr_debug("%s: failed to set %s rate\n", __func__,
				fail_clk->name);
		clk_propagate_rate_change(top, ABORT_RATE_CHANGE);
		ret = -EBUSY;
		goto err;
	}

	/* change the rates */
	clk_change_rate(top);

	core->req_rate = req_rate;
err:
	clk_pm_runtime_put(core);

	return ret;
}

/**
 * clk_set_rate - specify a new rate for clk
 * @clk: the clk whose rate is being changed
 * @rate: the new rate for clk
 *
 * In the simplest case clk_set_rate will only adjust the rate of clk.
 *
 * Setting the CLK_SET_RATE_PARENT flag allows the rate change operation to
 * propagate up to clk's parent; whether or not this happens depends on the
 * outcome of clk's .round_rate implementation.  If *parent_rate is unchanged
 * after calling .round_rate then upstream parent propagation is ignored.  If
 * *parent_rate comes back with a new rate for clk's parent then we propagate
 * up to clk's parent and set its rate.  Upward propagation will continue
 * until either a clk does not support the CLK_SET_RATE_PARENT flag or
 * .round_rate stops requesting changes to clk's parent_rate.
 *
 * Rate changes are accomplished via tree traversal that also recalculates the
 * rates for the clocks and fires off POST_RATE_CHANGE notifiers.
 *
 * Returns 0 on success, -EERROR otherwise.
 */
int clk_set_rate(struct clk *clk, unsigned long rate)
{
	int ret;

	if (!clk)
		return 0;

	/* prevent racing with updates to the clock topology */
	clk_prepare_lock();

	if (clk->exclusive_count)
		clk_core_rate_unprotect(clk->core);

	ret = clk_core_set_rate_nolock(clk->core, rate);

	if (clk->exclusive_count)
		clk_core_rate_protect(clk->core);

	clk_prepare_unlock();

	return ret;
}
EXPORT_SYMBOL_GPL(clk_set_rate);

/**
 * clk_set_rate_exclusive - specify a new rate and get exclusive control
 * @clk: the clk whose rate is being changed
 * @rate: the new rate for clk
 *
 * This is a combination of clk_set_rate() and clk_rate_exclusive_get()
 * within a critical section
 *
 * This can be used initially to ensure that at least 1 consumer is
 * satisfied when several consumers are competing for exclusivity over the
 * same clock provider.
 *
 * The exclusivity is not applied if setting the rate failed.
 *
 * Calls to clk_rate_exclusive_get() should be balanced with calls to
 * clk_rate_exclusive_put().
 *
 * Returns 0 on success, -EERROR otherwise.
 */
int clk_set_rate_exclusive(struct clk *clk, unsigned long rate)
{
	int ret;

	if (!clk)
		return 0;

	/* prevent racing with updates to the clock topology */
	clk_prepare_lock();

	/*
	 * The temporary protection removal is not here, on purpose
	 * This function is meant to be used instead of clk_rate_protect,
	 * so before the consumer code path protect the clock provider
	 */

	ret = clk_core_set_rate_nolock(clk->core, rate);
	if (!ret) {
		clk_core_rate_protect(clk->core);
		clk->exclusive_count++;
	}

	clk_prepare_unlock();

	return ret;
}
EXPORT_SYMBOL_GPL(clk_set_rate_exclusive);

/**
 * clk_set_rate_range - set a rate range for a clock source
 * @clk: clock source
 * @min: desired minimum clock rate in Hz, inclusive
 * @max: desired maximum clock rate in Hz, inclusive
 *
 * Returns success (0) or negative errno.
 */
int clk_set_rate_range(struct clk *clk, unsigned long min, unsigned long max)
{
	int ret = 0;
	unsigned long old_min, old_max, rate;

	if (!clk)
		return 0;

	if (min > max) {
		pr_err("%s: clk %s dev %s con %s: invalid range [%lu, %lu]\n",
		       __func__, clk->core->name, clk->dev_id, clk->con_id,
		       min, max);
		return -EINVAL;
	}

	clk_prepare_lock();

	if (clk->exclusive_count)
		clk_core_rate_unprotect(clk->core);

	/* Save the current values in case we need to rollback the change */
	old_min = clk->min_rate;
	old_max = clk->max_rate;
	clk->min_rate = min;
	clk->max_rate = max;

	rate = clk_core_get_rate_nolock(clk->core);
	if (rate < min || rate > max) {
		/*
		 * FIXME:
		 * We are in bit of trouble here, current rate is outside the
		 * the requested range. We are going try to request appropriate
		 * range boundary but there is a catch. It may fail for the
		 * usual reason (clock broken, clock protected, etc) but also
		 * because:
		 * - round_rate() was not favorable and fell on the wrong
		 *   side of the boundary
		 * - the determine_rate() callback does not really check for
		 *   this corner case when determining the rate
		 */

		if (rate < min)
			rate = min;
		else
			rate = max;

		ret = clk_core_set_rate_nolock(clk->core, rate);
		if (ret) {
			/* rollback the changes */
			clk->min_rate = old_min;
			clk->max_rate = old_max;
		}
	}

	if (clk->exclusive_count)
		clk_core_rate_protect(clk->core);

	clk_prepare_unlock();

	return ret;
}
EXPORT_SYMBOL_GPL(clk_set_rate_range);

/**
 * clk_set_min_rate - set a minimum clock rate for a clock source
 * @clk: clock source
 * @rate: desired minimum clock rate in Hz, inclusive
 *
 * Returns success (0) or negative errno.
 */
int clk_set_min_rate(struct clk *clk, unsigned long rate)
{
	if (!clk)
		return 0;

	return clk_set_rate_range(clk, rate, clk->max_rate);
}
EXPORT_SYMBOL_GPL(clk_set_min_rate);

/**
 * clk_set_max_rate - set a maximum clock rate for a clock source
 * @clk: clock source
 * @rate: desired maximum clock rate in Hz, inclusive
 *
 * Returns success (0) or negative errno.
 */
int clk_set_max_rate(struct clk *clk, unsigned long rate)
{
	if (!clk)
		return 0;

	return clk_set_rate_range(clk, clk->min_rate, rate);
}
EXPORT_SYMBOL_GPL(clk_set_max_rate);

/**
 * clk_get_parent - return the parent of a clk
 * @clk: the clk whose parent gets returned
 *
 * Simply returns clk->parent.  Returns NULL if clk is NULL.
 */
struct clk *clk_get_parent(struct clk *clk)
{
	struct clk *parent;

	if (!clk)
		return NULL;

	clk_prepare_lock();
	/* TODO: Create a per-user clk and change callers to call clk_put */
	parent = !clk->core->parent ? NULL : clk->core->parent->hw->clk;
	clk_prepare_unlock();

	return parent;
}
EXPORT_SYMBOL_GPL(clk_get_parent);

static struct clk_core *__clk_init_parent(struct clk_core *core)
{
	u8 index = 0;

	if (core->num_parents > 1 && core->ops->get_parent)
		index = core->ops->get_parent(core->hw);

	return clk_core_get_parent_by_index(core, index);
}

static void clk_core_reparent(struct clk_core *core,
				  struct clk_core *new_parent)
{
	clk_reparent(core, new_parent);
	__clk_recalc_accuracies(core);
	__clk_recalc_rates(core, POST_RATE_CHANGE);
}

void clk_hw_reparent(struct clk_hw *hw, struct clk_hw *new_parent)
{
	if (!hw)
		return;

	clk_core_reparent(hw->core, !new_parent ? NULL : new_parent->core);
}

/**
 * clk_has_parent - check if a clock is a possible parent for another
 * @clk: clock source
 * @parent: parent clock source
 *
 * This function can be used in drivers that need to check that a clock can be
 * the parent of another without actually changing the parent.
 *
 * Returns true if @parent is a possible parent for @clk, false otherwise.
 */
bool clk_has_parent(struct clk *clk, struct clk *parent)
{
	struct clk_core *core, *parent_core;
	int i;

	/* NULL clocks should be nops, so return success if either is NULL. */
	if (!clk || !parent)
		return true;

	core = clk->core;
	parent_core = parent->core;

	/* Optimize for the case where the parent is already the parent. */
	if (core->parent == parent_core)
		return true;

	for (i = 0; i < core->num_parents; i++)
		if (!strcmp(core->parents[i].name, parent_core->name))
			return true;

	return false;
}
EXPORT_SYMBOL_GPL(clk_has_parent);

static int clk_core_set_parent_nolock(struct clk_core *core,
				      struct clk_core *parent)
{
	int ret = 0;
	int p_index = 0;
	unsigned long p_rate = 0;

	lockdep_assert_held(&prepare_lock);

	if (!core)
		return 0;

	if (core->parent == parent && !(core->flags & CLK_IS_MEASURE))
		return 0;

	/* verify ops for multi-parent clks */
	if (core->num_parents > 1 && !core->ops->set_parent)
		return -EPERM;

	/* check that we are allowed to re-parent if the clock is in use */
	if ((core->flags & CLK_SET_PARENT_GATE) && core->prepare_count)
		return -EBUSY;

	if (clk_core_rate_is_protected(core))
		return -EBUSY;

	/* try finding the new parent index */
	if (parent) {
		p_index = clk_fetch_parent_index(core, parent);
		if (p_index < 0) {
			pr_debug("%s: clk %s can not be parent of clk %s\n",
					__func__, parent->name, core->name);
			return p_index;
		}
		p_rate = parent->rate;
	}

	ret = clk_pm_runtime_get(core);
	if (ret)
		return ret;

	/* propagate PRE_RATE_CHANGE notifications */
	ret = __clk_speculate_rates(core, p_rate);

	/* abort if a driver objects */
	if (ret & NOTIFY_STOP_MASK)
		goto runtime_put;

	/* do the re-parent */
	ret = __clk_set_parent(core, parent, p_index);

	/* propagate rate an accuracy recalculation accordingly */
	if (ret) {
		__clk_recalc_rates(core, ABORT_RATE_CHANGE);
	} else {
		__clk_recalc_rates(core, POST_RATE_CHANGE);
		__clk_recalc_accuracies(core);
	}

runtime_put:
	clk_pm_runtime_put(core);

	return ret;
}

int clk_hw_set_parent(struct clk_hw *hw, struct clk_hw *parent)
{
	return clk_core_set_parent_nolock(hw->core, parent->core);
}
EXPORT_SYMBOL_GPL(clk_hw_set_parent);

/**
 * clk_set_parent - switch the parent of a mux clk
 * @clk: the mux clk whose input we are switching
 * @parent: the new input to clk
 *
 * Re-parent clk to use parent as its new input source.  If clk is in
 * prepared state, the clk will get enabled for the duration of this call. If
 * that's not acceptable for a specific clk (Eg: the consumer can't handle
 * that, the reparenting is glitchy in hardware, etc), use the
 * CLK_SET_PARENT_GATE flag to allow reparenting only when clk is unprepared.
 *
 * After successfully changing clk's parent clk_set_parent will update the
 * clk topology, sysfs topology and propagate rate recalculation via
 * __clk_recalc_rates.
 *
 * Returns 0 on success, -EERROR otherwise.
 */
int clk_set_parent(struct clk *clk, struct clk *parent)
{
	int ret;

	if (!clk)
		return 0;

	clk_prepare_lock();

	if (clk->exclusive_count)
		clk_core_rate_unprotect(clk->core);

	ret = clk_core_set_parent_nolock(clk->core,
					 parent ? parent->core : NULL);

	if (clk->exclusive_count)
		clk_core_rate_protect(clk->core);

	clk_prepare_unlock();

	return ret;
}
EXPORT_SYMBOL_GPL(clk_set_parent);

static int clk_core_set_phase_nolock(struct clk_core *core, int degrees)
{
	int ret = -EINVAL;

	lockdep_assert_held(&prepare_lock);

	if (!core)
		return 0;

	if (clk_core_rate_is_protected(core))
		return -EBUSY;

	trace_clk_set_phase(core, degrees);

	if (core->ops->set_phase) {
		ret = core->ops->set_phase(core->hw, degrees);
		if (!ret)
			core->phase = degrees;
	}

	trace_clk_set_phase_complete(core, degrees);

	return ret;
}

/**
 * clk_set_phase - adjust the phase shift of a clock signal
 * @clk: clock signal source
 * @degrees: number of degrees the signal is shifted
 *
 * Shifts the phase of a clock signal by the specified
 * degrees. Returns 0 on success, -EERROR otherwise.
 *
 * This function makes no distinction about the input or reference
 * signal that we adjust the clock signal phase against. For example
 * phase locked-loop clock signal generators we may shift phase with
 * respect to feedback clock signal input, but for other cases the
 * clock phase may be shifted with respect to some other, unspecified
 * signal.
 *
 * Additionally the concept of phase shift does not propagate through
 * the clock tree hierarchy, which sets it apart from clock rates and
 * clock accuracy. A parent clock phase attribute does not have an
 * impact on the phase attribute of a child clock.
 */
int clk_set_phase(struct clk *clk, int degrees)
{
	int ret;

	if (!clk)
		return 0;

	/* sanity check degrees */
	degrees %= 360;
	if (degrees < 0)
		degrees += 360;

	clk_prepare_lock();

	if (clk->exclusive_count)
		clk_core_rate_unprotect(clk->core);

	ret = clk_core_set_phase_nolock(clk->core, degrees);

	if (clk->exclusive_count)
		clk_core_rate_protect(clk->core);

	clk_prepare_unlock();

	return ret;
}
EXPORT_SYMBOL_GPL(clk_set_phase);

static int clk_core_get_phase(struct clk_core *core)
{
	int ret;

	clk_prepare_lock();
	/* Always try to update cached phase if possible */
	if (core->ops->get_phase)
		core->phase = core->ops->get_phase(core->hw);
	ret = core->phase;
	clk_prepare_unlock();

	return ret;
}

/**
 * clk_get_phase - return the phase shift of a clock signal
 * @clk: clock signal source
 *
 * Returns the phase shift of a clock node in degrees, otherwise returns
 * -EERROR.
 */
int clk_get_phase(struct clk *clk)
{
	if (!clk)
		return 0;

	return clk_core_get_phase(clk->core);
}
EXPORT_SYMBOL_GPL(clk_get_phase);

static void clk_core_reset_duty_cycle_nolock(struct clk_core *core)
{
	/* Assume a default value of 50% */
	core->duty.num = 1;
	core->duty.den = 2;
}

static int clk_core_update_duty_cycle_parent_nolock(struct clk_core *core);

static int clk_core_update_duty_cycle_nolock(struct clk_core *core)
{
	struct clk_duty *duty = &core->duty;
	int ret = 0;

	if (!core->ops->get_duty_cycle)
		return clk_core_update_duty_cycle_parent_nolock(core);

	ret = core->ops->get_duty_cycle(core->hw, duty);
	if (ret)
		goto reset;

	/* Don't trust the clock provider too much */
	if (duty->den == 0 || duty->num > duty->den) {
		ret = -EINVAL;
		goto reset;
	}

	return 0;

reset:
	clk_core_reset_duty_cycle_nolock(core);
	return ret;
}

static int clk_core_update_duty_cycle_parent_nolock(struct clk_core *core)
{
	int ret = 0;

	if (core->parent &&
	    core->flags & CLK_DUTY_CYCLE_PARENT) {
		ret = clk_core_update_duty_cycle_nolock(core->parent);
		memcpy(&core->duty, &core->parent->duty, sizeof(core->duty));
	} else {
		clk_core_reset_duty_cycle_nolock(core);
	}

	return ret;
}

static int clk_core_set_duty_cycle_parent_nolock(struct clk_core *core,
						 struct clk_duty *duty);

static int clk_core_set_duty_cycle_nolock(struct clk_core *core,
					  struct clk_duty *duty)
{
	int ret;

	lockdep_assert_held(&prepare_lock);

	if (clk_core_rate_is_protected(core))
		return -EBUSY;

	trace_clk_set_duty_cycle(core, duty);

	if (!core->ops->set_duty_cycle)
		return clk_core_set_duty_cycle_parent_nolock(core, duty);

	ret = core->ops->set_duty_cycle(core->hw, duty);
	if (!ret)
		memcpy(&core->duty, duty, sizeof(*duty));

	trace_clk_set_duty_cycle_complete(core, duty);

	return ret;
}

static int clk_core_set_duty_cycle_parent_nolock(struct clk_core *core,
						 struct clk_duty *duty)
{
	int ret = 0;

	if (core->parent &&
	    core->flags & (CLK_DUTY_CYCLE_PARENT | CLK_SET_RATE_PARENT)) {
		ret = clk_core_set_duty_cycle_nolock(core->parent, duty);
		memcpy(&core->duty, &core->parent->duty, sizeof(core->duty));
	}

	return ret;
}

/**
 * clk_set_duty_cycle - adjust the duty cycle ratio of a clock signal
 * @clk: clock signal source
 * @num: numerator of the duty cycle ratio to be applied
 * @den: denominator of the duty cycle ratio to be applied
 *
 * Apply the duty cycle ratio if the ratio is valid and the clock can
 * perform this operation
 *
 * Returns (0) on success, a negative errno otherwise.
 */
int clk_set_duty_cycle(struct clk *clk, unsigned int num, unsigned int den)
{
	int ret;
	struct clk_duty duty;

	if (!clk)
		return 0;

	/* sanity check the ratio */
	if (den == 0 || num > den)
		return -EINVAL;

	duty.num = num;
	duty.den = den;

	clk_prepare_lock();

	if (clk->exclusive_count)
		clk_core_rate_unprotect(clk->core);

	ret = clk_core_set_duty_cycle_nolock(clk->core, &duty);

	if (clk->exclusive_count)
		clk_core_rate_protect(clk->core);

	clk_prepare_unlock();

	return ret;
}
EXPORT_SYMBOL_GPL(clk_set_duty_cycle);

static int clk_core_get_scaled_duty_cycle(struct clk_core *core,
					  unsigned int scale)
{
	struct clk_duty *duty = &core->duty;
	int ret;

	clk_prepare_lock();

	ret = clk_core_update_duty_cycle_nolock(core);
	if (!ret)
		ret = mult_frac(scale, duty->num, duty->den);

	clk_prepare_unlock();

	return ret;
}

/**
 * clk_get_scaled_duty_cycle - return the duty cycle ratio of a clock signal
 * @clk: clock signal source
 * @scale: scaling factor to be applied to represent the ratio as an integer
 *
 * Returns the duty cycle ratio of a clock node multiplied by the provided
 * scaling factor, or negative errno on error.
 */
int clk_get_scaled_duty_cycle(struct clk *clk, unsigned int scale)
{
	if (!clk)
		return 0;

	return clk_core_get_scaled_duty_cycle(clk->core, scale);
}
EXPORT_SYMBOL_GPL(clk_get_scaled_duty_cycle);

/**
 * clk_is_match - check if two clk's point to the same hardware clock
 * @p: clk compared against q
 * @q: clk compared against p
 *
 * Returns true if the two struct clk pointers both point to the same hardware
 * clock node. Put differently, returns true if struct clk *p and struct clk *q
 * share the same struct clk_core object.
 *
 * Returns false otherwise. Note that two NULL clks are treated as matching.
 */
bool clk_is_match(const struct clk *p, const struct clk *q)
{
	/* trivial case: identical struct clk's or both NULL */
	if (p == q)
		return true;

	/* true if clk->core pointers match. Avoid dereferencing garbage */
	if (!IS_ERR_OR_NULL(p) && !IS_ERR_OR_NULL(q))
		if (p->core == q->core)
			return true;

	return false;
}
EXPORT_SYMBOL_GPL(clk_is_match);

/***        debugfs support        ***/

#ifdef CONFIG_DEBUG_FS
#include <linux/debugfs.h>

static struct dentry *rootdir;
static int inited = 0;
static DEFINE_MUTEX(clk_debug_lock);
static HLIST_HEAD(clk_debug_list);

static struct hlist_head *orphan_list[] = {
	&clk_orphan_list,
	NULL,
};

static void clk_summary_show_one(struct seq_file *s, struct clk_core *c,
				 int level)
{
	seq_printf(s, "%*s%-*s %7d %8d %8d %11lu %10lu %5d %6d\n",
		   level * 3 + 1, "",
		   30 - level * 3, c->name,
		   c->enable_count, c->prepare_count, c->protect_count,
		   clk_core_get_rate(c), clk_core_get_accuracy(c),
		   clk_core_get_phase(c),
		   clk_core_get_scaled_duty_cycle(c, 100000));
}

static void clk_summary_show_subtree(struct seq_file *s, struct clk_core *c,
				     int level)
{
	struct clk_core *child;

	clk_summary_show_one(s, c, level);

	hlist_for_each_entry(child, &c->children, child_node)
		clk_summary_show_subtree(s, child, level + 1);
}

static int clk_summary_show(struct seq_file *s, void *data)
{
	struct clk_core *c;
	struct hlist_head **lists = (struct hlist_head **)s->private;

	seq_puts(s, "                                 enable  prepare  protect                                duty\n");
	seq_puts(s, "   clock                          count    count    count        rate   accuracy phase  cycle\n");
	seq_puts(s, "---------------------------------------------------------------------------------------------\n");

	clk_prepare_lock();

	for (; *lists; lists++)
		hlist_for_each_entry(c, *lists, child_node)
			clk_summary_show_subtree(s, c, 0);

	clk_prepare_unlock();

	return 0;
}
DEFINE_SHOW_ATTRIBUTE(clk_summary);

static void clk_dump_one(struct seq_file *s, struct clk_core *c, int level)
{
	unsigned long min_rate, max_rate;

	clk_core_get_boundaries(c, &min_rate, &max_rate);

	/* This should be JSON format, i.e. elements separated with a comma */
	seq_printf(s, "\"%s\": { ", c->name);
	seq_printf(s, "\"enable_count\": %d,", c->enable_count);
	seq_printf(s, "\"prepare_count\": %d,", c->prepare_count);
	seq_printf(s, "\"protect_count\": %d,", c->protect_count);
	seq_printf(s, "\"rate\": %lu,", clk_core_get_rate(c));
	seq_printf(s, "\"min_rate\": %lu,", min_rate);
	seq_printf(s, "\"max_rate\": %lu,", max_rate);
	seq_printf(s, "\"accuracy\": %lu,", clk_core_get_accuracy(c));
	seq_printf(s, "\"phase\": %d,", clk_core_get_phase(c));
	seq_printf(s, "\"duty_cycle\": %u",
		   clk_core_get_scaled_duty_cycle(c, 100000));
}

static void clk_dump_subtree(struct seq_file *s, struct clk_core *c, int level)
{
	struct clk_core *child;

	clk_dump_one(s, c, level);

	hlist_for_each_entry(child, &c->children, child_node) {
		seq_putc(s, ',');
		clk_dump_subtree(s, child, level + 1);
	}

	seq_putc(s, '}');
}

static int clk_dump_show(struct seq_file *s, void *data)
{
	struct clk_core *c;
	bool first_node = true;
	struct hlist_head **lists = (struct hlist_head **)s->private;

	seq_putc(s, '{');
	clk_prepare_lock();

	for (; *lists; lists++) {
		hlist_for_each_entry(c, *lists, child_node) {
			if (!first_node)
				seq_putc(s, ',');
			first_node = false;
			clk_dump_subtree(s, c, 0);
		}
	}

	clk_prepare_unlock();

	seq_puts(s, "}\n");
	return 0;
}
DEFINE_SHOW_ATTRIBUTE(clk_dump);

#undef CLOCK_ALLOW_WRITE_DEBUGFS
#ifdef CLOCK_ALLOW_WRITE_DEBUGFS
/*
 * This can be dangerous, therefore don't provide any real compile time
 * configuration option for this feature.
 * People who want to use this will need to modify the source code directly.
 */
static int clk_rate_set(void *data, u64 val)
{
	struct clk_core *core = data;
	int ret;

	clk_prepare_lock();
	ret = clk_core_set_rate_nolock(core, val);
	clk_prepare_unlock();

	return ret;
}

#define clk_rate_mode	0644
#else
#define clk_rate_set	NULL
#define clk_rate_mode	0444
#endif

static int clk_rate_get(void *data, u64 *val)
{
	struct clk_core *core = data;

	*val = core->rate;
	return 0;
}

DEFINE_DEBUGFS_ATTRIBUTE(clk_rate_fops, clk_rate_get, clk_rate_set, "%llu\n");

static const struct {
	unsigned long flag;
	const char *name;
} clk_flags[] = {
#define ENTRY(f) { f, #f }
	ENTRY(CLK_SET_RATE_GATE),
	ENTRY(CLK_SET_PARENT_GATE),
	ENTRY(CLK_SET_RATE_PARENT),
	ENTRY(CLK_IGNORE_UNUSED),
	ENTRY(CLK_GET_RATE_NOCACHE),
	ENTRY(CLK_SET_RATE_NO_REPARENT),
	ENTRY(CLK_GET_ACCURACY_NOCACHE),
	ENTRY(CLK_RECALC_NEW_RATES),
	ENTRY(CLK_SET_RATE_UNGATE),
	ENTRY(CLK_IS_CRITICAL),
	ENTRY(CLK_OPS_PARENT_ENABLE),
	ENTRY(CLK_DUTY_CYCLE_PARENT),
#undef ENTRY
};

static int clk_flags_show(struct seq_file *s, void *data)
{
	struct clk_core *core = s->private;
	unsigned long flags = core->flags;
	unsigned int i;

	for (i = 0; flags && i < ARRAY_SIZE(clk_flags); i++) {
		if (flags & clk_flags[i].flag) {
			seq_printf(s, "%s\n", clk_flags[i].name);
			flags &= ~clk_flags[i].flag;
		}
	}
	if (flags) {
		/* Unknown flags */
		seq_printf(s, "0x%lx\n", flags);
	}

	return 0;
}
DEFINE_SHOW_ATTRIBUTE(clk_flags);

static void possible_parent_show(struct seq_file *s, struct clk_core *core,
				 unsigned int i, char terminator)
{
	struct clk_core *parent;

	/*
	 * Go through the following options to fetch a parent's name.
	 *
	 * 1. Fetch the registered parent clock and use its name
	 * 2. Use the global (fallback) name if specified
	 * 3. Use the local fw_name if provided
	 * 4. Fetch parent clock's clock-output-name if DT index was set
	 *
	 * This may still fail in some cases, such as when the parent is
	 * specified directly via a struct clk_hw pointer, but it isn't
	 * registered (yet).
	 */
	parent = clk_core_get_parent_by_index(core, i);
	if (parent)
		seq_puts(s, parent->name);
	else if (core->parents[i].name)
		seq_puts(s, core->parents[i].name);
	else if (core->parents[i].fw_name)
		seq_printf(s, "<%s>(fw)", core->parents[i].fw_name);
	else if (core->parents[i].index >= 0)
		seq_puts(s,
			 of_clk_get_parent_name(core->of_node,
						core->parents[i].index));
	else
		seq_puts(s, "(missing)");

	seq_putc(s, terminator);
}

static int possible_parents_show(struct seq_file *s, void *data)
{
	struct clk_core *core = s->private;
	int i;

	for (i = 0; i < core->num_parents - 1; i++)
		possible_parent_show(s, core, i, ' ');

	possible_parent_show(s, core, i, '\n');

	return 0;
}
DEFINE_SHOW_ATTRIBUTE(possible_parents);

static int current_parent_show(struct seq_file *s, void *data)
{
	struct clk_core *core = s->private;

	if (core->parent)
		seq_printf(s, "%s\n", core->parent->name);

	return 0;
}
DEFINE_SHOW_ATTRIBUTE(current_parent);

static int clk_duty_cycle_show(struct seq_file *s, void *data)
{
	struct clk_core *core = s->private;
	struct clk_duty *duty = &core->duty;

	seq_printf(s, "%u/%u\n", duty->num, duty->den);

	return 0;
}
DEFINE_SHOW_ATTRIBUTE(clk_duty_cycle);

static int clk_min_rate_show(struct seq_file *s, void *data)
{
	struct clk_core *core = s->private;
	unsigned long min_rate, max_rate;

	clk_prepare_lock();
	clk_core_get_boundaries(core, &min_rate, &max_rate);
	clk_prepare_unlock();
	seq_printf(s, "%lu\n", min_rate);

	return 0;
}
DEFINE_SHOW_ATTRIBUTE(clk_min_rate);

static int clk_max_rate_show(struct seq_file *s, void *data)
{
	struct clk_core *core = s->private;
	unsigned long min_rate, max_rate;

	clk_prepare_lock();
	clk_core_get_boundaries(core, &min_rate, &max_rate);
	clk_prepare_unlock();
	seq_printf(s, "%lu\n", max_rate);

	return 0;
}
DEFINE_SHOW_ATTRIBUTE(clk_max_rate);

static int clock_debug_rate_set(void *data, u64 val)
{
	struct clk_core *core = data;
	int ret;

	ret = clk_set_rate(core->hw->clk, val);
	if (ret)
		pr_err("clk_set_rate(%lu) failed (%d)\n",
				(unsigned long)val, ret);

	return ret;
}

static int clock_debug_rate_get(void *data, u64 *val)
{
	struct clk_core *core = data;

	*val = clk_get_rate(core->hw->clk);

	return 0;
}

DEFINE_DEBUGFS_ATTRIBUTE(clock_rate_fops, clock_debug_rate_get,
			clock_debug_rate_set, "%llu\n");

static ssize_t clock_parent_read(struct file *filp, char __user *ubuf,
		size_t cnt, loff_t *ppos)
{
	char name[256] = {0};
	struct clk_core *core = filp->private_data;
	struct clk_core *p = core->hw->core->parent;

	snprintf(name, sizeof(name), "%s\n", p ? p->name : "None\n");

	return simple_read_from_buffer(ubuf, cnt, ppos, name, strlen(name));
}

static const struct file_operations clock_parent_fops = {
	.open		= simple_open,
	.read		= clock_parent_read,
};

static int clock_debug_enable_set(void *data, u64 val)
{
	struct clk_core *core = data;
	int rc = 0;

	if (val)
		rc = clk_prepare_enable(core->hw->clk);
	else
		clk_disable_unprepare(core->hw->clk);

	return rc;
}

static int clock_debug_enable_get(void *data, u64 *val)
{
	struct clk_core *core = data;
	int enabled = 0;

	enabled = core->enable_count;

	*val = enabled;

	return 0;
}

DEFINE_DEBUGFS_ATTRIBUTE(clock_enable_fops, clock_debug_enable_get,
			clock_debug_enable_set, "%lld\n");

static void clk_debug_create_one(struct clk_core *core, struct dentry *pdentry)
{
	struct dentry *root;

	if (!core || !pdentry)
		return;

	root = debugfs_create_dir(core->name, pdentry);
	core->dentry = root;

<<<<<<< HEAD
	debugfs_create_file("clk_rate", clk_rate_mode, root, core,
			    &clk_rate_fops);
=======
	debugfs_create_file("clk_rate", 0444, root, core, &clock_rate_fops);
>>>>>>> 69e489fe
	debugfs_create_file("clk_min_rate", 0444, root, core, &clk_min_rate_fops);
	debugfs_create_file("clk_max_rate", 0444, root, core, &clk_max_rate_fops);
	debugfs_create_ulong("clk_accuracy", 0444, root, &core->accuracy);
	debugfs_create_u32("clk_phase", 0444, root, &core->phase);
	debugfs_create_file("clk_flags", 0444, root, core, &clk_flags_fops);
	debugfs_create_u32("clk_prepare_count", 0444, root, &core->prepare_count);
	debugfs_create_file("clk_enable_count", 0444, root, core,
			    &clock_enable_fops);
	debugfs_create_u32("clk_protect_count", 0444, root, &core->protect_count);
	debugfs_create_u32("clk_notifier_count", 0444, root, &core->notifier_count);
	debugfs_create_file("clk_duty_cycle", 0444, root, core,
			    &clk_duty_cycle_fops);

	if (core->num_parents > 0)
		debugfs_create_file("clk_parent", 0444, root, core,
				    &current_parent_fops);

	if (core->num_parents > 1)
		debugfs_create_file("clk_possible_parents", 0444, root, core,
				    &possible_parents_fops);

	if (core->ops->debug_init)
		core->ops->debug_init(core->hw, core->dentry);
}

/**
 * clk_debug_register - add a clk node to the debugfs clk directory
 * @core: the clk being added to the debugfs clk directory
 *
 * Dynamically adds a clk to the debugfs clk directory if debugfs has been
 * initialized.  Otherwise it bails out early since the debugfs clk directory
 * will be created lazily by clk_debug_init as part of a late_initcall.
 */
static void clk_debug_register(struct clk_core *core)
{
	mutex_lock(&clk_debug_lock);
	hlist_add_head(&core->debug_node, &clk_debug_list);
	if (inited)
		clk_debug_create_one(core, rootdir);
	mutex_unlock(&clk_debug_lock);
}

 /**
 * clk_debug_unregister - remove a clk node from the debugfs clk directory
 * @core: the clk being removed from the debugfs clk directory
 *
 * Dynamically removes a clk and all its child nodes from the
 * debugfs clk directory if clk->dentry points to debugfs created by
 * clk_debug_register in __clk_core_init.
 */
static void clk_debug_unregister(struct clk_core *core)
{
	mutex_lock(&clk_debug_lock);
	hlist_del_init(&core->debug_node);
	debugfs_remove_recursive(core->dentry);
	core->dentry = NULL;
	mutex_unlock(&clk_debug_lock);
}

#ifdef CONFIG_COMMON_CLK_QCOM_DEBUG
#define clock_debug_output(m, fmt, ...)		\
do {							\
	if (m)						\
		seq_printf(m, fmt, ##__VA_ARGS__);	\
	else						\
		pr_info(fmt, ##__VA_ARGS__);		\
} while (0)

static int clock_debug_print_clock(struct clk_core *c, struct seq_file *s)
{
	char *start = "\t";
	struct clk *clk;

	if (!c || !c->prepare_count)
		return 0;

	clk = c->hw->clk;

	do {
		c = clk->core;
		if (c->ops->list_rate_vdd_level)
			clock_debug_output(s, "%s%s:%u:%u [%ld, %d]", start,
				c->name,
				c->prepare_count,
				c->enable_count,
				c->rate,
				c->ops->list_rate_vdd_level(c->hw, c->rate));
		else
			clock_debug_output(s, "%s%s:%u:%u [%ld]", start,
				c->name,
				c->prepare_count,
				c->enable_count,
				c->rate);
		start = " -> ";
	} while (s && (clk = clk_get_parent(clk)));

	if (s)
		clock_debug_output(s, "\n");

	return 1;
}

/*
 * clock_debug_print_enabled_clocks() - Print names of enabled clocks
 */
static void clock_debug_print_enabled_clocks(struct seq_file *s)
{
	struct clk_core *core;
	int cnt = 0;

	clock_debug_output(s, "Enabled clocks:\n");

	hlist_for_each_entry(core, &clk_debug_list, debug_node)
		cnt += clock_debug_print_clock(core, s);

	if (cnt)
		clock_debug_output(s, "Enabled clock count: %d\n", cnt);
	else
		clock_debug_output(s, "No clocks enabled.\n");
}

static int enabled_clocks_show(struct seq_file *s, void *unused)
{
	mutex_lock(&clk_debug_lock);
	clock_debug_print_enabled_clocks(s);
	mutex_unlock(&clk_debug_lock);

	return 0;
}

static int enabled_clocks_open(struct inode *inode, struct file *file)
{
	return single_open(file, enabled_clocks_show, inode->i_private);
}

static const struct file_operations clk_enabled_list_fops = {
	.open		= enabled_clocks_open,
	.read		= seq_read,
	.llseek		= seq_lseek,
	.release	= seq_release,
};

static u32 debug_suspend;

/*
 * Print the names of all enabled clocks and their parents if
 * debug_suspend is set from debugfs.
 */
void clock_debug_print_enabled(void)
{
	if (likely(!debug_suspend))
		return;

	if (!mutex_trylock(&clk_debug_lock))
		return;

	clock_debug_print_enabled_clocks(NULL);
	mutex_unlock(&clk_debug_lock);
}
EXPORT_SYMBOL(clock_debug_print_enabled);

static void clk_state_subtree(struct clk_core *c)
{
	int vdd_level = 0;
	struct clk_core *child;

	if (!c)
		return;

	if (c->ops->list_rate_vdd_level)
		vdd_level = c->ops->list_rate_vdd_level(c->hw, c->rate);

	trace_clk_state(c->name, c->prepare_count, c->enable_count,
						c->rate, vdd_level);

	hlist_for_each_entry(child, &c->children, child_node)
		clk_state_subtree(child);
}

static int clk_state_show(struct seq_file *s, void *data)
{
	struct clk_core *c;
	struct hlist_head **lists = (struct hlist_head **)s->private;

	clk_prepare_lock();

	for (; *lists; lists++)
		hlist_for_each_entry(c, *lists, child_node)
			clk_state_subtree(c);

	clk_prepare_unlock();

	return 0;
}


static int clk_state_open(struct inode *inode, struct file *file)
{
	return single_open(file, clk_state_show, inode->i_private);
}

static const struct file_operations clk_state_fops = {
	.open		= clk_state_open,
	.read		= seq_read,
	.llseek		= seq_lseek,
	.release	= single_release,
};
#endif

/**
 * clk_debug_init - lazily populate the debugfs clk directory
 *
 * clks are often initialized very early during boot before memory can be
 * dynamically allocated and well before debugfs is setup. This function
 * populates the debugfs clk directory once at boot-time when we know that
 * debugfs is setup. It should only be called once at boot-time, all other clks
 * added dynamically will be done so with clk_debug_register.
 */
static int __init clk_debug_init(void)
{
	struct clk_core *core;

	rootdir = debugfs_create_dir("clk", NULL);

	debugfs_create_file("clk_summary", 0444, rootdir, &all_lists,
			    &clk_summary_fops);
	debugfs_create_file("clk_dump", 0444, rootdir, &all_lists,
			    &clk_dump_fops);
	debugfs_create_file("clk_orphan_summary", 0444, rootdir, &orphan_list,
			    &clk_summary_fops);
	debugfs_create_file("clk_orphan_dump", 0444, rootdir, &orphan_list,
			    &clk_dump_fops);

#ifdef CONFIG_COMMON_CLK_QCOM_DEBUG
	debugfs_create_file("clk_enabled_list", 0444, rootdir,
			    &clk_debug_list, &clk_enabled_list_fops);
	debugfs_create_u32("debug_suspend", 0644, rootdir, &debug_suspend);
	debugfs_create_file("trace_clocks", 0444, rootdir, &all_lists,
			    &clk_state_fops);
#endif

	mutex_lock(&clk_debug_lock);
	hlist_for_each_entry(core, &clk_debug_list, debug_node)
		clk_debug_create_one(core, rootdir);

	inited = 1;
	mutex_unlock(&clk_debug_lock);

	return 0;
}
late_initcall(clk_debug_init);
#else
static inline void clk_debug_register(struct clk_core *core) { }
static inline void clk_debug_reparent(struct clk_core *core,
				      struct clk_core *new_parent)
{
}
static inline void clk_debug_unregister(struct clk_core *core)
{
}
#endif

static void clk_core_reparent_orphans_nolock(void)
{
	struct clk_core *orphan;
	struct hlist_node *tmp2;

	/*
	 * walk the list of orphan clocks and reparent any that newly finds a
	 * parent.
	 */
	hlist_for_each_entry_safe(orphan, tmp2, &clk_orphan_list, child_node) {
		struct clk_core *parent = __clk_init_parent(orphan);

		/*
		 * We need to use __clk_set_parent_before() and _after() to
		 * to properly migrate any prepare/enable count of the orphan
		 * clock. This is important for CLK_IS_CRITICAL clocks, which
		 * are enabled during init but might not have a parent yet.
		 */
		if (parent) {
			/* update the clk tree topology */
			__clk_set_parent_before(orphan, parent);
			__clk_set_parent_after(orphan, parent, NULL);
			__clk_recalc_accuracies(orphan);
			__clk_recalc_rates(orphan, 0);
			__clk_core_update_orphan_hold_state(orphan);
		}
	}
}

/**
 * __clk_core_init - initialize the data structures in a struct clk_core
 * @core:	clk_core being initialized
 *
 * Initializes the lists in struct clk_core, queries the hardware for the
 * parent and rate and sets them both.
 */
static int __clk_core_init(struct clk_core *core)
{
	int ret;
	unsigned long rate;

	if (!core)
		return -EINVAL;

	clk_prepare_lock();

	ret = clk_pm_runtime_get(core);
	if (ret)
		goto unlock;

	/* check to see if a clock with this name is already registered */
	if (clk_core_lookup(core->name)) {
		pr_debug("%s: clk %s already initialized\n",
				__func__, core->name);
		ret = -EEXIST;
		goto out;
	}

	/* check that clk_ops are sane.  See Documentation/driver-api/clk.rst */
	if (core->ops->set_rate &&
	    !((core->ops->round_rate || core->ops->determine_rate) &&
	      core->ops->recalc_rate)) {
		pr_err("%s: %s must implement .round_rate or .determine_rate in addition to .recalc_rate\n",
		       __func__, core->name);
		ret = -EINVAL;
		goto out;
	}

	if (core->ops->set_parent && !core->ops->get_parent) {
		pr_err("%s: %s must implement .get_parent & .set_parent\n",
		       __func__, core->name);
		ret = -EINVAL;
		goto out;
	}

	if (core->num_parents > 1 && !core->ops->get_parent) {
		pr_err("%s: %s must implement .get_parent as it has multi parents\n",
		       __func__, core->name);
		ret = -EINVAL;
		goto out;
	}

	if (core->ops->set_rate_and_parent &&
			!(core->ops->set_parent && core->ops->set_rate)) {
		pr_err("%s: %s must implement .set_parent & .set_rate\n",
				__func__, core->name);
		ret = -EINVAL;
		goto out;
	}

	/*
	 * optional platform-specific magic
	 *
	 * The .init callback is not used by any of the basic clock types, but
	 * exists for weird hardware that must perform initialization magic for
	 * CCF to get an accurate view of clock for any other callbacks. It may
	 * also be used needs to perform dynamic allocations. Such allocation
	 * must be freed in the terminate() callback.
	 * This callback shall not be used to initialize the parameters state,
	 * such as rate, parent, etc ...
	 *
	 * If it exist, this callback should called before any other callback of
	 * the clock
	 */
	if (core->ops->init) {
		ret = core->ops->init(core->hw);
		if (ret)
			goto out;
	}

	core->parent = __clk_init_parent(core);

	/*
	 * Populate core->parent if parent has already been clk_core_init'd. If
	 * parent has not yet been clk_core_init'd then place clk in the orphan
	 * list.  If clk doesn't have any parents then place it in the root
	 * clk list.
	 *
	 * Every time a new clk is clk_init'd then we walk the list of orphan
	 * clocks and re-parent any that are children of the clock currently
	 * being clk_init'd.
	 */
	if (core->parent) {
		hlist_add_head(&core->child_node,
				&core->parent->children);
		core->orphan = core->parent->orphan;
	} else if (!core->num_parents) {
		hlist_add_head(&core->child_node, &clk_root_list);
		core->orphan = false;
	} else {
		hlist_add_head(&core->child_node, &clk_orphan_list);
		core->orphan = true;
	}

	/*
	 * Set clk's accuracy.  The preferred method is to use
	 * .recalc_accuracy. For simple clocks and lazy developers the default
	 * fallback is to use the parent's accuracy.  If a clock doesn't have a
	 * parent (or is orphaned) then accuracy is set to zero (perfect
	 * clock).
	 */
	if (core->ops->recalc_accuracy)
		core->accuracy = core->ops->recalc_accuracy(core->hw,
					__clk_get_accuracy(core->parent));
	else if (core->parent)
		core->accuracy = core->parent->accuracy;
	else
		core->accuracy = 0;

	/*
	 * Set clk's phase.
	 * Since a phase is by definition relative to its parent, just
	 * query the current clock phase, or just assume it's in phase.
	 */
	if (core->ops->get_phase)
		core->phase = core->ops->get_phase(core->hw);
	else
		core->phase = 0;

	/*
	 * Set clk's duty cycle.
	 */
	clk_core_update_duty_cycle_nolock(core);

	/*
	 * Set clk's rate.  The preferred method is to use .recalc_rate.  For
	 * simple clocks and lazy developers the default fallback is to use the
	 * parent's rate.  If a clock doesn't have a parent (or is orphaned)
	 * then rate is set to zero.
	 */
	if (core->ops->recalc_rate)
		rate = core->ops->recalc_rate(core->hw,
				clk_core_get_rate_nolock(core->parent));
	else if (core->parent)
		rate = core->parent->rate;
	else
		rate = 0;
	core->rate = core->req_rate = rate;

	core->boot_enabled = clk_core_is_enabled(core);

	/*
	 * Enable CLK_IS_CRITICAL clocks so newly added critical clocks
	 * don't get accidentally disabled when walking the orphan tree and
	 * reparenting clocks
	 */
	if (core->flags & CLK_IS_CRITICAL) {
		unsigned long flags;

		ret = clk_core_prepare(core);
		if (ret) {
			pr_warn("%s: critical clk '%s' failed to prepare\n",
			       __func__, core->name);
			goto out;
		}

		flags = clk_enable_lock();
		ret = clk_core_enable(core);
		clk_enable_unlock(flags);
		if (ret) {
			pr_warn("%s: critical clk '%s' failed to enable\n",
			       __func__, core->name);
			clk_core_unprepare(core);
			goto out;
		}
	}

	clk_core_hold_state(core);
	clk_core_reparent_orphans_nolock();


	kref_init(&core->ref);
out:
	clk_pm_runtime_put(core);
unlock:
	clk_prepare_unlock();

	if (!ret)
		clk_debug_register(core);

	return ret;
}

/**
 * clk_core_link_consumer - Add a clk consumer to the list of consumers in a clk_core
 * @core: clk to add consumer to
 * @clk: consumer to link to a clk
 */
static void clk_core_link_consumer(struct clk_core *core, struct clk *clk)
{
	clk_prepare_lock();
	hlist_add_head(&clk->clks_node, &core->clks);
	clk_prepare_unlock();
}

/**
 * clk_core_unlink_consumer - Remove a clk consumer from the list of consumers in a clk_core
 * @clk: consumer to unlink
 */
static void clk_core_unlink_consumer(struct clk *clk)
{
	lockdep_assert_held(&prepare_lock);
	hlist_del(&clk->clks_node);
}

/**
 * alloc_clk - Allocate a clk consumer, but leave it unlinked to the clk_core
 * @core: clk to allocate a consumer for
 * @dev_id: string describing device name
 * @con_id: connection ID string on device
 *
 * Returns: clk consumer left unlinked from the consumer list
 */
static struct clk *alloc_clk(struct clk_core *core, const char *dev_id,
			     const char *con_id)
{
	struct clk *clk;

	clk = kzalloc(sizeof(*clk), GFP_KERNEL);
	if (!clk)
		return ERR_PTR(-ENOMEM);

	clk->core = core;
	clk->dev_id = dev_id;
	clk->con_id = kstrdup_const(con_id, GFP_KERNEL);
	clk->max_rate = ULONG_MAX;

	return clk;
}

/**
 * free_clk - Free a clk consumer
 * @clk: clk consumer to free
 *
 * Note, this assumes the clk has been unlinked from the clk_core consumer
 * list.
 */
static void free_clk(struct clk *clk)
{
	kfree_const(clk->con_id);
	kfree(clk);
}

/**
 * clk_hw_create_clk: Allocate and link a clk consumer to a clk_core given
 * a clk_hw
 * @dev: clk consumer device
 * @hw: clk_hw associated with the clk being consumed
 * @dev_id: string describing device name
 * @con_id: connection ID string on device
 *
 * This is the main function used to create a clk pointer for use by clk
 * consumers. It connects a consumer to the clk_core and clk_hw structures
 * used by the framework and clk provider respectively.
 */
struct clk *clk_hw_create_clk(struct device *dev, struct clk_hw *hw,
			      const char *dev_id, const char *con_id)
{
	struct clk *clk;
	struct clk_core *core;

	/* This is to allow this function to be chained to others */
	if (IS_ERR_OR_NULL(hw))
		return ERR_CAST(hw);

	core = hw->core;
	clk = alloc_clk(core, dev_id, con_id);
	if (IS_ERR(clk))
		return clk;
	clk->dev = dev;

	if (!try_module_get(core->owner)) {
		free_clk(clk);
		return ERR_PTR(-ENOENT);
	}

	kref_get(&core->ref);
	clk_core_link_consumer(core, clk);

	return clk;
}

static int clk_cpy_name(const char **dst_p, const char *src, bool must_exist)
{
	const char *dst;

	if (!src) {
		if (must_exist)
			return -EINVAL;
		return 0;
	}

	*dst_p = dst = kstrdup_const(src, GFP_KERNEL);
	if (!dst)
		return -ENOMEM;

	return 0;
}

static int clk_core_populate_parent_map(struct clk_core *core,
					const struct clk_init_data *init)
{
	u8 num_parents = init->num_parents;
	const char * const *parent_names = init->parent_names;
	const struct clk_hw **parent_hws = init->parent_hws;
	const struct clk_parent_data *parent_data = init->parent_data;
	int i, ret = 0;
	struct clk_parent_map *parents, *parent;

	if (!num_parents)
		return 0;

	/*
	 * Avoid unnecessary string look-ups of clk_core's possible parents by
	 * having a cache of names/clk_hw pointers to clk_core pointers.
	 */
	parents = kcalloc(num_parents, sizeof(*parents), GFP_KERNEL);
	core->parents = parents;
	if (!parents)
		return -ENOMEM;

	/* Copy everything over because it might be __initdata */
	for (i = 0, parent = parents; i < num_parents; i++, parent++) {
		parent->index = -1;
		if (parent_names) {
			/* throw a WARN if any entries are NULL */
			WARN(!parent_names[i],
				"%s: invalid NULL in %s's .parent_names\n",
				__func__, core->name);
			ret = clk_cpy_name(&parent->name, parent_names[i],
					   true);
		} else if (parent_data) {
			parent->hw = parent_data[i].hw;
			parent->index = parent_data[i].index;
			ret = clk_cpy_name(&parent->fw_name,
					   parent_data[i].fw_name, false);
			if (!ret)
				ret = clk_cpy_name(&parent->name,
						   parent_data[i].name,
						   false);
		} else if (parent_hws) {
			parent->hw = parent_hws[i];
		} else {
			ret = -EINVAL;
			WARN(1, "Must specify parents if num_parents > 0\n");
		}

		if (ret) {
			do {
				kfree_const(parents[i].name);
				kfree_const(parents[i].fw_name);
			} while (--i >= 0);
			kfree(parents);

			return ret;
		}
	}

	return 0;
}

static void clk_core_free_parent_map(struct clk_core *core)
{
	int i = core->num_parents;

	if (!core->num_parents)
		return;

	while (--i >= 0) {
		kfree_const(core->parents[i].name);
		kfree_const(core->parents[i].fw_name);
	}

	kfree(core->parents);
}

static struct clk *
__clk_register(struct device *dev, struct device_node *np, struct clk_hw *hw)
{
	int ret;
	struct clk_core *core;
	const struct clk_init_data *init = hw->init;

	/*
	 * The init data is not supposed to be used outside of registration path.
	 * Set it to NULL so that provider drivers can't use it either and so that
	 * we catch use of hw->init early on in the core.
	 */
	hw->init = NULL;

	core = kzalloc(sizeof(*core), GFP_KERNEL);
	if (!core) {
		ret = -ENOMEM;
		goto fail_out;
	}

	core->name = kstrdup_const(init->name, GFP_KERNEL);
	if (!core->name) {
		ret = -ENOMEM;
		goto fail_name;
	}

	if (WARN_ON(!init->ops)) {
		ret = -EINVAL;
		goto fail_ops;
	}
	core->ops = init->ops;

	if (dev && pm_runtime_enabled(dev))
		core->rpm_enabled = true;
	core->dev = dev;
	core->of_node = np;
	if (dev && dev->driver)
		core->owner = dev->driver->owner;
	core->hw = hw;
	core->flags = init->flags;
	core->num_parents = init->num_parents;
	core->min_rate = 0;
	core->max_rate = ULONG_MAX;
	hw->core = core;

	ret = clk_core_populate_parent_map(core, init);
	if (ret)
		goto fail_parents;

	INIT_HLIST_HEAD(&core->clks);

	/*
	 * Don't call clk_hw_create_clk() here because that would pin the
	 * provider module to itself and prevent it from ever being removed.
	 */
	hw->clk = alloc_clk(core, NULL, NULL);
	if (IS_ERR(hw->clk)) {
		ret = PTR_ERR(hw->clk);
		goto fail_create_clk;
	}

	clk_core_link_consumer(hw->core, hw->clk);

	ret = __clk_core_init(core);
	if (!ret)
		return hw->clk;

	clk_prepare_lock();
	clk_core_unlink_consumer(hw->clk);
	clk_prepare_unlock();

	free_clk(hw->clk);
	hw->clk = NULL;

fail_create_clk:
	clk_core_free_parent_map(core);
fail_parents:
fail_ops:
	kfree_const(core->name);
fail_name:
	kfree(core);
fail_out:
	return ERR_PTR(ret);
}

/**
 * dev_or_parent_of_node() - Get device node of @dev or @dev's parent
 * @dev: Device to get device node of
 *
 * Return: device node pointer of @dev, or the device node pointer of
 * @dev->parent if dev doesn't have a device node, or NULL if neither
 * @dev or @dev->parent have a device node.
 */
static struct device_node *dev_or_parent_of_node(struct device *dev)
{
	struct device_node *np;

	if (!dev)
		return NULL;

	np = dev_of_node(dev);
	if (!np)
		np = dev_of_node(dev->parent);

	return np;
}

/**
 * clk_register - allocate a new clock, register it and return an opaque cookie
 * @dev: device that is registering this clock
 * @hw: link to hardware-specific clock data
 *
 * clk_register is the *deprecated* interface for populating the clock tree with
 * new clock nodes. Use clk_hw_register() instead.
 *
 * Returns: a pointer to the newly allocated struct clk which
 * cannot be dereferenced by driver code but may be used in conjunction with the
 * rest of the clock API.  In the event of an error clk_register will return an
 * error code; drivers must test for an error code after calling clk_register.
 */
struct clk *clk_register(struct device *dev, struct clk_hw *hw)
{
	return __clk_register(dev, dev_or_parent_of_node(dev), hw);
}
EXPORT_SYMBOL_GPL(clk_register);

/**
 * clk_hw_register - register a clk_hw and return an error code
 * @dev: device that is registering this clock
 * @hw: link to hardware-specific clock data
 *
 * clk_hw_register is the primary interface for populating the clock tree with
 * new clock nodes. It returns an integer equal to zero indicating success or
 * less than zero indicating failure. Drivers must test for an error code after
 * calling clk_hw_register().
 */
int clk_hw_register(struct device *dev, struct clk_hw *hw)
{
	return PTR_ERR_OR_ZERO(__clk_register(dev, dev_or_parent_of_node(dev),
			       hw));
}
EXPORT_SYMBOL_GPL(clk_hw_register);

/*
 * of_clk_hw_register - register a clk_hw and return an error code
 * @node: device_node of device that is registering this clock
 * @hw: link to hardware-specific clock data
 *
 * of_clk_hw_register() is the primary interface for populating the clock tree
 * with new clock nodes when a struct device is not available, but a struct
 * device_node is. It returns an integer equal to zero indicating success or
 * less than zero indicating failure. Drivers must test for an error code after
 * calling of_clk_hw_register().
 */
int of_clk_hw_register(struct device_node *node, struct clk_hw *hw)
{
	return PTR_ERR_OR_ZERO(__clk_register(NULL, node, hw));
}
EXPORT_SYMBOL_GPL(of_clk_hw_register);

/* Free memory allocated for a clock. */
static void __clk_release(struct kref *ref)
{
	struct clk_core *core = container_of(ref, struct clk_core, ref);

	lockdep_assert_held(&prepare_lock);

	clk_core_free_parent_map(core);
	kfree_const(core->name);
	kfree(core);
}

/*
 * Empty clk_ops for unregistered clocks. These are used temporarily
 * after clk_unregister() was called on a clock and until last clock
 * consumer calls clk_put() and the struct clk object is freed.
 */
static int clk_nodrv_prepare_enable(struct clk_hw *hw)
{
	return -ENXIO;
}

static void clk_nodrv_disable_unprepare(struct clk_hw *hw)
{
	WARN_ON_ONCE(1);
}

static int clk_nodrv_set_rate(struct clk_hw *hw, unsigned long rate,
					unsigned long parent_rate)
{
	return -ENXIO;
}

static int clk_nodrv_set_parent(struct clk_hw *hw, u8 index)
{
	return -ENXIO;
}

static const struct clk_ops clk_nodrv_ops = {
	.enable		= clk_nodrv_prepare_enable,
	.disable	= clk_nodrv_disable_unprepare,
	.prepare	= clk_nodrv_prepare_enable,
	.unprepare	= clk_nodrv_disable_unprepare,
	.set_rate	= clk_nodrv_set_rate,
	.set_parent	= clk_nodrv_set_parent,
};

static void clk_core_evict_parent_cache_subtree(struct clk_core *root,
						struct clk_core *target)
{
	int i;
	struct clk_core *child;

	for (i = 0; i < root->num_parents; i++)
		if (root->parents[i].core == target)
			root->parents[i].core = NULL;

	hlist_for_each_entry(child, &root->children, child_node)
		clk_core_evict_parent_cache_subtree(child, target);
}

/* Remove this clk from all parent caches */
static void clk_core_evict_parent_cache(struct clk_core *core)
{
	struct hlist_head **lists;
	struct clk_core *root;

	lockdep_assert_held(&prepare_lock);

	for (lists = all_lists; *lists; lists++)
		hlist_for_each_entry(root, *lists, child_node)
			clk_core_evict_parent_cache_subtree(root, core);

}

/**
 * clk_unregister - unregister a currently registered clock
 * @clk: clock to unregister
 */
void clk_unregister(struct clk *clk)
{
	unsigned long flags;
	const struct clk_ops *ops;

	if (!clk || WARN_ON_ONCE(IS_ERR(clk)))
		return;

	clk_debug_unregister(clk->core);

	clk_prepare_lock();

	ops = clk->core->ops;
	if (ops == &clk_nodrv_ops) {
		pr_err("%s: unregistered clock: %s\n", __func__,
		       clk->core->name);
		goto unlock;
	}
	/*
	 * Assign empty clock ops for consumers that might still hold
	 * a reference to this clock.
	 */
	flags = clk_enable_lock();
	clk->core->ops = &clk_nodrv_ops;
	clk_enable_unlock(flags);

	if (ops->terminate)
		ops->terminate(clk->core->hw);

	if (!hlist_empty(&clk->core->children)) {
		struct clk_core *child;
		struct hlist_node *t;

		/* Reparent all children to the orphan list. */
		hlist_for_each_entry_safe(child, t, &clk->core->children,
					  child_node)
			clk_core_set_parent_nolock(child, NULL);
	}

	clk_core_evict_parent_cache(clk->core);

	hlist_del_init(&clk->core->child_node);

	if (clk->core->prepare_count)
		pr_warn("%s: unregistering prepared clock: %s\n",
					__func__, clk->core->name);

	if (clk->core->protect_count)
		pr_warn("%s: unregistering protected clock: %s\n",
					__func__, clk->core->name);

	kref_put(&clk->core->ref, __clk_release);
	free_clk(clk);
unlock:
	clk_prepare_unlock();
}
EXPORT_SYMBOL_GPL(clk_unregister);

/**
 * clk_hw_unregister - unregister a currently registered clk_hw
 * @hw: hardware-specific clock data to unregister
 */
void clk_hw_unregister(struct clk_hw *hw)
{
	clk_unregister(hw->clk);
}
EXPORT_SYMBOL_GPL(clk_hw_unregister);

static void devm_clk_release(struct device *dev, void *res)
{
	clk_unregister(*(struct clk **)res);
}

static void devm_clk_hw_release(struct device *dev, void *res)
{
	clk_hw_unregister(*(struct clk_hw **)res);
}

/**
 * devm_clk_register - resource managed clk_register()
 * @dev: device that is registering this clock
 * @hw: link to hardware-specific clock data
 *
 * Managed clk_register(). This function is *deprecated*, use devm_clk_hw_register() instead.
 *
 * Clocks returned from this function are automatically clk_unregister()ed on
 * driver detach. See clk_register() for more information.
 */
struct clk *devm_clk_register(struct device *dev, struct clk_hw *hw)
{
	struct clk *clk;
	struct clk **clkp;

	clkp = devres_alloc(devm_clk_release, sizeof(*clkp), GFP_KERNEL);
	if (!clkp)
		return ERR_PTR(-ENOMEM);

	clk = clk_register(dev, hw);
	if (!IS_ERR(clk)) {
		*clkp = clk;
		devres_add(dev, clkp);
	} else {
		devres_free(clkp);
	}

	return clk;
}
EXPORT_SYMBOL_GPL(devm_clk_register);

/**
 * devm_clk_hw_register - resource managed clk_hw_register()
 * @dev: device that is registering this clock
 * @hw: link to hardware-specific clock data
 *
 * Managed clk_hw_register(). Clocks registered by this function are
 * automatically clk_hw_unregister()ed on driver detach. See clk_hw_register()
 * for more information.
 */
int devm_clk_hw_register(struct device *dev, struct clk_hw *hw)
{
	struct clk_hw **hwp;
	int ret;

	hwp = devres_alloc(devm_clk_hw_release, sizeof(*hwp), GFP_KERNEL);
	if (!hwp)
		return -ENOMEM;

	ret = clk_hw_register(dev, hw);
	if (!ret) {
		*hwp = hw;
		devres_add(dev, hwp);
	} else {
		devres_free(hwp);
	}

	return ret;
}
EXPORT_SYMBOL_GPL(devm_clk_hw_register);

static int devm_clk_match(struct device *dev, void *res, void *data)
{
	struct clk *c = res;
	if (WARN_ON(!c))
		return 0;
	return c == data;
}

static int devm_clk_hw_match(struct device *dev, void *res, void *data)
{
	struct clk_hw *hw = res;

	if (WARN_ON(!hw))
		return 0;
	return hw == data;
}

/**
 * devm_clk_unregister - resource managed clk_unregister()
 * @clk: clock to unregister
 *
 * Deallocate a clock allocated with devm_clk_register(). Normally
 * this function will not need to be called and the resource management
 * code will ensure that the resource is freed.
 */
void devm_clk_unregister(struct device *dev, struct clk *clk)
{
	WARN_ON(devres_release(dev, devm_clk_release, devm_clk_match, clk));
}
EXPORT_SYMBOL_GPL(devm_clk_unregister);

/**
 * devm_clk_hw_unregister - resource managed clk_hw_unregister()
 * @dev: device that is unregistering the hardware-specific clock data
 * @hw: link to hardware-specific clock data
 *
 * Unregister a clk_hw registered with devm_clk_hw_register(). Normally
 * this function will not need to be called and the resource management
 * code will ensure that the resource is freed.
 */
void devm_clk_hw_unregister(struct device *dev, struct clk_hw *hw)
{
	WARN_ON(devres_release(dev, devm_clk_hw_release, devm_clk_hw_match,
				hw));
}
EXPORT_SYMBOL_GPL(devm_clk_hw_unregister);

/*
 * clkdev helpers
 */

void __clk_put(struct clk *clk)
{
	struct module *owner;

	if (!clk || WARN_ON_ONCE(IS_ERR(clk)))
		return;

	clk_prepare_lock();

	/*
	 * Before calling clk_put, all calls to clk_rate_exclusive_get() from a
	 * given user should be balanced with calls to clk_rate_exclusive_put()
	 * and by that same consumer
	 */
	if (WARN_ON(clk->exclusive_count)) {
		/* We voiced our concern, let's sanitize the situation */
		clk->core->protect_count -= (clk->exclusive_count - 1);
		clk_core_rate_unprotect(clk->core);
		clk->exclusive_count = 0;
	}

	hlist_del(&clk->clks_node);
	if (clk->min_rate > clk->core->req_rate ||
	    clk->max_rate < clk->core->req_rate)
		clk_core_set_rate_nolock(clk->core, clk->core->req_rate);

	owner = clk->core->owner;
	kref_put(&clk->core->ref, __clk_release);

	clk_prepare_unlock();

	module_put(owner);

	free_clk(clk);
}

/***        clk rate change notifiers        ***/

/**
 * clk_notifier_register - add a clk rate change notifier
 * @clk: struct clk * to watch
 * @nb: struct notifier_block * with callback info
 *
 * Request notification when clk's rate changes.  This uses an SRCU
 * notifier because we want it to block and notifier unregistrations are
 * uncommon.  The callbacks associated with the notifier must not
 * re-enter into the clk framework by calling any top-level clk APIs;
 * this will cause a nested prepare_lock mutex.
 *
 * In all notification cases (pre, post and abort rate change) the original
 * clock rate is passed to the callback via struct clk_notifier_data.old_rate
 * and the new frequency is passed via struct clk_notifier_data.new_rate.
 *
 * clk_notifier_register() must be called from non-atomic context.
 * Returns -EINVAL if called with null arguments, -ENOMEM upon
 * allocation failure; otherwise, passes along the return value of
 * srcu_notifier_chain_register().
 */
int clk_notifier_register(struct clk *clk, struct notifier_block *nb)
{
	struct clk_notifier *cn;
	int ret = -ENOMEM;

	if (!clk || !nb)
		return -EINVAL;

	clk_prepare_lock();

	/* search the list of notifiers for this clk */
	list_for_each_entry(cn, &clk_notifier_list, node)
		if (cn->clk == clk)
			break;

	/* if clk wasn't in the notifier list, allocate new clk_notifier */
	if (cn->clk != clk) {
		cn = kzalloc(sizeof(*cn), GFP_KERNEL);
		if (!cn)
			goto out;

		cn->clk = clk;
		srcu_init_notifier_head(&cn->notifier_head);

		list_add(&cn->node, &clk_notifier_list);
	}

	ret = srcu_notifier_chain_register(&cn->notifier_head, nb);

	clk->core->notifier_count++;

out:
	clk_prepare_unlock();

	return ret;
}
EXPORT_SYMBOL_GPL(clk_notifier_register);

/**
 * clk_notifier_unregister - remove a clk rate change notifier
 * @clk: struct clk *
 * @nb: struct notifier_block * with callback info
 *
 * Request no further notification for changes to 'clk' and frees memory
 * allocated in clk_notifier_register.
 *
 * Returns -EINVAL if called with null arguments; otherwise, passes
 * along the return value of srcu_notifier_chain_unregister().
 */
int clk_notifier_unregister(struct clk *clk, struct notifier_block *nb)
{
	struct clk_notifier *cn = NULL;
	int ret = -EINVAL;

	if (!clk || !nb)
		return -EINVAL;

	clk_prepare_lock();

	list_for_each_entry(cn, &clk_notifier_list, node)
		if (cn->clk == clk)
			break;

	if (cn->clk == clk) {
		ret = srcu_notifier_chain_unregister(&cn->notifier_head, nb);

		clk->core->notifier_count--;

		/* XXX the notifier code should handle this better */
		if (!cn->notifier_head.head) {
			srcu_cleanup_notifier_head(&cn->notifier_head);
			list_del(&cn->node);
			kfree(cn);
		}

	} else {
		ret = -ENOENT;
	}

	clk_prepare_unlock();

	return ret;
}
EXPORT_SYMBOL_GPL(clk_notifier_unregister);

#ifdef CONFIG_OF
static void clk_core_reparent_orphans(void)
{
	clk_prepare_lock();
	clk_core_reparent_orphans_nolock();
	clk_prepare_unlock();
}

/**
 * struct of_clk_provider - Clock provider registration structure
 * @link: Entry in global list of clock providers
 * @node: Pointer to device tree node of clock provider
 * @get: Get clock callback.  Returns NULL or a struct clk for the
 *       given clock specifier
 * @data: context pointer to be passed into @get callback
 */
struct of_clk_provider {
	struct list_head link;

	struct device_node *node;
	struct clk *(*get)(struct of_phandle_args *clkspec, void *data);
	struct clk_hw *(*get_hw)(struct of_phandle_args *clkspec, void *data);
	void *data;
};

extern struct of_device_id __clk_of_table;
static const struct of_device_id __clk_of_table_sentinel
	__used __section(__clk_of_table_end);

static LIST_HEAD(of_clk_providers);
static DEFINE_MUTEX(of_clk_mutex);

struct clk *of_clk_src_simple_get(struct of_phandle_args *clkspec,
				     void *data)
{
	return data;
}
EXPORT_SYMBOL_GPL(of_clk_src_simple_get);

struct clk_hw *of_clk_hw_simple_get(struct of_phandle_args *clkspec, void *data)
{
	return data;
}
EXPORT_SYMBOL_GPL(of_clk_hw_simple_get);

struct clk *of_clk_src_onecell_get(struct of_phandle_args *clkspec, void *data)
{
	struct clk_onecell_data *clk_data = data;
	unsigned int idx = clkspec->args[0];

	if (idx >= clk_data->clk_num) {
		pr_err("%s: invalid clock index %u\n", __func__, idx);
		return ERR_PTR(-EINVAL);
	}

	return clk_data->clks[idx];
}
EXPORT_SYMBOL_GPL(of_clk_src_onecell_get);

struct clk_hw *
of_clk_hw_onecell_get(struct of_phandle_args *clkspec, void *data)
{
	struct clk_hw_onecell_data *hw_data = data;
	unsigned int idx = clkspec->args[0];

	if (idx >= hw_data->num) {
		pr_err("%s: invalid index %u\n", __func__, idx);
		return ERR_PTR(-EINVAL);
	}

	return hw_data->hws[idx];
}
EXPORT_SYMBOL_GPL(of_clk_hw_onecell_get);

/**
 * of_clk_add_provider() - Register a clock provider for a node
 * @np: Device node pointer associated with clock provider
 * @clk_src_get: callback for decoding clock
 * @data: context pointer for @clk_src_get callback.
 *
 * This function is *deprecated*. Use of_clk_add_hw_provider() instead.
 */
int of_clk_add_provider(struct device_node *np,
			struct clk *(*clk_src_get)(struct of_phandle_args *clkspec,
						   void *data),
			void *data)
{
	struct of_clk_provider *cp;
	int ret;

	cp = kzalloc(sizeof(*cp), GFP_KERNEL);
	if (!cp)
		return -ENOMEM;

	cp->node = of_node_get(np);
	cp->data = data;
	cp->get = clk_src_get;

	mutex_lock(&of_clk_mutex);
	list_add(&cp->link, &of_clk_providers);
	mutex_unlock(&of_clk_mutex);
	pr_debug("Added clock from %pOF\n", np);

	clk_core_reparent_orphans();

	ret = of_clk_set_defaults(np, true);
	if (ret < 0)
		of_clk_del_provider(np);

	return ret;
}
EXPORT_SYMBOL_GPL(of_clk_add_provider);

/**
 * of_clk_add_hw_provider() - Register a clock provider for a node
 * @np: Device node pointer associated with clock provider
 * @get: callback for decoding clk_hw
 * @data: context pointer for @get callback.
 */
int of_clk_add_hw_provider(struct device_node *np,
			   struct clk_hw *(*get)(struct of_phandle_args *clkspec,
						 void *data),
			   void *data)
{
	struct of_clk_provider *cp;
	int ret;

	cp = kzalloc(sizeof(*cp), GFP_KERNEL);
	if (!cp)
		return -ENOMEM;

	cp->node = of_node_get(np);
	cp->data = data;
	cp->get_hw = get;

	mutex_lock(&of_clk_mutex);
	list_add(&cp->link, &of_clk_providers);
	mutex_unlock(&of_clk_mutex);
	pr_debug("Added clk_hw provider from %pOF\n", np);

	clk_core_reparent_orphans();

	ret = of_clk_set_defaults(np, true);
	if (ret < 0)
		of_clk_del_provider(np);

	return ret;
}
EXPORT_SYMBOL_GPL(of_clk_add_hw_provider);

static void devm_of_clk_release_provider(struct device *dev, void *res)
{
	of_clk_del_provider(*(struct device_node **)res);
}

/*
 * We allow a child device to use its parent device as the clock provider node
 * for cases like MFD sub-devices where the child device driver wants to use
 * devm_*() APIs but not list the device in DT as a sub-node.
 */
static struct device_node *get_clk_provider_node(struct device *dev)
{
	struct device_node *np, *parent_np;

	np = dev->of_node;
	parent_np = dev->parent ? dev->parent->of_node : NULL;

	if (!of_find_property(np, "#clock-cells", NULL))
		if (of_find_property(parent_np, "#clock-cells", NULL))
			np = parent_np;

	return np;
}

/**
 * devm_of_clk_add_hw_provider() - Managed clk provider node registration
 * @dev: Device acting as the clock provider (used for DT node and lifetime)
 * @get: callback for decoding clk_hw
 * @data: context pointer for @get callback
 *
 * Registers clock provider for given device's node. If the device has no DT
 * node or if the device node lacks of clock provider information (#clock-cells)
 * then the parent device's node is scanned for this information. If parent node
 * has the #clock-cells then it is used in registration. Provider is
 * automatically released at device exit.
 *
 * Return: 0 on success or an errno on failure.
 */
int devm_of_clk_add_hw_provider(struct device *dev,
			struct clk_hw *(*get)(struct of_phandle_args *clkspec,
					      void *data),
			void *data)
{
	struct device_node **ptr, *np;
	int ret;

	ptr = devres_alloc(devm_of_clk_release_provider, sizeof(*ptr),
			   GFP_KERNEL);
	if (!ptr)
		return -ENOMEM;

	np = get_clk_provider_node(dev);
	ret = of_clk_add_hw_provider(np, get, data);
	if (!ret) {
		*ptr = np;
		devres_add(dev, ptr);
	} else {
		devres_free(ptr);
	}

	return ret;
}
EXPORT_SYMBOL_GPL(devm_of_clk_add_hw_provider);

/**
 * of_clk_del_provider() - Remove a previously registered clock provider
 * @np: Device node pointer associated with clock provider
 */
void of_clk_del_provider(struct device_node *np)
{
	struct of_clk_provider *cp;

	mutex_lock(&of_clk_mutex);
	list_for_each_entry(cp, &of_clk_providers, link) {
		if (cp->node == np) {
			list_del(&cp->link);
			of_node_put(cp->node);
			kfree(cp);
			break;
		}
	}
	mutex_unlock(&of_clk_mutex);
}
EXPORT_SYMBOL_GPL(of_clk_del_provider);

static int devm_clk_provider_match(struct device *dev, void *res, void *data)
{
	struct device_node **np = res;

	if (WARN_ON(!np || !*np))
		return 0;

	return *np == data;
}

/**
 * devm_of_clk_del_provider() - Remove clock provider registered using devm
 * @dev: Device to whose lifetime the clock provider was bound
 */
void devm_of_clk_del_provider(struct device *dev)
{
	int ret;
	struct device_node *np = get_clk_provider_node(dev);

	ret = devres_release(dev, devm_of_clk_release_provider,
			     devm_clk_provider_match, np);

	WARN_ON(ret);
}
EXPORT_SYMBOL(devm_of_clk_del_provider);

/**
 * of_parse_clkspec() - Parse a DT clock specifier for a given device node
 * @np: device node to parse clock specifier from
 * @index: index of phandle to parse clock out of. If index < 0, @name is used
 * @name: clock name to find and parse. If name is NULL, the index is used
 * @out_args: Result of parsing the clock specifier
 *
 * Parses a device node's "clocks" and "clock-names" properties to find the
 * phandle and cells for the index or name that is desired. The resulting clock
 * specifier is placed into @out_args, or an errno is returned when there's a
 * parsing error. The @index argument is ignored if @name is non-NULL.
 *
 * Example:
 *
 * phandle1: clock-controller@1 {
 *	#clock-cells = <2>;
 * }
 *
 * phandle2: clock-controller@2 {
 *	#clock-cells = <1>;
 * }
 *
 * clock-consumer@3 {
 *	clocks = <&phandle1 1 2 &phandle2 3>;
 *	clock-names = "name1", "name2";
 * }
 *
 * To get a device_node for `clock-controller@2' node you may call this
 * function a few different ways:
 *
 *   of_parse_clkspec(clock-consumer@3, -1, "name2", &args);
 *   of_parse_clkspec(clock-consumer@3, 1, NULL, &args);
 *   of_parse_clkspec(clock-consumer@3, 1, "name2", &args);
 *
 * Return: 0 upon successfully parsing the clock specifier. Otherwise, -ENOENT
 * if @name is NULL or -EINVAL if @name is non-NULL and it can't be found in
 * the "clock-names" property of @np.
 */
static int of_parse_clkspec(const struct device_node *np, int index,
			    const char *name, struct of_phandle_args *out_args)
{
	int ret = -ENOENT;

	/* Walk up the tree of devices looking for a clock property that matches */
	while (np) {
		/*
		 * For named clocks, first look up the name in the
		 * "clock-names" property.  If it cannot be found, then index
		 * will be an error code and of_parse_phandle_with_args() will
		 * return -EINVAL.
		 */
		if (name)
			index = of_property_match_string(np, "clock-names", name);
		ret = of_parse_phandle_with_args(np, "clocks", "#clock-cells",
						 index, out_args);
		if (!ret)
			break;
		if (name && index >= 0)
			break;

		/*
		 * No matching clock found on this node.  If the parent node
		 * has a "clock-ranges" property, then we can try one of its
		 * clocks.
		 */
		np = np->parent;
		if (np && !of_get_property(np, "clock-ranges", NULL))
			break;
		index = 0;
	}

	return ret;
}

static struct clk_hw *
__of_clk_get_hw_from_provider(struct of_clk_provider *provider,
			      struct of_phandle_args *clkspec)
{
	struct clk *clk;

	if (provider->get_hw)
		return provider->get_hw(clkspec, provider->data);

	clk = provider->get(clkspec, provider->data);
	if (IS_ERR(clk))
		return ERR_CAST(clk);
	return __clk_get_hw(clk);
}

static struct clk_hw *
of_clk_get_hw_from_clkspec(struct of_phandle_args *clkspec)
{
	struct of_clk_provider *provider;
	struct clk_hw *hw = ERR_PTR(-EPROBE_DEFER);

	if (!clkspec)
		return ERR_PTR(-EINVAL);

	mutex_lock(&of_clk_mutex);
	list_for_each_entry(provider, &of_clk_providers, link) {
		if (provider->node == clkspec->np) {
			hw = __of_clk_get_hw_from_provider(provider, clkspec);
			if (!IS_ERR(hw))
				break;
		}
	}
	mutex_unlock(&of_clk_mutex);

	return hw;
}

/**
 * of_clk_get_from_provider() - Lookup a clock from a clock provider
 * @clkspec: pointer to a clock specifier data structure
 *
 * This function looks up a struct clk from the registered list of clock
 * providers, an input is a clock specifier data structure as returned
 * from the of_parse_phandle_with_args() function call.
 */
struct clk *of_clk_get_from_provider(struct of_phandle_args *clkspec)
{
	struct clk_hw *hw = of_clk_get_hw_from_clkspec(clkspec);

	return clk_hw_create_clk(NULL, hw, NULL, __func__);
}
EXPORT_SYMBOL_GPL(of_clk_get_from_provider);

struct clk_hw *of_clk_get_hw(struct device_node *np, int index,
			     const char *con_id)
{
	int ret;
	struct clk_hw *hw;
	struct of_phandle_args clkspec;

	ret = of_parse_clkspec(np, index, con_id, &clkspec);
	if (ret)
		return ERR_PTR(ret);

	hw = of_clk_get_hw_from_clkspec(&clkspec);
	of_node_put(clkspec.np);

	return hw;
}

static struct clk *__of_clk_get(struct device_node *np,
				int index, const char *dev_id,
				const char *con_id)
{
	struct clk_hw *hw = of_clk_get_hw(np, index, con_id);

	return clk_hw_create_clk(NULL, hw, dev_id, con_id);
}

struct clk *of_clk_get(struct device_node *np, int index)
{
	return __of_clk_get(np, index, np->full_name, NULL);
}
EXPORT_SYMBOL(of_clk_get);

/**
 * of_clk_get_by_name() - Parse and lookup a clock referenced by a device node
 * @np: pointer to clock consumer node
 * @name: name of consumer's clock input, or NULL for the first clock reference
 *
 * This function parses the clocks and clock-names properties,
 * and uses them to look up the struct clk from the registered list of clock
 * providers.
 */
struct clk *of_clk_get_by_name(struct device_node *np, const char *name)
{
	if (!np)
		return ERR_PTR(-ENOENT);

	return __of_clk_get(np, 0, np->full_name, name);
}
EXPORT_SYMBOL(of_clk_get_by_name);

/**
 * of_clk_get_parent_count() - Count the number of clocks a device node has
 * @np: device node to count
 *
 * Returns: The number of clocks that are possible parents of this node
 */
unsigned int of_clk_get_parent_count(struct device_node *np)
{
	int count;

	count = of_count_phandle_with_args(np, "clocks", "#clock-cells");
	if (count < 0)
		return 0;

	return count;
}
EXPORT_SYMBOL_GPL(of_clk_get_parent_count);

const char *of_clk_get_parent_name(struct device_node *np, int index)
{
	struct of_phandle_args clkspec;
	struct property *prop;
	const char *clk_name;
	const __be32 *vp;
	u32 pv;
	int rc;
	int count;
	struct clk *clk;

	rc = of_parse_phandle_with_args(np, "clocks", "#clock-cells", index,
					&clkspec);
	if (rc)
		return NULL;

	index = clkspec.args_count ? clkspec.args[0] : 0;
	count = 0;

	/* if there is an indices property, use it to transfer the index
	 * specified into an array offset for the clock-output-names property.
	 */
	of_property_for_each_u32(clkspec.np, "clock-indices", prop, vp, pv) {
		if (index == pv) {
			index = count;
			break;
		}
		count++;
	}
	/* We went off the end of 'clock-indices' without finding it */
	if (prop && !vp)
		return NULL;

	if (of_property_read_string_index(clkspec.np, "clock-output-names",
					  index,
					  &clk_name) < 0) {
		/*
		 * Best effort to get the name if the clock has been
		 * registered with the framework. If the clock isn't
		 * registered, we return the node name as the name of
		 * the clock as long as #clock-cells = 0.
		 */
		clk = of_clk_get_from_provider(&clkspec);
		if (IS_ERR(clk)) {
			if (clkspec.args_count == 0)
				clk_name = clkspec.np->name;
			else
				clk_name = NULL;
		} else {
			clk_name = __clk_get_name(clk);
			clk_put(clk);
		}
	}


	of_node_put(clkspec.np);
	return clk_name;
}
EXPORT_SYMBOL_GPL(of_clk_get_parent_name);

/**
 * of_clk_parent_fill() - Fill @parents with names of @np's parents and return
 * number of parents
 * @np: Device node pointer associated with clock provider
 * @parents: pointer to char array that hold the parents' names
 * @size: size of the @parents array
 *
 * Return: number of parents for the clock node.
 */
int of_clk_parent_fill(struct device_node *np, const char **parents,
		       unsigned int size)
{
	unsigned int i = 0;

	while (i < size && (parents[i] = of_clk_get_parent_name(np, i)) != NULL)
		i++;

	return i;
}
EXPORT_SYMBOL_GPL(of_clk_parent_fill);

struct clock_provider {
	void (*clk_init_cb)(struct device_node *);
	struct device_node *np;
	struct list_head node;
};

/*
 * This function looks for a parent clock. If there is one, then it
 * checks that the provider for this parent clock was initialized, in
 * this case the parent clock will be ready.
 */
static int parent_ready(struct device_node *np)
{
	int i = 0;

	while (true) {
		struct clk *clk = of_clk_get(np, i);

		/* this parent is ready we can check the next one */
		if (!IS_ERR(clk)) {
			clk_put(clk);
			i++;
			continue;
		}

		/* at least one parent is not ready, we exit now */
		if (PTR_ERR(clk) == -EPROBE_DEFER)
			return 0;

		/*
		 * Here we make assumption that the device tree is
		 * written correctly. So an error means that there is
		 * no more parent. As we didn't exit yet, then the
		 * previous parent are ready. If there is no clock
		 * parent, no need to wait for them, then we can
		 * consider their absence as being ready
		 */
		return 1;
	}
}

/**
 * of_clk_detect_critical() - set CLK_IS_CRITICAL flag from Device Tree
 * @np: Device node pointer associated with clock provider
 * @index: clock index
 * @flags: pointer to top-level framework flags
 *
 * Detects if the clock-critical property exists and, if so, sets the
 * corresponding CLK_IS_CRITICAL flag.
 *
 * Do not use this function. It exists only for legacy Device Tree
 * bindings, such as the one-clock-per-node style that are outdated.
 * Those bindings typically put all clock data into .dts and the Linux
 * driver has no clock data, thus making it impossible to set this flag
 * correctly from the driver. Only those drivers may call
 * of_clk_detect_critical from their setup functions.
 *
 * Return: error code or zero on success
 */
int of_clk_detect_critical(struct device_node *np,
					  int index, unsigned long *flags)
{
	struct property *prop;
	const __be32 *cur;
	uint32_t idx;

	if (!np || !flags)
		return -EINVAL;

	of_property_for_each_u32(np, "clock-critical", prop, cur, idx)
		if (index == idx)
			*flags |= CLK_IS_CRITICAL;

	return 0;
}

/**
 * of_clk_init() - Scan and init clock providers from the DT
 * @matches: array of compatible values and init functions for providers.
 *
 * This function scans the device tree for matching clock providers
 * and calls their initialization functions. It also does it by trying
 * to follow the dependencies.
 */
void __init of_clk_init(const struct of_device_id *matches)
{
	const struct of_device_id *match;
	struct device_node *np;
	struct clock_provider *clk_provider, *next;
	bool is_init_done;
	bool force = false;
	LIST_HEAD(clk_provider_list);

	if (!matches)
		matches = &__clk_of_table;

	/* First prepare the list of the clocks providers */
	for_each_matching_node_and_match(np, matches, &match) {
		struct clock_provider *parent;

		if (!of_device_is_available(np))
			continue;

		parent = kzalloc(sizeof(*parent), GFP_KERNEL);
		if (!parent) {
			list_for_each_entry_safe(clk_provider, next,
						 &clk_provider_list, node) {
				list_del(&clk_provider->node);
				of_node_put(clk_provider->np);
				kfree(clk_provider);
			}
			of_node_put(np);
			return;
		}

		parent->clk_init_cb = match->data;
		parent->np = of_node_get(np);
		list_add_tail(&parent->node, &clk_provider_list);
	}

	while (!list_empty(&clk_provider_list)) {
		is_init_done = false;
		list_for_each_entry_safe(clk_provider, next,
					&clk_provider_list, node) {
			if (force || parent_ready(clk_provider->np)) {

				/* Don't populate platform devices */
				of_node_set_flag(clk_provider->np,
						 OF_POPULATED);

				clk_provider->clk_init_cb(clk_provider->np);
				of_clk_set_defaults(clk_provider->np, true);

				list_del(&clk_provider->node);
				of_node_put(clk_provider->np);
				kfree(clk_provider);
				is_init_done = true;
			}
		}

		/*
		 * We didn't manage to initialize any of the
		 * remaining providers during the last loop, so now we
		 * initialize all the remaining ones unconditionally
		 * in case the clock parent was not mandatory
		 */
		if (!is_init_done)
			force = true;
	}
}
#endif<|MERGE_RESOLUTION|>--- conflicted
+++ resolved
@@ -3329,12 +3329,8 @@
 	root = debugfs_create_dir(core->name, pdentry);
 	core->dentry = root;
 
-<<<<<<< HEAD
 	debugfs_create_file("clk_rate", clk_rate_mode, root, core,
 			    &clk_rate_fops);
-=======
-	debugfs_create_file("clk_rate", 0444, root, core, &clock_rate_fops);
->>>>>>> 69e489fe
 	debugfs_create_file("clk_min_rate", 0444, root, core, &clk_min_rate_fops);
 	debugfs_create_file("clk_max_rate", 0444, root, core, &clk_max_rate_fops);
 	debugfs_create_ulong("clk_accuracy", 0444, root, &core->accuracy);
