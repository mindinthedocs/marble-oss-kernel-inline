--- conflicted
+++ resolved
@@ -308,7 +308,6 @@
 
 	  If unsure, say Y.
 
-<<<<<<< HEAD
 config HW_RANDOM_HISI_V2
 	tristate "HiSilicon True Random Number Generator V2 support"
 	depends on HW_RANDOM && ARM64 && ACPI
@@ -319,7 +318,9 @@
 
 	  To compile this driver as a module, choose M here: the
 	  module will be called hisi-trng-v2.
-=======
+
+	  If unsure, say Y.
+
 config HW_RANDOM_MSM_LEGACY
 	tristate "QTI MSM Random Number Generator support (LEGACY)"
 	depends on HW_RANDOM && ARCH_QCOM
@@ -331,7 +332,6 @@
 
 	  To compile this driver as a module, choose M here: the
 	  module will be called msm_rng.
->>>>>>> 69e489fe
 
 	  If unsure, say Y.
 
