# SPDX-License-Identifier: GPL-2.0-only
#
# For a description of the syntax of this configuration file,
# see Documentation/kbuild/kconfig-language.rst.
#

menu "Firmware Drivers"

config ARM_SCMI_PROTOCOL
	bool "ARM System Control and Management Interface (SCMI) Message Protocol"
	depends on ARM || ARM64 || COMPILE_TEST
	depends on MAILBOX
	help
	  ARM System Control and Management Interface (SCMI) protocol is a
	  set of operating system-independent software interfaces that are
	  used in system management. SCMI is extensible and currently provides
	  interfaces for: Discovery and self-description of the interfaces
	  it supports, Power domain management which is the ability to place
	  a given device or domain into the various power-saving states that
	  it supports, Performance management which is the ability to control
	  the performance of a domain that is composed of compute engines
	  such as application processors and other accelerators, Clock
	  management which is the ability to set and inquire rates on platform
	  managed clocks and Sensor management which is the ability to read
	  sensor data, and be notified of sensor value.

	  This protocol library provides interface for all the client drivers
	  making use of the features offered by the SCMI.

config ARM_SCMI_POWER_DOMAIN
	tristate "SCMI power domain driver"
	depends on ARM_SCMI_PROTOCOL || (COMPILE_TEST && OF)
	default y
	select PM_GENERIC_DOMAINS if PM
	help
	  This enables support for the SCMI power domains which can be
	  enabled or disabled via the SCP firmware

	  This driver can also be built as a module.  If so, the module
	  will be called scmi_pm_domain. Note this may needed early in boot
	  before rootfs may be available.

config ARM_SCPI_PROTOCOL
	tristate "ARM System Control and Power Interface (SCPI) Message Protocol"
	depends on ARM || ARM64 || COMPILE_TEST
	depends on MAILBOX
	help
	  System Control and Power Interface (SCPI) Message Protocol is
	  defined for the purpose of communication between the Application
	  Cores(AP) and the System Control Processor(SCP). The MHU peripheral
	  provides a mechanism for inter-processor communication between SCP
	  and AP.

	  SCP controls most of the power managament on the Application
	  Processors. It offers control and management of: the core/cluster
	  power states, various power domain DVFS including the core/cluster,
	  certain system clocks configuration, thermal sensors and many
	  others.

	  This protocol library provides interface for all the client drivers
	  making use of the features offered by the SCP.

config ARM_SCPI_POWER_DOMAIN
	tristate "SCPI power domain driver"
	depends on ARM_SCPI_PROTOCOL || (COMPILE_TEST && OF)
	default y
	select PM_GENERIC_DOMAINS if PM
	help
	  This enables support for the SCPI power domains which can be
	  enabled or disabled via the SCP firmware

config ARM_SDE_INTERFACE
	bool "ARM Software Delegated Exception Interface (SDEI)"
	depends on ARM64
	help
	  The Software Delegated Exception Interface (SDEI) is an ARM
	  standard for registering callbacks from the platform firmware
	  into the OS. This is typically used to implement RAS notifications.

config EDD
	tristate "BIOS Enhanced Disk Drive calls determine boot disk"
	depends on X86
	help
	  Say Y or M here if you want to enable BIOS Enhanced Disk Drive
	  Services real mode BIOS calls to determine which disk
	  BIOS tries boot from.  This information is then exported via sysfs.

	  This option is experimental and is known to fail to boot on some
          obscure configurations. Most disk controller BIOS vendors do
          not yet implement this feature.

config EDD_OFF
	bool "Sets default behavior for EDD detection to off"
	depends on EDD
	default n
	help
	  Say Y if you want EDD disabled by default, even though it is compiled into the
	  kernel. Say N if you want EDD enabled by default. EDD can be dynamically set
	  using the kernel parameter 'edd={on|skipmbr|off}'.

config FIRMWARE_MEMMAP
    bool "Add firmware-provided memory map to sysfs" if EXPERT
    default X86
    help
      Add the firmware-provided (unmodified) memory map to /sys/firmware/memmap.
      That memory map is used for example by kexec to set up parameter area
      for the next kernel, but can also be used for debugging purposes.

      See also Documentation/ABI/testing/sysfs-firmware-memmap.

config EFI_PCDP
	bool "Console device selection via EFI PCDP or HCDP table"
	depends on ACPI && EFI && IA64
	default y if IA64
	help
	  If your firmware supplies the PCDP table, and you want to
	  automatically use the primary console device it describes
	  as the Linux console, say Y here.

	  If your firmware supplies the HCDP table, and you want to
	  use the first serial port it describes as the Linux console,
	  say Y here.  If your EFI ConOut path contains only a UART
	  device, it will become the console automatically.  Otherwise,
	  you must specify the "console=hcdp" kernel boot argument.

	  Neither the PCDP nor the HCDP affects naming of serial devices,
	  so a serial console may be /dev/ttyS0, /dev/ttyS1, etc, depending
	  on how the driver discovers devices.

	  You must also enable the appropriate drivers (serial, VGA, etc.)

	  See DIG64_HCDPv20_042804.pdf available from
	  <http://www.dig64.org/specifications/> 

config DMIID
    bool "Export DMI identification via sysfs to userspace"
    depends on DMI
    default y
	help
	  Say Y here if you want to query SMBIOS/DMI system identification
	  information from userspace through /sys/class/dmi/id/ or if you want
	  DMI-based module auto-loading.

config DMI_SYSFS
	tristate "DMI table support in sysfs"
	depends on SYSFS && DMI
	default n
	help
	  Say Y or M here to enable the exporting of the raw DMI table
	  data via sysfs.  This is useful for consuming the data without
	  requiring any access to /dev/mem at all.  Tables are found
	  under /sys/firmware/dmi when this option is enabled and
	  loaded.

config DMI_SCAN_MACHINE_NON_EFI_FALLBACK
	bool

config ISCSI_IBFT_FIND
	bool "iSCSI Boot Firmware Table Attributes"
	depends on X86 && ISCSI_IBFT
	default n
	help
	  This option enables the kernel to find the region of memory
	  in which the ISCSI Boot Firmware Table (iBFT) resides. This
	  is necessary for iSCSI Boot Firmware Table Attributes module to work
	  properly.

config ISCSI_IBFT
	tristate "iSCSI Boot Firmware Table Attributes module"
	select ISCSI_BOOT_SYSFS
	select ISCSI_IBFT_FIND if X86
	depends on ACPI && SCSI && SCSI_LOWLEVEL
	default	n
	help
	  This option enables support for detection and exposing of iSCSI
	  Boot Firmware Table (iBFT) via sysfs to userspace. If you wish to
	  detect iSCSI boot parameters dynamically during system boot, say Y.
	  Otherwise, say N.

config RASPBERRYPI_FIRMWARE
	bool "Raspberry Pi Firmware Driver"
	depends on BCM2835_MBOX
	default USB_PCI
	help
	  This option enables support for communicating with the firmware on the
	  Raspberry Pi.

config FW_CFG_SYSFS
	tristate "QEMU fw_cfg device support in sysfs"
	depends on SYSFS && (ARM || ARM64 || PPC_PMAC || SPARC || X86)
	depends on HAS_IOPORT_MAP
	default n
	help
	  Say Y or M here to enable the exporting of the QEMU firmware
	  configuration (fw_cfg) file entries via sysfs. Entries are
	  found under /sys/firmware/fw_cfg when this option is enabled
	  and loaded.

config FW_CFG_SYSFS_CMDLINE
	bool "QEMU fw_cfg device parameter parsing"
	depends on FW_CFG_SYSFS
	help
	  Allow the qemu_fw_cfg device to be initialized via the kernel
	  command line or using a module parameter.
	  WARNING: Using incorrect parameters (base address in particular)
	  may crash your system.

config INTEL_STRATIX10_SERVICE
	tristate "Intel Stratix10 Service Layer"
	depends on (ARCH_STRATIX10 || ARCH_AGILEX) && HAVE_ARM_SMCCC
	default n
	help
	  Intel Stratix10 service layer runs at privileged exception level,
	  interfaces with the service providers (FPGA manager is one of them)
	  and manages secure monitor call to communicate with secure monitor
	  software at secure monitor exception level.

	  Say Y here if you want Stratix10 service layer support.

config INTEL_STRATIX10_RSU
	tristate "Intel Stratix10 Remote System Update"
	depends on INTEL_STRATIX10_SERVICE
	help
	  The Intel Remote System Update (RSU) driver exposes interfaces
	  access through the Intel Service Layer to user space via sysfs
	  device attribute nodes. The RSU interfaces report/control some of
	  the optional RSU features of the Stratix 10 SoC FPGA.

	  The RSU provides a way for customers to update the boot
	  configuration of a Stratix 10 SoC device with significantly reduced
	  risk of corrupting the bitstream storage and bricking the system.

	  Enable RSU support if you are using an Intel SoC FPGA with the RSU
	  feature enabled and you want Linux user space control.

	  Say Y here if you want Intel RSU support.

config QCOM_SCM
<<<<<<< HEAD
	tristate "Qualcomm Technologies, Inc. SCM Interface"
=======
	tristate "Qcom SCM driver"
>>>>>>> 86b41f49
	depends on ARM || ARM64
	select RESET_CONTROLLER
	help
	  This option enables support for communicating with
	  Qualcomm Technologies, Inc. secure worlds using
	  Qualcomm Technologies, Inc. "Secure Channel Manager"
	  interface.

config QTEE_SHM_BRIDGE
	bool "QTI TEE shared memory bridge"
	depends on QCOM_SCM
	default y if QCOM_SCM
	help
	  QTEE shared memory bridge driver provides kernel APIs to share
	  memory between trustzone & other VMs through shared memory bridge.
	  It allows kernel clients to create bridge, delete bridge, and do
	  memory sub-allocation and free from the default kernel bridge
	  created by bridge driver.

config TI_SCI_PROTOCOL
	tristate "TI System Control Interface (TISCI) Message Protocol"
	depends on TI_MESSAGE_MANAGER
	help
	  TI System Control Interface (TISCI) Message Protocol is used to manage
	  compute systems such as ARM, DSP etc with the system controller in
	  complex System on Chip(SoC) such as those found on certain keystone
	  generation SoC from TI.

	  System controller provides various facilities including power
	  management function support.

	  This protocol library is used by client drivers to use the features
	  provided by the system controller.

config TRUSTED_FOUNDATIONS
	bool "Trusted Foundations secure monitor support"
	depends on ARM && CPU_V7
	help
	  Some devices (including most early Tegra-based consumer devices on
	  the market) are booted with the Trusted Foundations secure monitor
	  active, requiring some core operations to be performed by the secure
	  monitor instead of the kernel.

	  This option allows the kernel to invoke the secure monitor whenever
	  required on devices using Trusted Foundations. See the functions and
	  comments in linux/firmware/trusted_foundations.h or the device tree
	  bindings for "tlm,trusted-foundations" for details on how to use it.

	  Choose N if you don't know what this is about.

config TURRIS_MOX_RWTM
	tristate "Turris Mox rWTM secure firmware driver"
	depends on ARCH_MVEBU || COMPILE_TEST
	depends on HAS_DMA && OF
	depends on MAILBOX
	select HW_RANDOM
	select ARMADA_37XX_RWTM_MBOX
	help
	  This driver communicates with the firmware on the Cortex-M3 secure
	  processor of the Turris Mox router. Enable if you are building for
	  Turris Mox, and you will be able to read the device serial number and
	  other manufacturing data and also utilize the Entropy Bit Generator
	  for hardware random number generation.

source "drivers/firmware/broadcom/Kconfig"
source "drivers/firmware/google/Kconfig"
source "drivers/firmware/efi/Kconfig"
source "drivers/firmware/imx/Kconfig"
source "drivers/firmware/meson/Kconfig"
source "drivers/firmware/psci/Kconfig"
source "drivers/firmware/smccc/Kconfig"
source "drivers/firmware/tegra/Kconfig"
source "drivers/firmware/xilinx/Kconfig"
source "drivers/firmware/qcom/Kconfig"

endmenu<|MERGE_RESOLUTION|>--- conflicted
+++ resolved
@@ -236,11 +236,7 @@
 	  Say Y here if you want Intel RSU support.
 
 config QCOM_SCM
-<<<<<<< HEAD
 	tristate "Qualcomm Technologies, Inc. SCM Interface"
-=======
-	tristate "Qcom SCM driver"
->>>>>>> 86b41f49
 	depends on ARM || ARM64
 	select RESET_CONTROLLER
 	help
