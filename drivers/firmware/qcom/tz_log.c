// SPDX-License-Identifier: GPL-2.0-only
/*
 * Copyright (c) 2016-2020, The Linux Foundation. All rights reserved.
 */
#include <linux/debugfs.h>
#include <linux/errno.h>
#include <linux/delay.h>
#include <linux/io.h>
#include <linux/msm_ion.h>
#include <linux/kernel.h>
#include <linux/module.h>
#include <linux/platform_device.h>
#include <linux/slab.h>
#include <linux/string.h>
#include <linux/types.h>
#include <linux/uaccess.h>
#include <linux/of.h>
#include <linux/dma-buf.h>
#include <linux/qcom_scm.h>
#include <soc/qcom/qseecomi.h>
#include <linux/qtee_shmbridge.h>

/* QSEE_LOG_BUF_SIZE = 32K */
#define QSEE_LOG_BUF_SIZE 0x8000

/* MAX_ENCR_LOG_BUFF_SIZE = 36K (include header, and page align) */
#define MAX_ENCR_LOG_BUFF_SIZE (QSEE_LOG_BUF_SIZE + PAGE_SIZE)

/* TZ Diagnostic Area legacy version number */
#define TZBSP_DIAG_MAJOR_VERSION_LEGACY	2
/*
 * Preprocessor Definitions and Constants
 */
#define TZBSP_MAX_CPU_COUNT 0x08
/*
 * Number of VMID Tables
 */
#define TZBSP_DIAG_NUM_OF_VMID 16
/*
 * VMID Description length
 */
#define TZBSP_DIAG_VMID_DESC_LEN 7
/*
 * Number of Interrupts
 */
#define TZBSP_DIAG_INT_NUM  32
/*
 * Length of descriptive name associated with Interrupt
 */
#define TZBSP_MAX_INT_DESC 16
/*
 * TZ 3.X version info
 */
#define QSEE_VERSION_TZ_3_X 0x800000
/*
 * TZ 4.X version info
 */
#define QSEE_VERSION_TZ_4_X 0x1000000

#define TZBSP_AES_256_ENCRYPTED_KEY_SIZE 256
#define TZBSP_NONCE_LEN 12
#define TZBSP_TAG_LEN 16

#define ENCRYPTED_TZ_LOG_ID 0
#define ENCRYPTED_QSEE_LOG_ID 1

/*
 * VMID Table
 */
struct tzdbg_vmid_t {
	uint8_t vmid; /* Virtual Machine Identifier */
	uint8_t desc[TZBSP_DIAG_VMID_DESC_LEN];	/* ASCII Text */
};
/*
 * Boot Info Table
 */
struct tzdbg_boot_info_t {
	uint32_t wb_entry_cnt;	/* Warmboot entry CPU Counter */
	uint32_t wb_exit_cnt;	/* Warmboot exit CPU Counter */
	uint32_t pc_entry_cnt;	/* Power Collapse entry CPU Counter */
	uint32_t pc_exit_cnt;	/* Power Collapse exit CPU counter */
	uint32_t warm_jmp_addr;	/* Last Warmboot Jump Address */
	uint32_t spare;	/* Reserved for future use. */
};
/*
 * Boot Info Table for 64-bit
 */
struct tzdbg_boot_info64_t {
	uint32_t wb_entry_cnt;  /* Warmboot entry CPU Counter */
	uint32_t wb_exit_cnt;   /* Warmboot exit CPU Counter */
	uint32_t pc_entry_cnt;  /* Power Collapse entry CPU Counter */
	uint32_t pc_exit_cnt;   /* Power Collapse exit CPU counter */
	uint32_t psci_entry_cnt;/* PSCI syscall entry CPU Counter */
	uint32_t psci_exit_cnt;   /* PSCI syscall exit CPU Counter */
	uint64_t warm_jmp_addr; /* Last Warmboot Jump Address */
	uint32_t warm_jmp_instr; /* Last Warmboot Jump Address Instruction */
};
/*
 * Reset Info Table
 */
struct tzdbg_reset_info_t {
	uint32_t reset_type;	/* Reset Reason */
	uint32_t reset_cnt;	/* Number of resets occurred/CPU */
};
/*
 * Interrupt Info Table
 */
struct tzdbg_int_t {
	/*
	 * Type of Interrupt/exception
	 */
	uint16_t int_info;
	/*
	 * Availability of the slot
	 */
	uint8_t avail;
	/*
	 * Reserved for future use
	 */
	uint8_t spare;
	/*
	 * Interrupt # for IRQ and FIQ
	 */
	uint32_t int_num;
	/*
	 * ASCII text describing type of interrupt e.g:
	 * Secure Timer, EBI XPU. This string is always null terminated,
	 * supporting at most TZBSP_MAX_INT_DESC characters.
	 * Any additional characters are truncated.
	 */
	uint8_t int_desc[TZBSP_MAX_INT_DESC];
	uint64_t int_count[TZBSP_MAX_CPU_COUNT]; /* # of times seen per CPU */
};

/*
 * Interrupt Info Table used in tz version >=4.X
 */
struct tzdbg_int_t_tz40 {
	uint16_t int_info;
	uint8_t avail;
	uint8_t spare;
	uint32_t int_num;
	uint8_t int_desc[TZBSP_MAX_INT_DESC];
	uint32_t int_count[TZBSP_MAX_CPU_COUNT]; /* uint32_t in TZ ver >= 4.x*/
};

/* warm boot reason for cores */
struct tzbsp_diag_wakeup_info_t {
	/* Wake source info : APCS_GICC_HPPIR */
	uint32_t HPPIR;
	/* Wake source info : APCS_GICC_AHPPIR */
	uint32_t AHPPIR;
};

/*
 * Log ring buffer position
 */
struct tzdbg_log_pos_t {
	uint16_t wrap;
	uint16_t offset;
};

 /*
  * Log ring buffer
  */
struct tzdbg_log_t {
	struct tzdbg_log_pos_t	log_pos;
	/* open ended array to the end of the 4K IMEM buffer */
	uint8_t					log_buf[];
};

/*
 * Diagnostic Table
 * Note: This is the reference data structure for tz diagnostic table
 * supporting TZBSP_MAX_CPU_COUNT, the real diagnostic data is directly
 * copied into buffer from i/o memory.
 */
struct tzdbg_t {
	uint32_t magic_num;
	uint32_t version;
	/*
	 * Number of CPU's
	 */
	uint32_t cpu_count;
	/*
	 * Offset of VMID Table
	 */
	uint32_t vmid_info_off;
	/*
	 * Offset of Boot Table
	 */
	uint32_t boot_info_off;
	/*
	 * Offset of Reset info Table
	 */
	uint32_t reset_info_off;
	/*
	 * Offset of Interrupt info Table
	 */
	uint32_t int_info_off;
	/*
	 * Ring Buffer Offset
	 */
	uint32_t ring_off;
	/*
	 * Ring Buffer Length
	 */
	uint32_t ring_len;

	/* Offset for Wakeup info */
	uint32_t wakeup_info_off;

	/*
	 * VMID to EE Mapping
	 */
	struct tzdbg_vmid_t vmid_info[TZBSP_DIAG_NUM_OF_VMID];
	/*
	 * Boot Info
	 */
	struct tzdbg_boot_info_t  boot_info[TZBSP_MAX_CPU_COUNT];
	/*
	 * Reset Info
	 */
	struct tzdbg_reset_info_t reset_info[TZBSP_MAX_CPU_COUNT];
	uint32_t num_interrupts;
	struct tzdbg_int_t  int_info[TZBSP_DIAG_INT_NUM];

	/* Wake up info */
	struct tzbsp_diag_wakeup_info_t  wakeup_info[TZBSP_MAX_CPU_COUNT];

	uint8_t key[TZBSP_AES_256_ENCRYPTED_KEY_SIZE];

	uint8_t nonce[TZBSP_NONCE_LEN];

	uint8_t tag[TZBSP_TAG_LEN];

	/*
	 * We need at least 2K for the ring buffer
	 */
	struct tzdbg_log_t ring_buffer;	/* TZ Ring Buffer */
};

struct hypdbg_log_pos_t {
	uint16_t wrap;
	uint16_t offset;
};

struct hypdbg_boot_info_t {
	uint32_t warm_entry_cnt;
	uint32_t warm_exit_cnt;
};

struct hypdbg_t {
	/* Magic Number */
	uint32_t magic_num;

	/* Number of CPU's */
	uint32_t cpu_count;

	/* Ring Buffer Offset */
	uint32_t ring_off;

	/* Ring buffer position mgmt */
	struct hypdbg_log_pos_t log_pos;
	uint32_t log_len;

	/* S2 fault numbers */
	uint32_t s2_fault_counter;

	/* Boot Info */
	struct hypdbg_boot_info_t boot_info[TZBSP_MAX_CPU_COUNT];

	/* Ring buffer pointer */
	uint8_t log_buf_p[];
};

/*
 * Enumeration order for VMID's
 */
enum tzdbg_stats_type {
	TZDBG_BOOT = 0,
	TZDBG_RESET,
	TZDBG_INTERRUPT,
	TZDBG_VMID,
	TZDBG_GENERAL,
	TZDBG_LOG,
	TZDBG_QSEE_LOG,
	TZDBG_HYP_GENERAL,
	TZDBG_HYP_LOG,
	TZDBG_STATS_MAX
};

struct tzdbg_stat {
	size_t display_len;
	size_t display_offset;
	char *name;
	char *data;
};

struct tzdbg {
	void __iomem *virt_iobase;
	void __iomem *hyp_virt_iobase;
	struct tzdbg_t *diag_buf;
	struct hypdbg_t *hyp_diag_buf;
	char *disp_buf;
	int debug_tz[TZDBG_STATS_MAX];
	struct tzdbg_stat stat[TZDBG_STATS_MAX];
	uint32_t hyp_debug_rw_buf_size;
	bool is_hyplog_enabled;
	uint32_t tz_version;
	bool is_encrypted_log_enabled;
};

struct tzbsp_encr_log_t {
	/* Magic Number */
	uint32_t magic_num;
	/* version NUMBER */
	uint32_t version;
	/* encrypted log size */
	uint32_t encr_log_buff_size;
	/* Wrap value*/
	uint16_t wrap_count;
	/* AES encryption key wrapped up with oem public key*/
	uint8_t key[TZBSP_AES_256_ENCRYPTED_KEY_SIZE];
	/* Nonce used for encryption*/
	uint8_t nonce[TZBSP_NONCE_LEN];
	/* Tag to be used for Validation */
	uint8_t tag[TZBSP_TAG_LEN];
	/* Encrypted log buffer */
	uint8_t log_buf[1];
};

struct encrypted_log_info {
	phys_addr_t paddr;
	void *vaddr;
	size_t size;
	uint64_t shmb_handle;
};

static struct tzdbg tzdbg = {
	.stat[TZDBG_BOOT].name = "boot",
	.stat[TZDBG_RESET].name = "reset",
	.stat[TZDBG_INTERRUPT].name = "interrupt",
	.stat[TZDBG_VMID].name = "vmid",
	.stat[TZDBG_GENERAL].name = "general",
	.stat[TZDBG_LOG].name = "log",
	.stat[TZDBG_QSEE_LOG].name = "qsee_log",
	.stat[TZDBG_HYP_GENERAL].name = "hyp_general",
	.stat[TZDBG_HYP_LOG].name = "hyp_log",
};

static struct tzdbg_log_t *g_qsee_log;
static dma_addr_t coh_pmem;
static uint32_t debug_rw_buf_size;
static uint32_t display_buf_size;
static phys_addr_t disp_buf_paddr;

static uint64_t qseelog_shmbridge_handle;
static struct encrypted_log_info enc_qseelog_info;
static struct encrypted_log_info enc_tzlog_info;

/*
 * Debugfs data structure and functions
 */

static int _disp_tz_general_stats(void)
{
	int len = 0;

	len += scnprintf(tzdbg.disp_buf + len, debug_rw_buf_size - 1,
			"   Version        : 0x%x\n"
			"   Magic Number   : 0x%x\n"
			"   Number of CPU  : %d\n",
			tzdbg.diag_buf->version,
			tzdbg.diag_buf->magic_num,
			tzdbg.diag_buf->cpu_count);
	tzdbg.stat[TZDBG_GENERAL].data = tzdbg.disp_buf;
	return len;
}

static int _disp_tz_vmid_stats(void)
{
	int i, num_vmid;
	int len = 0;
	struct tzdbg_vmid_t *ptr;

	ptr = (struct tzdbg_vmid_t *)((unsigned char *)tzdbg.diag_buf +
					tzdbg.diag_buf->vmid_info_off);
	num_vmid = ((tzdbg.diag_buf->boot_info_off -
				tzdbg.diag_buf->vmid_info_off)/
					(sizeof(struct tzdbg_vmid_t)));

	for (i = 0; i < num_vmid; i++) {
		if (ptr->vmid < 0xFF) {
			len += scnprintf(tzdbg.disp_buf + len,
				(debug_rw_buf_size - 1) - len,
				"   0x%x        %s\n",
				(uint32_t)ptr->vmid, (uint8_t *)ptr->desc);
		}
		if (len > (debug_rw_buf_size - 1)) {
			pr_warn("%s: Cannot fit all info into the buffer\n",
								__func__);
			break;
		}
		ptr++;
	}

	tzdbg.stat[TZDBG_VMID].data = tzdbg.disp_buf;
	return len;
}

static int _disp_tz_boot_stats(void)
{
	int i;
	int len = 0;
	struct tzdbg_boot_info_t *ptr = NULL;
	struct tzdbg_boot_info64_t *ptr_64 = NULL;

	pr_info("qsee_version = 0x%x\n", tzdbg.tz_version);
	if (tzdbg.tz_version >= QSEE_VERSION_TZ_3_X) {
		ptr_64 = (struct tzdbg_boot_info64_t *)((unsigned char *)
			tzdbg.diag_buf + tzdbg.diag_buf->boot_info_off);
	} else {
		ptr = (struct tzdbg_boot_info_t *)((unsigned char *)
			tzdbg.diag_buf + tzdbg.diag_buf->boot_info_off);
	}

	for (i = 0; i < tzdbg.diag_buf->cpu_count; i++) {
		if (tzdbg.tz_version >= QSEE_VERSION_TZ_3_X) {
			len += scnprintf(tzdbg.disp_buf + len,
					(debug_rw_buf_size - 1) - len,
					"  CPU #: %d\n"
					"     Warmboot jump address : 0x%llx\n"
					"     Warmboot entry CPU counter : 0x%x\n"
					"     Warmboot exit CPU counter : 0x%x\n"
					"     Power Collapse entry CPU counter : 0x%x\n"
					"     Power Collapse exit CPU counter : 0x%x\n"
					"     Psci entry CPU counter : 0x%x\n"
					"     Psci exit CPU counter : 0x%x\n"
					"     Warmboot Jump Address Instruction : 0x%x\n",
					i, (uint64_t)ptr_64->warm_jmp_addr,
					ptr_64->wb_entry_cnt,
					ptr_64->wb_exit_cnt,
					ptr_64->pc_entry_cnt,
					ptr_64->pc_exit_cnt,
					ptr_64->psci_entry_cnt,
					ptr_64->psci_exit_cnt,
					ptr_64->warm_jmp_instr);

			if (len > (debug_rw_buf_size - 1)) {
				pr_warn("%s: Cannot fit all info into the buffer\n",
						__func__);
				break;
			}
			ptr_64++;
		} else {
			len += scnprintf(tzdbg.disp_buf + len,
					(debug_rw_buf_size - 1) - len,
					"  CPU #: %d\n"
					"     Warmboot jump address     : 0x%x\n"
					"     Warmboot entry CPU counter: 0x%x\n"
					"     Warmboot exit CPU counter : 0x%x\n"
					"     Power Collapse entry CPU counter: 0x%x\n"
					"     Power Collapse exit CPU counter : 0x%x\n",
					i, ptr->warm_jmp_addr,
					ptr->wb_entry_cnt,
					ptr->wb_exit_cnt,
					ptr->pc_entry_cnt,
					ptr->pc_exit_cnt);

			if (len > (debug_rw_buf_size - 1)) {
				pr_warn("%s: Cannot fit all info into the buffer\n",
						__func__);
				break;
			}
			ptr++;
		}
	}
	tzdbg.stat[TZDBG_BOOT].data = tzdbg.disp_buf;
	return len;
}

static int _disp_tz_reset_stats(void)
{
	int i;
	int len = 0;
	struct tzdbg_reset_info_t *ptr;

	ptr = (struct tzdbg_reset_info_t *)((unsigned char *)tzdbg.diag_buf +
					tzdbg.diag_buf->reset_info_off);

	for (i = 0; i < tzdbg.diag_buf->cpu_count; i++) {
		len += scnprintf(tzdbg.disp_buf + len,
				(debug_rw_buf_size - 1) - len,
				"  CPU #: %d\n"
				"     Reset Type (reason)       : 0x%x\n"
				"     Reset counter             : 0x%x\n",
				i, ptr->reset_type, ptr->reset_cnt);

		if (len > (debug_rw_buf_size - 1)) {
			pr_warn("%s: Cannot fit all info into the buffer\n",
								__func__);
			break;
		}

		ptr++;
	}
	tzdbg.stat[TZDBG_RESET].data = tzdbg.disp_buf;
	return len;
}

static int _disp_tz_interrupt_stats(void)
{
	int i, j;
	int len = 0;
	int *num_int;
	void *ptr;
	struct tzdbg_int_t *tzdbg_ptr;
	struct tzdbg_int_t_tz40 *tzdbg_ptr_tz40;

	num_int = (uint32_t *)((unsigned char *)tzdbg.diag_buf +
			(tzdbg.diag_buf->int_info_off - sizeof(uint32_t)));
	ptr = ((unsigned char *)tzdbg.diag_buf +
					tzdbg.diag_buf->int_info_off);

	pr_info("qsee_version = 0x%x\n", tzdbg.tz_version);

	if (tzdbg.tz_version < QSEE_VERSION_TZ_4_X) {
		tzdbg_ptr = ptr;
		for (i = 0; i < (*num_int); i++) {
			len += scnprintf(tzdbg.disp_buf + len,
				(debug_rw_buf_size - 1) - len,
				"     Interrupt Number          : 0x%x\n"
				"     Type of Interrupt         : 0x%x\n"
				"     Description of interrupt  : %s\n",
				tzdbg_ptr->int_num,
				(uint32_t)tzdbg_ptr->int_info,
				(uint8_t *)tzdbg_ptr->int_desc);
			for (j = 0; j < tzdbg.diag_buf->cpu_count; j++) {
				len += scnprintf(tzdbg.disp_buf + len,
				(debug_rw_buf_size - 1) - len,
				"     int_count on CPU # %d      : %u\n",
				(uint32_t)j,
				(uint32_t)tzdbg_ptr->int_count[j]);
			}
			len += scnprintf(tzdbg.disp_buf + len,
					debug_rw_buf_size - 1, "\n");

			if (len > (debug_rw_buf_size - 1)) {
				pr_warn("%s: Cannot fit all info into buf\n",
								__func__);
				break;
			}
			tzdbg_ptr++;
		}
	} else {
		tzdbg_ptr_tz40 = ptr;
		for (i = 0; i < (*num_int); i++) {
			len += scnprintf(tzdbg.disp_buf + len,
				(debug_rw_buf_size - 1) - len,
				"     Interrupt Number          : 0x%x\n"
				"     Type of Interrupt         : 0x%x\n"
				"     Description of interrupt  : %s\n",
				tzdbg_ptr_tz40->int_num,
				(uint32_t)tzdbg_ptr_tz40->int_info,
				(uint8_t *)tzdbg_ptr_tz40->int_desc);
			for (j = 0; j < tzdbg.diag_buf->cpu_count; j++) {
				len += scnprintf(tzdbg.disp_buf + len,
				(debug_rw_buf_size - 1) - len,
				"     int_count on CPU # %d      : %u\n",
				(uint32_t)j,
				(uint32_t)tzdbg_ptr_tz40->int_count[j]);
			}
			len += scnprintf(tzdbg.disp_buf + len,
					debug_rw_buf_size - 1, "\n");

			if (len > (debug_rw_buf_size - 1)) {
				pr_warn("%s: Cannot fit all info into buf\n",
								__func__);
				break;
			}
			tzdbg_ptr_tz40++;
		}
	}

	tzdbg.stat[TZDBG_INTERRUPT].data = tzdbg.disp_buf;
	return len;
}

static int _disp_tz_log_stats_legacy(void)
{
	int len = 0;
	unsigned char *ptr;

	ptr = (unsigned char *)tzdbg.diag_buf +
					tzdbg.diag_buf->ring_off;
	len += scnprintf(tzdbg.disp_buf, (debug_rw_buf_size - 1) - len,
							"%s\n", ptr);

	tzdbg.stat[TZDBG_LOG].data = tzdbg.disp_buf;
	return len;
}

static int _disp_log_stats(struct tzdbg_log_t *log,
			struct tzdbg_log_pos_t *log_start, uint32_t log_len,
			size_t count, uint32_t buf_idx)
{
	uint32_t wrap_start;
	uint32_t wrap_end;
	uint32_t wrap_cnt;
	int max_len;
	int len = 0;
	int i = 0;

	wrap_start = log_start->wrap;
	wrap_end = log->log_pos.wrap;

	/* Calculate difference in # of buffer wrap-arounds */
	if (wrap_end >= wrap_start)
		wrap_cnt = wrap_end - wrap_start;
	else {
		/* wrap counter has wrapped around, invalidate start position */
		wrap_cnt = 2;
	}

	if (wrap_cnt > 1) {
		/* end position has wrapped around more than once, */
		/* current start no longer valid                   */
		log_start->wrap = log->log_pos.wrap - 1;
		log_start->offset = (log->log_pos.offset + 1) % log_len;
	} else if ((wrap_cnt == 1) &&
		(log->log_pos.offset > log_start->offset)) {
		/* end position has overwritten start */
		log_start->offset = (log->log_pos.offset + 1) % log_len;
	}

	while (log_start->offset == log->log_pos.offset) {
		/*
		 * No data in ring buffer,
		 * so we'll hang around until something happens
		 */
		unsigned long t = msleep_interruptible(50);

		if (t != 0) {
			/* Some event woke us up, so let's quit */
			return 0;
		}

		if (buf_idx == TZDBG_LOG)
			memcpy_fromio((void *)tzdbg.diag_buf, tzdbg.virt_iobase,
						debug_rw_buf_size);

	}

	max_len = (count > debug_rw_buf_size) ? debug_rw_buf_size : count;

	/*
	 *  Read from ring buff while there is data and space in return buff
	 */
	while ((log_start->offset != log->log_pos.offset) && (len < max_len)) {
		tzdbg.disp_buf[i++] = log->log_buf[log_start->offset];
		log_start->offset = (log_start->offset + 1) % log_len;
		if (log_start->offset == 0)
			++log_start->wrap;
		++len;
	}

	/*
	 * return buffer to caller
	 */
	tzdbg.stat[buf_idx].data = tzdbg.disp_buf;
	return len;
}

static int __disp_hyp_log_stats(uint8_t *log,
			struct hypdbg_log_pos_t *log_start, uint32_t log_len,
			size_t count, uint32_t buf_idx)
{
	struct hypdbg_t *hyp = tzdbg.hyp_diag_buf;
	unsigned long t = 0;
	uint32_t wrap_start;
	uint32_t wrap_end;
	uint32_t wrap_cnt;
	int max_len;
	int len = 0;
	int i = 0;

	wrap_start = log_start->wrap;
	wrap_end = hyp->log_pos.wrap;

	/* Calculate difference in # of buffer wrap-arounds */
	if (wrap_end >= wrap_start)
		wrap_cnt = wrap_end - wrap_start;
	else {
		/* wrap counter has wrapped around, invalidate start position */
		wrap_cnt = 2;
	}

	if (wrap_cnt > 1) {
		/* end position has wrapped around more than once, */
		/* current start no longer valid                   */
		log_start->wrap = hyp->log_pos.wrap - 1;
		log_start->offset = (hyp->log_pos.offset + 1) % log_len;
	} else if ((wrap_cnt == 1) &&
		(hyp->log_pos.offset > log_start->offset)) {
		/* end position has overwritten start */
		log_start->offset = (hyp->log_pos.offset + 1) % log_len;
	}

	while (log_start->offset == hyp->log_pos.offset) {
		/*
		 * No data in ring buffer,
		 * so we'll hang around until something happens
		 */
		t = msleep_interruptible(50);
		if (t != 0) {
			/* Some event woke us up, so let's quit */
			return 0;
		}

		/* TZDBG_HYP_LOG */
		memcpy_fromio((void *)tzdbg.hyp_diag_buf, tzdbg.hyp_virt_iobase,
						tzdbg.hyp_debug_rw_buf_size);
	}

	max_len = (count > tzdbg.hyp_debug_rw_buf_size) ?
				tzdbg.hyp_debug_rw_buf_size : count;

	/*
	 *  Read from ring buff while there is data and space in return buff
	 */
	while ((log_start->offset != hyp->log_pos.offset) && (len < max_len)) {
		tzdbg.disp_buf[i++] = log[log_start->offset];
		log_start->offset = (log_start->offset + 1) % log_len;
		if (log_start->offset == 0)
			++log_start->wrap;
		++len;
	}

	/*
	 * return buffer to caller
	 */
	tzdbg.stat[buf_idx].data = tzdbg.disp_buf;
	return len;
}

static int print_text(char *intro_message,
			unsigned char *text_addr,
			unsigned int size,
			char *buf, uint32_t buf_len)
{
	unsigned int   i;
	int len = 0;

	pr_debug("begin address %p, size %d\n", text_addr, size);
	len += scnprintf(buf + len, buf_len - len, "%s\n", intro_message);
	for (i = 0;  i < size;  i++) {
		if (buf_len <= len + 6) {
			pr_err("buffer not enough, buf_len %d, len %d\n",
				buf_len, len);
			return buf_len;
		}
		len += scnprintf(buf + len, buf_len - len, "%02hhx ",
					text_addr[i]);
		if ((i & 0x1f) == 0x1f)
			len += scnprintf(buf + len, buf_len - len, "%c", '\n');
	}
	len += scnprintf(buf + len, buf_len - len, "%c", '\n');
	return len;
}

static int _disp_encrpted_log_stats(struct encrypted_log_info *enc_log_info,
				enum tzdbg_stats_type type, uint32_t log_id)
{
	int ret = 0, len = 0;
	struct tzbsp_encr_log_t *encr_log_head;
	uint32_t size = 0;

	ret = qcom_scm_request_encrypted_log(enc_log_info->paddr,
		enc_log_info->size, log_id);
	if (ret)
		return 0;
	encr_log_head = (struct tzbsp_encr_log_t *)(enc_log_info->vaddr);
	pr_debug("display_buf_size = %d, encr_log_buff_size = %d\n",
		display_buf_size, encr_log_head->encr_log_buff_size);
	size = encr_log_head->encr_log_buff_size;

	len += scnprintf(tzdbg.disp_buf + len,
			(display_buf_size - 1) - len,
			"\n-------- New Encrypted %s --------\n",
			((log_id == ENCRYPTED_QSEE_LOG_ID) ?
				"QSEE Log" : "TZ Dialog"));

	len += scnprintf(tzdbg.disp_buf + len,
			(display_buf_size - 1) - len,
			"\nMagic_Num :\n0x%x\n"
			"\nVerion :\n%d\n"
			"\nEncr_Log_Buff_Size :\n%d\n"
			"\nWrap_Count :\n%d\n",
			encr_log_head->magic_num,
			encr_log_head->version,
			encr_log_head->encr_log_buff_size,
			encr_log_head->wrap_count);

	len += print_text("\nKey : ", encr_log_head->key,
			TZBSP_AES_256_ENCRYPTED_KEY_SIZE,
			tzdbg.disp_buf + len, display_buf_size);
	len += print_text("\nNonce : ", encr_log_head->nonce,
			TZBSP_NONCE_LEN,
			tzdbg.disp_buf + len, display_buf_size - len);
	len += print_text("\nTag : ", encr_log_head->tag,
			TZBSP_TAG_LEN,
			tzdbg.disp_buf + len, display_buf_size - len);

	if (len > display_buf_size - size)
		pr_warn("Cannot fit all info into the buffer\n");

	pr_debug("encrypted log size %d, disply buffer size %d, used len %d\n",
			size, display_buf_size, len);

	len += print_text("\nLog : ", encr_log_head->log_buf, size,
				tzdbg.disp_buf + len, display_buf_size - len);
	memset(enc_log_info->vaddr, 0, enc_log_info->size);
	tzdbg.stat[type].data = tzdbg.disp_buf;
	return len;
}

static int _disp_tz_log_stats(size_t count)
{
	static struct tzdbg_log_pos_t log_start = {0};
	struct tzdbg_log_t *log_ptr;

	log_ptr = (struct tzdbg_log_t *)((unsigned char *)tzdbg.diag_buf +
				tzdbg.diag_buf->ring_off -
				offsetof(struct tzdbg_log_t, log_buf));

	return _disp_log_stats(log_ptr, &log_start,
				tzdbg.diag_buf->ring_len, count, TZDBG_LOG);
}

static int _disp_hyp_log_stats(size_t count)
{
	static struct hypdbg_log_pos_t log_start = {0};
	uint8_t *log_ptr;

	log_ptr = (uint8_t *)((unsigned char *)tzdbg.hyp_diag_buf +
				tzdbg.hyp_diag_buf->ring_off);

	return __disp_hyp_log_stats(log_ptr, &log_start,
			tzdbg.hyp_debug_rw_buf_size, count, TZDBG_HYP_LOG);
}

static int _disp_qsee_log_stats(size_t count)
{
	static struct tzdbg_log_pos_t log_start = {0};

	return _disp_log_stats(g_qsee_log, &log_start,
			QSEE_LOG_BUF_SIZE - sizeof(struct tzdbg_log_pos_t),
			count, TZDBG_QSEE_LOG);
}

static int _disp_hyp_general_stats(size_t count)
{
	int len = 0;
	int i;
	struct hypdbg_boot_info_t *ptr = NULL;

	len += scnprintf((unsigned char *)tzdbg.disp_buf + len,
			tzdbg.hyp_debug_rw_buf_size - 1,
			"   Magic Number    : 0x%x\n"
			"   CPU Count       : 0x%x\n"
			"   S2 Fault Counter: 0x%x\n",
			tzdbg.hyp_diag_buf->magic_num,
			tzdbg.hyp_diag_buf->cpu_count,
			tzdbg.hyp_diag_buf->s2_fault_counter);

	ptr = tzdbg.hyp_diag_buf->boot_info;
	for (i = 0; i < tzdbg.hyp_diag_buf->cpu_count; i++) {
		len += scnprintf((unsigned char *)tzdbg.disp_buf + len,
				(tzdbg.hyp_debug_rw_buf_size - 1) - len,
				"  CPU #: %d\n"
				"     Warmboot entry CPU counter: 0x%x\n"
				"     Warmboot exit CPU counter : 0x%x\n",
				i, ptr->warm_entry_cnt, ptr->warm_exit_cnt);

		if (len > (tzdbg.hyp_debug_rw_buf_size - 1)) {
			pr_warn("%s: Cannot fit all info into the buffer\n",
								__func__);
			break;
		}
		ptr++;
	}

	tzdbg.stat[TZDBG_HYP_GENERAL].data = (char *)tzdbg.disp_buf;
	return len;
}

static ssize_t tzdbgfs_read_unencrypted(struct file *file, char __user *buf,
	size_t count, loff_t *offp)
{
	int len = 0;
	int tz_id = *(int *)(file->private_data);

	if (tz_id == TZDBG_BOOT || tz_id == TZDBG_RESET ||
		tz_id == TZDBG_INTERRUPT || tz_id == TZDBG_GENERAL ||
		tz_id == TZDBG_VMID || tz_id == TZDBG_LOG)
		memcpy_fromio((void *)tzdbg.diag_buf, tzdbg.virt_iobase,
						debug_rw_buf_size);

	if (tz_id == TZDBG_HYP_GENERAL || tz_id == TZDBG_HYP_LOG)
		memcpy_fromio((void *)tzdbg.hyp_diag_buf,
				tzdbg.hyp_virt_iobase,
				tzdbg.hyp_debug_rw_buf_size);

	switch (tz_id) {
	case TZDBG_BOOT:
		len = _disp_tz_boot_stats();
		break;
	case TZDBG_RESET:
		len = _disp_tz_reset_stats();
		break;
	case TZDBG_INTERRUPT:
		len = _disp_tz_interrupt_stats();
		break;
	case TZDBG_GENERAL:
		len = _disp_tz_general_stats();
		break;
	case TZDBG_VMID:
		len = _disp_tz_vmid_stats();
		break;
	case TZDBG_LOG:
		if (TZBSP_DIAG_MAJOR_VERSION_LEGACY <
				(tzdbg.diag_buf->version >> 16)) {
			len = _disp_tz_log_stats(count);
			*offp = 0;
		} else {
			len = _disp_tz_log_stats_legacy();
		}
		break;
	case TZDBG_QSEE_LOG:
		len = _disp_qsee_log_stats(count);
		*offp = 0;
		break;
	case TZDBG_HYP_GENERAL:
		len = _disp_hyp_general_stats(count);
		break;
	case TZDBG_HYP_LOG:
		len = _disp_hyp_log_stats(count);
		*offp = 0;
		break;
	default:
		break;
	}

	if (len > count)
		len = count;

	return simple_read_from_buffer(buf, len, offp,
				tzdbg.stat[tz_id].data, len);
}

static ssize_t tzdbgfs_read_encrypted(struct file *file, char __user *buf,
	size_t count, loff_t *offp)
{
	int len = 0, ret = 0;
	int tz_id = *(int *)(file->private_data);
	struct tzdbg_stat *stat = &(tzdbg.stat[tz_id]);

	pr_debug("tz_id = %d\n", tz_id);

	if (tz_id >= TZDBG_STATS_MAX) {
		pr_err("invalid encrypted log id %d\n", tz_id);
		return ret;
	}

	if (!stat->display_len) {
		if (tz_id == TZDBG_QSEE_LOG)
			stat->display_len = _disp_encrpted_log_stats(
					&enc_qseelog_info,
					tz_id, ENCRYPTED_QSEE_LOG_ID);
		else
			stat->display_len = _disp_encrpted_log_stats(
					&enc_tzlog_info,
					tz_id, ENCRYPTED_TZ_LOG_ID);
		stat->display_offset = 0;
	}
	len = stat->display_len;
	if (len > count)
		len = count;

	*offp = 0;
	ret = simple_read_from_buffer(buf, len, offp,
				tzdbg.stat[tz_id].data + stat->display_offset,
				count);
	stat->display_offset += ret;
	stat->display_len -= ret;
	pr_debug("ret = %d, offset = %d\n", ret, (int)(*offp));
	pr_debug("display_len = %d, offset = %d\n",
			stat->display_len, stat->display_offset);
	return ret;
}

static ssize_t tzdbgfs_read(struct file *file, char __user *buf,
	size_t count, loff_t *offp)
{
	int tz_id =  *(int *)(file->private_data);

	if (!tzdbg.is_encrypted_log_enabled ||
		(tz_id == TZDBG_HYP_GENERAL || tz_id == TZDBG_HYP_LOG))
		return tzdbgfs_read_unencrypted(file, buf, count, offp);
	else
		return tzdbgfs_read_encrypted(file, buf, count, offp);
}

static const struct file_operations tzdbg_fops = {
	.owner   = THIS_MODULE,
	.read    = tzdbgfs_read,
	.open    = simple_open,
};

/*
 * Allocates log buffer from ION, registers the buffer at TZ
 */
static int tzdbg_register_qsee_log_buf(struct platform_device *pdev)
{
	size_t len = QSEE_LOG_BUF_SIZE;
	int ret = 0;
	void *buf = NULL;
	uint32_t ns_vmids[] = {VMID_HLOS};
	uint32_t ns_vm_perms[] = {PERM_READ | PERM_WRITE};
	uint32_t ns_vm_nums = 1;

	buf = dma_alloc_coherent(&pdev->dev, len, &coh_pmem, GFP_KERNEL);
	if (buf == NULL)
		return -ENOMEM;

	if (!tzdbg.is_encrypted_log_enabled) {
		ret = qtee_shmbridge_register(coh_pmem,
			len, ns_vmids, ns_vm_perms, ns_vm_nums,
			PERM_READ | PERM_WRITE,
			&qseelog_shmbridge_handle);
		if (ret) {
			pr_err("failed to create bridge for qsee_log buf\n");
			goto exit_free_mem;
		}
	}

	g_qsee_log = (struct tzdbg_log_t *)buf;
	g_qsee_log->log_pos.wrap = g_qsee_log->log_pos.offset = 0;

	ret = qcom_scm_register_qsee_log_buf(coh_pmem, len);
	if (ret != QSEOS_RESULT_SUCCESS) {
		pr_err(
		"%s: scm_call to register log buf failed, resp result =%lld\n",
		__func__, ret);
		goto exit_dereg_bridge;
	}

	return ret;

exit_dereg_bridge:
	if (!tzdbg.is_encrypted_log_enabled)
		qtee_shmbridge_deregister(qseelog_shmbridge_handle);
exit_free_mem:
	dma_free_coherent(&pdev->dev, len, (void *)g_qsee_log, coh_pmem);
	return ret;
}

static void tzdbg_free_qsee_log_buf(struct platform_device *pdev)
{
	size_t len = QSEE_LOG_BUF_SIZE;

	if (!tzdbg.is_encrypted_log_enabled)
		qtee_shmbridge_deregister(qseelog_shmbridge_handle);
	dma_free_coherent(&pdev->dev, len, (void *)g_qsee_log, coh_pmem);
}

static int tzdbg_allocate_encrypted_log_buf(struct platform_device *pdev)
{
	int ret = 0;
	uint32_t ns_vmids[] = {VMID_HLOS};
	uint32_t ns_vm_perms[] = {PERM_READ | PERM_WRITE};
	uint32_t ns_vm_nums = 1;

	if (!tzdbg.is_encrypted_log_enabled)
		return 0;

	enc_qseelog_info.size = MAX_ENCR_LOG_BUFF_SIZE;

	enc_qseelog_info.vaddr = dma_alloc_coherent(&pdev->dev,
					enc_qseelog_info.size,
					&enc_qseelog_info.paddr, GFP_KERNEL);
	if (enc_qseelog_info.vaddr == NULL)
		return -ENOMEM;

	ret = qtee_shmbridge_register(enc_qseelog_info.paddr,
			enc_qseelog_info.size, ns_vmids,
			ns_vm_perms, ns_vm_nums,
			PERM_READ | PERM_WRITE, &enc_qseelog_info.shmb_handle);
	if (ret) {
		pr_err("failed to create encr_qsee_log bridge, ret %d\n", ret);
		goto exit_free_qseelog;
	}
	pr_debug("Alloc memory for encr_qsee_log, size = %zu\n",
			enc_qseelog_info.size);

	enc_tzlog_info.size = debug_rw_buf_size;
	enc_tzlog_info.vaddr = dma_alloc_coherent(&pdev->dev,
					enc_tzlog_info.size,
					&enc_tzlog_info.paddr, GFP_KERNEL);
	if (enc_tzlog_info.vaddr == NULL)
		goto exit_unreg_qseelog;

	ret = qtee_shmbridge_register(enc_tzlog_info.paddr,
			enc_tzlog_info.size, ns_vmids, ns_vm_perms, ns_vm_nums,
			PERM_READ | PERM_WRITE, &enc_tzlog_info.shmb_handle);
	if (ret) {
		pr_err("failed to create encr_tz_log bridge, ret = %d\n", ret);
		goto exit_free_tzlog;
	}
	pr_debug("Alloc memory for encr_tz_log, size %zu\n",
			enc_qseelog_info.size);

	return 0;

exit_free_tzlog:
	dma_free_coherent(&pdev->dev, enc_tzlog_info.size,
			enc_tzlog_info.vaddr, enc_tzlog_info.paddr);
exit_unreg_qseelog:
	qtee_shmbridge_deregister(enc_qseelog_info.shmb_handle);
exit_free_qseelog:
	dma_free_coherent(&pdev->dev, enc_qseelog_info.size,
			enc_qseelog_info.vaddr, enc_qseelog_info.paddr);
	return -ENOMEM;
}

static void tzdbg_free_encrypted_log_buf(struct platform_device *pdev)
{
	qtee_shmbridge_deregister(enc_tzlog_info.shmb_handle);
	dma_free_coherent(&pdev->dev, enc_tzlog_info.size,
			enc_tzlog_info.vaddr, enc_tzlog_info.paddr);
	qtee_shmbridge_deregister(enc_qseelog_info.shmb_handle);
	dma_free_coherent(&pdev->dev, enc_qseelog_info.size,
			enc_qseelog_info.vaddr, enc_qseelog_info.paddr);
}

static int  tzdbgfs_init(struct platform_device *pdev)
{
	int rc = 0;
	int i;
	struct dentry *dent_dir;
	struct dentry *dent;

	dent_dir = debugfs_create_dir("tzdbg", NULL);
	if (dent_dir == NULL) {
		dev_err(&pdev->dev, "tzdbg debugfs_create_dir failed\n");
		return -ENOMEM;
	}

	for (i = 0; i < TZDBG_STATS_MAX; i++) {
		tzdbg.debug_tz[i] = i;
		dent = debugfs_create_file_unsafe(tzdbg.stat[i].name,
				0444, dent_dir,
				&tzdbg.debug_tz[i], &tzdbg_fops);
		if (dent == NULL) {
			dev_err(&pdev->dev, "TZ debugfs_create_file failed\n");
			rc = -ENOMEM;
			goto err;
		}
	}
	platform_set_drvdata(pdev, dent_dir);
	return 0;
err:
	debugfs_remove_recursive(dent_dir);

	return rc;
}

static void tzdbgfs_exit(struct platform_device *pdev)
{
	struct dentry *dent_dir;

	if (g_qsee_log) {
		qtee_shmbridge_deregister(qseelog_shmbridge_handle);
		dma_free_coherent(&pdev->dev, QSEE_LOG_BUF_SIZE,
					 (void *)g_qsee_log, coh_pmem);
	}
	kzfree(tzdbg.disp_buf);
	dent_dir = platform_get_drvdata(pdev);
	debugfs_remove_recursive(dent_dir);
}

static int __update_hypdbg_base(struct platform_device *pdev,
			void __iomem *virt_iobase)
{
	phys_addr_t hypdiag_phy_iobase;
	uint32_t hyp_address_offset;
	uint32_t hyp_size_offset;
	struct hypdbg_t *hyp;
	uint32_t *ptr = NULL;

	if (of_property_read_u32((&pdev->dev)->of_node, "hyplog-address-offset",
							&hyp_address_offset)) {
		dev_err(&pdev->dev, "hyplog address offset is not defined\n");
		return -EINVAL;
	}
	if (of_property_read_u32((&pdev->dev)->of_node, "hyplog-size-offset",
							&hyp_size_offset)) {
		dev_err(&pdev->dev, "hyplog size offset is not defined\n");
		return -EINVAL;
	}

	hypdiag_phy_iobase = readl_relaxed(virt_iobase + hyp_address_offset);
	tzdbg.hyp_debug_rw_buf_size = readl_relaxed(virt_iobase +
					hyp_size_offset);

	tzdbg.hyp_virt_iobase = devm_ioremap(&pdev->dev,
					hypdiag_phy_iobase,
					tzdbg.hyp_debug_rw_buf_size);
	if (!tzdbg.hyp_virt_iobase) {
		dev_err(&pdev->dev, "ERROR could not ioremap: start=%pr, len=%u\n",
			&hypdiag_phy_iobase, tzdbg.hyp_debug_rw_buf_size);
		return -ENXIO;
	}

	ptr = kzalloc(tzdbg.hyp_debug_rw_buf_size, GFP_KERNEL);
	if (!ptr)
		return -ENOMEM;

	tzdbg.hyp_diag_buf = (struct hypdbg_t *)ptr;
	hyp = tzdbg.hyp_diag_buf;
	hyp->log_pos.wrap = hyp->log_pos.offset = 0;
	return 0;
}

static void tzdbg_get_tz_version(void)
{
	u64 version;
	int ret = 0;

	ret = qcom_scm_get_tz_log_feat_id(&version);

	if (ret)
		pr_err("%s: scm_call to get tz version failed\n",
				__func__);
	else
		tzdbg.tz_version = version;
}

static void tzdbg_query_encrypted_log(void)
{
	int ret = 0;
	uint64_t enabled;

	ret = qcom_scm_query_encrypted_log_feature(&enabled);
	if (ret) {
		pr_err("scm_call QUERY_ENCR_LOG_FEATURE failed ret %d\n", ret);
		tzdbg.is_encrypted_log_enabled = false;
	} else {
		pr_info("encrypted qseelog enabled is %d\n", enabled);
		tzdbg.is_encrypted_log_enabled = enabled;
	}
}

/*
 * Driver functions
 */
static int tz_log_probe(struct platform_device *pdev)
{
	struct resource *resource;
	void __iomem *virt_iobase;
	phys_addr_t tzdiag_phy_iobase;
	uint32_t *ptr = NULL;
	int ret = 0;

	/*
	 * Get address that stores the physical location diagnostic data
	 */
	resource = platform_get_resource(pdev, IORESOURCE_MEM, 0);
	if (!resource) {
		dev_err(&pdev->dev,
				"%s: ERROR Missing MEM resource\n", __func__);
		return -ENXIO;
	}

	/*
	 * Get the debug buffer size
	 */
	debug_rw_buf_size = resource_size(resource);

	/*
	 * Map address that stores the physical location diagnostic data
	 */
	virt_iobase = devm_ioremap(&pdev->dev, resource->start,
				debug_rw_buf_size);
	if (!virt_iobase) {
		dev_err(&pdev->dev,
			"%s: ERROR could not ioremap: start=%pr, len=%u\n",
			__func__, &resource->start,
			(unsigned int)(debug_rw_buf_size));
		return -ENXIO;
	}

	if (pdev->dev.of_node) {
		tzdbg.is_hyplog_enabled = of_property_read_bool(
			(&pdev->dev)->of_node, "qcom,hyplog-enabled");
		if (tzdbg.is_hyplog_enabled) {
			ret = __update_hypdbg_base(pdev, virt_iobase);
			if (ret) {
				dev_err(&pdev->dev,
					"%s: fail to get hypdbg_base ret %d\n",
					__func__, ret);
				return -EINVAL;
			}
		} else {
			dev_info(&pdev->dev, "Hyp log service not support\n");
		}
	} else {
		dev_dbg(&pdev->dev, "Device tree data is not found\n");
	}

	/*
	 * Retrieve the address of diagnostic data
	 */
	tzdiag_phy_iobase = readl_relaxed(virt_iobase);

	tzdbg_query_encrypted_log();
	/*
	 * Map the diagnostic information area if encryption is disabled
	 */
<<<<<<< HEAD
	tzdbg.virt_iobase = devm_ioremap(&pdev->dev,
=======
	if (!tzdbg.is_encrypted_log_enabled) {
		tzdbg.virt_iobase = devm_ioremap_nocache(&pdev->dev,
>>>>>>> 0070b55b
				tzdiag_phy_iobase, debug_rw_buf_size);

		if (!tzdbg.virt_iobase) {
			dev_err(&pdev->dev,
				"%s: could not ioremap: start=%pr, len=%u\n",
				__func__, &tzdiag_phy_iobase,
				debug_rw_buf_size);
			return -ENXIO;
		}
		/* allocate diag_buf */
		ptr = kzalloc(debug_rw_buf_size, GFP_KERNEL);
		if (ptr == NULL)
			return -ENOMEM;
		tzdbg.diag_buf = (struct tzdbg_t *)ptr;
	}

	/* allocate display_buf */
	display_buf_size = QSEE_LOG_BUF_SIZE * 4;
	tzdbg.disp_buf = dma_alloc_coherent(&pdev->dev, display_buf_size,
		&disp_buf_paddr, GFP_KERNEL);
	if (tzdbg.disp_buf == NULL) {
		ret = -ENOMEM;
		goto exit_free_diag_buf;
	}

	/* register unencrypted qsee log buffer */
	ret = tzdbg_register_qsee_log_buf(pdev);
	if (ret)
		goto exit_free_disp_buf;

	/* allocate encrypted qsee and tz log buffer */
	ret = tzdbg_allocate_encrypted_log_buf(pdev);
	if (ret) {
		dev_err(&pdev->dev,
			"Failed to allocate encrypted log buffer\n",
			__func__);
		goto exit_free_qsee_log_buf;
	}

	tzdbg_get_tz_version();

	if (tzdbgfs_init(pdev))
		goto exit_free_encr_log_buf;
	return 0;

exit_free_encr_log_buf:
	tzdbg_free_encrypted_log_buf(pdev);
exit_free_qsee_log_buf:
	tzdbg_free_qsee_log_buf(pdev);
exit_free_disp_buf:
	dma_free_coherent(&pdev->dev, display_buf_size,
			(void *)tzdbg.disp_buf, disp_buf_paddr);
exit_free_diag_buf:
	if (!tzdbg.is_encrypted_log_enabled)
		kfree(tzdbg.diag_buf);
	return -ENXIO;
}

static int tz_log_remove(struct platform_device *pdev)
{
	tzdbgfs_exit(pdev);
	tzdbg_free_encrypted_log_buf(pdev);
	tzdbg_free_qsee_log_buf(pdev);
	dma_free_coherent(&pdev->dev, display_buf_size,
			(void *)tzdbg.disp_buf, disp_buf_paddr);
	if (!tzdbg.is_encrypted_log_enabled)
		kfree(tzdbg.diag_buf);
	return 0;
}

static const struct of_device_id tzlog_match[] = {
	{.compatible = "qcom,tz-log"},
	{}
};

static struct platform_driver tz_log_driver = {
	.probe		= tz_log_probe,
	.remove		= tz_log_remove,
	.driver		= {
		.name = "tz_log",
		.of_match_table = tzlog_match,
		.probe_type = PROBE_PREFER_ASYNCHRONOUS,
	},
};

module_platform_driver(tz_log_driver);

MODULE_LICENSE("GPL v2");
MODULE_DESCRIPTION("TZ Log driver");<|MERGE_RESOLUTION|>--- conflicted
+++ resolved
@@ -1328,12 +1328,8 @@
 	/*
 	 * Map the diagnostic information area if encryption is disabled
 	 */
-<<<<<<< HEAD
-	tzdbg.virt_iobase = devm_ioremap(&pdev->dev,
-=======
 	if (!tzdbg.is_encrypted_log_enabled) {
 		tzdbg.virt_iobase = devm_ioremap_nocache(&pdev->dev,
->>>>>>> 0070b55b
 				tzdiag_phy_iobase, debug_rw_buf_size);
 
 		if (!tzdbg.virt_iobase) {
