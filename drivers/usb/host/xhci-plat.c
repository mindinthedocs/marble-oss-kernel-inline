--- conflicted
+++ resolved
@@ -410,31 +410,9 @@
 	 * before suspend we have to call pm_runtime_autosuspend() manually.
 	 */
 
-<<<<<<< HEAD
 	pm_runtime_mark_last_busy(dev);
 	pm_runtime_autosuspend(dev);
 	return -EBUSY;
-=======
-static int __maybe_unused xhci_plat_resume(struct device *dev)
-{
-	struct usb_hcd	*hcd = dev_get_drvdata(dev);
-	struct xhci_hcd	*xhci = hcd_to_xhci(hcd);
-	int ret;
-
-	ret = xhci_priv_resume_quirk(hcd);
-	if (ret)
-		return ret;
-
-	ret = xhci_resume(xhci, 0);
-	if (ret)
-		return ret;
-
-	pm_runtime_disable(dev);
-	pm_runtime_set_active(dev);
-	pm_runtime_enable(dev);
-
-	return 0;
->>>>>>> 86b41f49
 }
 
 static int __maybe_unused xhci_plat_runtime_suspend(struct device *dev)
