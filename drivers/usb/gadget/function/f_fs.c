--- conflicted
+++ resolved
@@ -1783,13 +1783,6 @@
 
 	BUG_ON(ffs->gadget);
 
-<<<<<<< HEAD
-	if (ffs->epfiles) {
-		ffs_epfiles_destroy(ffs->epfiles, ffs->eps_count);
-		ffs->epfiles = NULL;
-	}
-
-=======
 	spin_lock_irqsave(&ffs->eps_lock, flags);
 	epfiles = ffs->epfiles;
 	ffs->epfiles = NULL;
@@ -1805,7 +1798,6 @@
 		ffs->epfiles = NULL;
 	}
 
->>>>>>> 2a2327c4
 	if (ffs->ffs_eventfd) {
 		eventfd_ctx_put(ffs->ffs_eventfd);
 		ffs->ffs_eventfd = NULL;
