# SPDX-License-Identifier: GPL-2.0
#
# USB Gadget support on a system involves
#    (a) a peripheral controller, and
#    (b) the gadget driver using it.
#
# NOTE:  Gadget support ** DOES NOT ** depend on host-side CONFIG_USB !!
#
#  - Host systems (like PCs) need CONFIG_USB (with "A" jacks).
#  - Peripherals (like PDAs) need CONFIG_USB_GADGET (with "B" jacks).
#  - Some systems have both kinds of controllers.
#
# With help from a special transceiver and a "Mini-AB" jack, systems with
# both kinds of controller can also support "USB On-the-Go" (CONFIG_USB_OTG).
#

menuconfig USB_GADGET
	tristate "USB Gadget Support"
	select USB_COMMON
	select NLS
	help
	   USB is a master/slave protocol, organized with one master
	   host (such as a PC) controlling up to 127 peripheral devices.
	   The USB hardware is asymmetric, which makes it easier to set up:
	   you can't connect a "to-the-host" connector to a peripheral.

	   Linux can run in the host, or in the peripheral.  In both cases
	   you need a low level bus controller driver, and some software
	   talking to it.  Peripheral controllers are often discrete silicon,
	   or are integrated with the CPU in a microcontroller.  The more
	   familiar host side controllers have names like "EHCI", "OHCI",
	   or "UHCI", and are usually integrated into southbridges on PC
	   motherboards.

	   Enable this configuration option if you want to run Linux inside
	   a USB peripheral device.  Configure one hardware driver for your
	   peripheral/device side bus controller, and a "gadget driver" for
	   your peripheral protocol.  (If you use modular gadget drivers,
	   you may configure more than one.)

	   If in doubt, say "N" and don't enable these drivers; most people
	   don't have this kind of hardware (except maybe inside Linux PDAs).

	   For more information, see <http://www.linux-usb.org/gadget> and
	   the kernel documentation for this API.

if USB_GADGET

config USB_GADGET_DEBUG
	bool "Debugging messages (DEVELOPMENT)"
	depends on DEBUG_KERNEL
	help
	   Many controller and gadget drivers will print some debugging
	   messages if you use this option to ask for those messages.

	   Avoid enabling these messages, even if you're actively
	   debugging such a driver.  Many drivers will emit so many
	   messages that the driver timings are affected, which will
	   either create new failure modes or remove the one you're
	   trying to track down.  Never enable these messages for a
	   production build.

config USB_GADGET_VERBOSE
	bool "Verbose debugging Messages (DEVELOPMENT)"
	depends on USB_GADGET_DEBUG
	help
	   Many controller and gadget drivers will print verbose debugging
	   messages if you use this option to ask for those messages.

	   Avoid enabling these messages, even if you're actively
	   debugging such a driver.  Many drivers will emit so many
	   messages that the driver timings are affected, which will
	   either create new failure modes or remove the one you're
	   trying to track down.  Never enable these messages for a
	   production build.

config USB_GADGET_DEBUG_FILES
	bool "Debugging information files (DEVELOPMENT)"
	depends on PROC_FS
	help
	   Some of the drivers in the "gadget" framework can expose
	   debugging information in files such as /proc/driver/udc
	   (for a peripheral controller).  The information in these
	   files may help when you're troubleshooting or bringing up a
	   driver on a new board.   Enable these files by choosing "Y"
	   here.  If in doubt, or to conserve kernel memory, say "N".

config USB_GADGET_DEBUG_FS
	bool "Debugging information files in debugfs (DEVELOPMENT)"
	depends on DEBUG_FS
	help
	   Some of the drivers in the "gadget" framework can expose
	   debugging information in files under /sys/kernel/debug/.
	   The information in these files may help when you're
	   troubleshooting or bringing up a driver on a new board.
	   Enable these files by choosing "Y" here.  If in doubt, or
	   to conserve kernel memory, say "N".

config USB_GADGET_VBUS_DRAW
	int "Maximum VBUS Power usage (2-500 mA)"
	range 2 500
	default 2
	help
	   Some devices need to draw power from USB when they are
	   configured, perhaps to operate circuitry or to recharge
	   batteries.  This is in addition to any local power supply,
	   such as an AC adapter or batteries.

	   Enter the maximum power your device draws through USB, in
	   milliAmperes.  The permitted range of values is 2 - 500 mA;
	   0 mA would be legal, but can make some hosts misbehave.

	   This value will be used except for system-specific gadget
	   drivers that have more specific information.

config USB_GADGET_STORAGE_NUM_BUFFERS
	int "Number of storage pipeline buffers"
	range 2 256
	default 2
	help
	   Usually 2 buffers are enough to establish a good buffering
	   pipeline. The number may be increased in order to compensate
	   for a bursty VFS behaviour. For instance there may be CPU wake up
	   latencies that makes the VFS to appear bursty in a system with
	   an CPU on-demand governor. Especially if DMA is doing IO to
	   offload the CPU. In this case the CPU will go into power
	   save often and spin up occasionally to move data within VFS.
	   If selecting USB_GADGET_DEBUG_FILES this value may be set by
	   a module parameter as well.
	   If unsure, say 2.

config U_SERIAL_CONSOLE
	bool "Serial gadget console support"
	depends on USB_U_SERIAL
	help
	   It supports the serial gadget can be used as a console.

source "drivers/usb/gadget/udc/Kconfig"

#
# USB Gadget Drivers
#

# composite based drivers
config USB_LIBCOMPOSITE
	tristate
	select CONFIGFS_FS
	depends on USB_GADGET

config USB_F_ACM
	tristate

config USB_F_SS_LB
	tristate

config USB_U_SERIAL
	tristate

config USB_U_ETHER
	tristate

config USB_U_AUDIO
	tristate

config USB_F_SERIAL
	tristate

config USB_F_OBEX
	tristate

config USB_F_NCM
	tristate

config USB_F_ECM
	tristate

config USB_F_PHONET
	tristate

config USB_F_EEM
	tristate

config USB_F_SUBSET
	tristate

config USB_F_RNDIS
	tristate

config USB_F_MASS_STORAGE
	tristate

config USB_F_FS
	tristate

config USB_F_UAC1
	tristate

config USB_F_UAC1_LEGACY
	tristate

config USB_F_UAC2
	tristate

config USB_F_UVC
	tristate

config USB_F_MIDI
	tristate

config USB_F_HID
	tristate

config USB_F_PRINTER
	tristate

config USB_F_TCM
	tristate

config USB_F_DIAG
	tristate

config USB_F_ACC
	tristate

config USB_F_AUDIO_SRC
	tristate

config USB_F_QDSS
	tristate

config USB_F_CCID
	tristate

config USB_F_CDEV
	tristate

config USB_F_GSI
	tristate

config USB_F_FS_IPC_LOGGING
	bool "Enable IPC logging for FunctionFS"
	depends on QGKI
	default IPC_LOGGING
	help
	  Enables additional debug messages in FunctionFS driver to be
	  output via IPC Logging mechanism. This can be useful when
	  troubleshooting transfer stalls or other general failures and
	  determine if the issue is in the kernel gadget or the userspace
	  client. Separate IPC log contexts are created for each function
	  instance at mount time.

# this first set of drivers all depend on bulk-capable hardware.

config USB_CONFIGFS
	tristate "USB Gadget functions configurable through configfs"
	select USB_LIBCOMPOSITE
	help
	  A Linux USB "gadget" can be set up through configfs.
	  If this is the case, the USB functions (which from the host's
	  perspective are seen as interfaces) and configurations are
	  specified simply by creating appropriate directories in configfs.
	  Associating functions with configurations is done by creating
	  appropriate symbolic links.
	  For more information see Documentation/usb/gadget_configfs.rst.

config USB_CONFIGFS_UEVENT
	bool "Uevent notification of Gadget state"
	depends on USB_CONFIGFS
	help
	  Enable uevent notifications to userspace when the gadget
	  state changes. The gadget can be in any of the following
	  three states: "CONNECTED/DISCONNECTED/CONFIGURED"

config USB_CONFIGFS_SERIAL
	bool "Generic serial bulk in/out"
	depends on USB_CONFIGFS
	depends on TTY
	select USB_U_SERIAL
	select USB_F_SERIAL
	help
	  The function talks to the Linux-USB generic serial driver.

config USB_CONFIGFS_ACM
	bool "Abstract Control Model (CDC ACM)"
	depends on USB_CONFIGFS
	depends on TTY
	select USB_U_SERIAL
	select USB_F_ACM
	help
	  ACM serial link.  This function can be used to interoperate with
	  MS-Windows hosts or with the Linux-USB "cdc-acm" driver.

config USB_CONFIGFS_OBEX
	bool "Object Exchange Model (CDC OBEX)"
	depends on USB_CONFIGFS
	depends on TTY
	select USB_U_SERIAL
	select USB_F_OBEX
	help
	  You will need a user space OBEX server talking to /dev/ttyGS*,
	  since the kernel itself doesn't implement the OBEX protocol.

config USB_CONFIGFS_NCM
	tristate "Network Control Model (CDC NCM)"
	depends on USB_CONFIGFS
	depends on NET
	select USB_U_ETHER
	select USB_F_NCM
	help
	  NCM is an advanced protocol for Ethernet encapsulation, allows
	  grouping of several ethernet frames into one USB transfer and
	  different alignment possibilities.

config USB_CONFIGFS_ECM
	bool "Ethernet Control Model (CDC ECM)"
	depends on USB_CONFIGFS
	depends on NET
	select USB_U_ETHER
	select USB_F_ECM
	help
	  The "Communication Device Class" (CDC) Ethernet Control Model.
	  That protocol is often avoided with pure Ethernet adapters, in
	  favor of simpler vendor-specific hardware, but is widely
	  supported by firmware for smart network devices.

config USB_CONFIGFS_ECM_SUBSET
	bool "Ethernet Control Model (CDC ECM) subset"
	depends on USB_CONFIGFS
	depends on NET
	select USB_U_ETHER
	select USB_F_SUBSET
	help
	  On hardware that can't implement the full protocol,
	  a simple CDC subset is used, placing fewer demands on USB.

config USB_CONFIGFS_RNDIS
	bool "RNDIS"
	depends on USB_CONFIGFS
	depends on NET
	select USB_U_ETHER
	select USB_F_RNDIS
	help
	   Microsoft Windows XP bundles the "Remote NDIS" (RNDIS) protocol,
	   and Microsoft provides redistributable binary RNDIS drivers for
	   older versions of Windows.

	   To make MS-Windows work with this, use Documentation/usb/linux.inf
	   as the "driver info file".  For versions of MS-Windows older than
	   XP, you'll need to download drivers from Microsoft's website; a URL
	   is given in comments found in that info file.

config USB_CONFIGFS_EEM
	bool "Ethernet Emulation Model (EEM)"
	depends on USB_CONFIGFS
	depends on NET
	select USB_U_ETHER
	select USB_F_EEM
	help
	  CDC EEM is a newer USB standard that is somewhat simpler than CDC ECM
	  and therefore can be supported by more hardware.  Technically ECM and
	  EEM are designed for different applications.  The ECM model extends
	  the network interface to the target (e.g. a USB cable modem), and the
	  EEM model is for mobile devices to communicate with hosts using
	  ethernet over USB.  For Linux gadgets, however, the interface with
	  the host is the same (a usbX device), so the differences are minimal.

config USB_CONFIGFS_PHONET
	bool "Phonet protocol"
	depends on USB_CONFIGFS
	depends on NET
	depends on PHONET
	select USB_U_ETHER
	select USB_F_PHONET
	help
	  The Phonet protocol implementation for USB device.

config USB_CONFIGFS_MASS_STORAGE
	tristate "Mass storage"
	depends on USB_CONFIGFS
	depends on BLOCK
	select USB_F_MASS_STORAGE
	help
	  The Mass Storage Gadget acts as a USB Mass Storage disk drive.
	  As its storage repository it can use a regular file or a block
	  device (in much the same way as the "loop" device driver),
	  specified as a module parameter or sysfs option.

config USB_CONFIGFS_F_LB_SS
	bool "Loopback and sourcesink function (for testing)"
	depends on USB_CONFIGFS
	select USB_F_SS_LB
	help
	  Loopback function loops back a configurable number of transfers.
	  Sourcesink function either sinks and sources bulk data.
	  It also implements control requests, for "chapter 9" conformance.
	  Make this be the first driver you try using on top of any new
	  USB peripheral controller driver.  Then you can use host-side
	  test software, like the "usbtest" driver, to put your hardware
	  and its driver through a basic set of functional tests.

config USB_CONFIGFS_F_FS
	bool "Function filesystem (FunctionFS)"
	depends on USB_CONFIGFS
	select USB_F_FS
	help
	  The Function Filesystem (FunctionFS) lets one create USB
	  composite functions in user space in the same way GadgetFS
	  lets one create USB gadgets in user space.  This allows creation
	  of composite gadgets such that some of the functions are
	  implemented in kernel space (for instance Ethernet, serial or
	  mass storage) and other are implemented in user space.

config USB_CONFIGFS_F_ACC
	bool "Accessory gadget"
	depends on USB_CONFIGFS
	depends on HID=y
	select USB_F_ACC
	help
	  USB gadget Accessory support

config USB_CONFIGFS_F_AUDIO_SRC
	bool "Audio Source gadget"
	depends on USB_CONFIGFS
	depends on SND
	select SND_PCM
	select USB_F_AUDIO_SRC
	help
	  USB gadget Audio Source support

config USB_CONFIGFS_F_UAC1
	bool "Audio Class 1.0"
	depends on USB_CONFIGFS
	depends on SND
	select USB_LIBCOMPOSITE
	select SND_PCM
	select USB_U_AUDIO
	select USB_F_UAC1
	help
	  This Audio function implements 1 AudioControl interface,
	  1 AudioStreaming Interface each for USB-OUT and USB-IN.
	  This driver doesn't expect any real Audio codec to be present
	  on the device - the audio streams are simply sinked to and
	  sourced from a virtual ALSA sound card created. The user-space
	  application may choose to do whatever it wants with the data
	  received from the USB Host and choose to provide whatever it
	  wants as audio data to the USB Host.

config USB_CONFIGFS_F_UAC1_LEGACY
	bool "Audio Class 1.0 (legacy implementation)"
	depends on USB_CONFIGFS
	depends on SND
	select USB_LIBCOMPOSITE
	select SND_PCM
	select USB_F_UAC1_LEGACY
	help
	  This Audio function implements 1 AudioControl interface,
	  1 AudioStreaming Interface each for USB-OUT and USB-IN.
	  This is a legacy driver and requires a real Audio codec
	  to be present on the device.

config USB_CONFIGFS_F_UAC2
	bool "Audio Class 2.0"
	depends on USB_CONFIGFS
	depends on SND
	select USB_LIBCOMPOSITE
	select SND_PCM
	select USB_U_AUDIO
	select USB_F_UAC2
	help
	  This Audio function is compatible with USB Audio Class
	  specification 2.0. It implements 1 AudioControl interface,
	  1 AudioStreaming Interface each for USB-OUT and USB-IN.
	  This driver doesn't expect any real Audio codec to be present
	  on the device - the audio streams are simply sinked to and
	  sourced from a virtual ALSA sound card created. The user-space
	  application may choose to do whatever it wants with the data
	  received from the USB Host and choose to provide whatever it
	  wants as audio data to the USB Host.

config USB_CONFIGFS_F_MIDI
	bool "MIDI function"
	depends on USB_CONFIGFS
	depends on SND
	select USB_LIBCOMPOSITE
	select SND_RAWMIDI
	select USB_F_MIDI
	help
	  The MIDI Function acts as a USB Audio device, with one MIDI
	  input and one MIDI output. These MIDI jacks appear as
	  a sound "card" in the ALSA sound system. Other MIDI
	  connections can then be made on the gadget system, using
	  ALSA's aconnect utility etc.

config USB_CONFIGFS_F_HID
	bool "HID function"
	depends on USB_CONFIGFS
	select USB_F_HID
	help
	  The HID function driver provides generic emulation of USB
	  Human Interface Devices (HID).

	  For more information, see Documentation/usb/gadget_hid.rst.

config USB_CONFIGFS_F_UVC
	bool "USB Webcam function"
	depends on USB_CONFIGFS
	depends on VIDEO_V4L2
	depends on VIDEO_DEV
	select VIDEOBUF2_VMALLOC
	select USB_F_UVC
	help
	  The Webcam function acts as a composite USB Audio and Video Class
	  device. It provides a userspace API to process UVC control requests
	  and stream video data to the host.

config USB_CONFIGFS_F_PRINTER
	bool "Printer function"
	select USB_F_PRINTER
	depends on USB_CONFIGFS
	help
	  The Printer function channels data between the USB host and a
	  userspace program driving the print engine. The user space
	  program reads and writes the device file /dev/g_printer<X> to
	  receive or send printer data. It can use ioctl calls to
	  the device file to get or set printer status.

	  For more information, see Documentation/usb/gadget_printer.rst
	  which includes sample code for accessing the device file.

config USB_CONFIGFS_F_TCM
	bool "USB Gadget Target Fabric"
	depends on TARGET_CORE
	depends on USB_CONFIGFS
	select USB_LIBCOMPOSITE
	select USB_F_TCM
	help
	  This fabric is a USB gadget component. Two USB protocols are
	  supported that is BBB or BOT (Bulk Only Transport) and UAS
	  (USB Attached SCSI). BOT is advertised on alternative
	  interface 0 (primary) and UAS is on alternative interface 1.
	  Both protocols can work on USB2.0 and USB3.0.
	  UAS utilizes the USB 3.0 feature called streams support.

<<<<<<< HEAD
config USB_CONFIGFS_F_DIAG
	tristate "USB Diag function"
	select USB_F_DIAG
	depends on USB_CONFIGFS
	help
	  Diag function driver enables support for diagnostics service over USB.
	  Diagnostics application running on Host receives  stream of log data
	  over USB. Applications can also send commands to diagnostics client
	  running on device.

config USB_CONFIGFS_F_QDSS
	tristate "USB QDSS function"
	select USB_F_QDSS
	depends on USB_CONFIGFS
	help
	  USB QDSS function driver to get hwtracing related data over
	  USB. USB QDSS function driver which allows communication
	  between USB BAM and QDSS BAM for QDSS debug functionality
	  over USB.

config USB_CONFIGFS_F_CCID
	tristate "USB CCID function"
	select USB_F_CCID
	depends on USB_CONFIGFS
	help
	  The Chip Card Interface Device (CCID) function implements a USB
	  interface that exposes a standard CSCID class that consists of a
	  pair of bulk IN and OUT endpoints and a single interrupt IN
	  endpoint. This driver provides a character device interface
	  allowing a userspace component to be able to provide the
	  implementation necessary to interface with the smartcard.

config USB_CONFIGFS_F_CDEV
	tristate "USB Serial Character function"
	select USB_F_CDEV
	depends on USB_CONFIGFS
	help
	  The serial character function is a generic function driver that
	  exposes a pair of bulk IN and OUT endpoints which are backed by
	  a character device and mapped to its read/write routines. The
	  function also supports a single interrupt IN endpoint for
	  asynchronous notification to the host. This driver is typically
	  used to support DUN/NMEA functions.

config USB_CONFIGFS_F_GSI
	tristate "USB GSI function"
	select USB_F_GSI
	depends on USB_CONFIGFS
	help
	  Generic function driver to support h/w acceleration to IPA
	  over GSI. This driver provides USB RMNET/RNDIS/ECM/MBIM/DPL
	  related functionalities using GSI hardware accelerated data
	  path and control path.

config USB_FUNC_WAKEUP_SUPPORTED
	bool "USB Function Remote Wakeup support"
	depends on QGKI
	help
	  USB 3.x allows functions to be independently suspended for better
	  power management on a per-interface basis. Additionally a function
	  can also be a remote wake source. Enable this option to add
	  support for allowing a function to issue a remote wakeup to the
	  composite driver, which in turn will issue a device notification
	  packet request to the device controller driver.

choice
	tristate "USB Gadget precomposed configurations"
	default USB_ETH
	optional
	help
	  A Linux "Gadget Driver" talks to the USB Peripheral Controller
	  driver through the abstract "gadget" API.  Some other operating
	  systems call these "client" drivers, of which "class drivers"
	  are a subset (implementing a USB device class specification).
	  A gadget driver implements one or more USB functions using
	  the peripheral hardware.

	  Gadget drivers are hardware-neutral, or "platform independent",
	  except that they sometimes must understand quirks or limitations
	  of the particular controllers they work with.  For example, when
	  a controller doesn't support alternate configurations or provide
	  enough of the right types of endpoints, the gadget driver might
	  not be able work with that controller, or might need to implement
	  a less common variant of a device class protocol.

	  The available choices each represent a single precomposed USB
	  gadget configuration. In the device model, each option contains
	  both the device instantiation as a child for a USB gadget
	  controller, and the relevant drivers for each function declared
	  by the device.

=======
>>>>>>> 91cb6e1d
source "drivers/usb/gadget/legacy/Kconfig"

endif # USB_GADGET<|MERGE_RESOLUTION|>--- conflicted
+++ resolved
@@ -541,7 +541,6 @@
 	  Both protocols can work on USB2.0 and USB3.0.
 	  UAS utilizes the USB 3.0 feature called streams support.
 
-<<<<<<< HEAD
 config USB_CONFIGFS_F_DIAG
 	tristate "USB Diag function"
 	select USB_F_DIAG
@@ -607,34 +606,6 @@
 	  composite driver, which in turn will issue a device notification
 	  packet request to the device controller driver.
 
-choice
-	tristate "USB Gadget precomposed configurations"
-	default USB_ETH
-	optional
-	help
-	  A Linux "Gadget Driver" talks to the USB Peripheral Controller
-	  driver through the abstract "gadget" API.  Some other operating
-	  systems call these "client" drivers, of which "class drivers"
-	  are a subset (implementing a USB device class specification).
-	  A gadget driver implements one or more USB functions using
-	  the peripheral hardware.
-
-	  Gadget drivers are hardware-neutral, or "platform independent",
-	  except that they sometimes must understand quirks or limitations
-	  of the particular controllers they work with.  For example, when
-	  a controller doesn't support alternate configurations or provide
-	  enough of the right types of endpoints, the gadget driver might
-	  not be able work with that controller, or might need to implement
-	  a less common variant of a device class protocol.
-
-	  The available choices each represent a single precomposed USB
-	  gadget configuration. In the device model, each option contains
-	  both the device instantiation as a child for a USB gadget
-	  controller, and the relevant drivers for each function declared
-	  by the device.
-
-=======
->>>>>>> 91cb6e1d
 source "drivers/usb/gadget/legacy/Kconfig"
 
 endif # USB_GADGET