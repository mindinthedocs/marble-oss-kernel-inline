// SPDX-License-Identifier: GPL-2.0
/*
 * gadget.c - DesignWare USB3 DRD Controller Gadget Framework Link
 *
 * Copyright (C) 2010-2011 Texas Instruments Incorporated - http://www.ti.com
 *
 * Authors: Felipe Balbi <balbi@ti.com>,
 *	    Sebastian Andrzej Siewior <bigeasy@linutronix.de>
 */

#include <linux/kernel.h>
#include <linux/delay.h>
#include <linux/slab.h>
#include <linux/spinlock.h>
#include <linux/platform_device.h>
#include <linux/pm_runtime.h>
#include <linux/interrupt.h>
#include <linux/io.h>
#include <linux/list.h>
#include <linux/dma-mapping.h>

#include <linux/usb/ch9.h>
#include <linux/usb/gadget.h>

#include "debug.h"
#include "core.h"
#include "gadget.h"
#include "io.h"

#define DWC3_ALIGN_FRAME(d, n)	(((d)->frame_number + ((d)->interval * (n))) \
					& ~((d)->interval - 1))

static int __dwc3_gadget_start(struct dwc3 *dwc);
static void dwc3_gadget_disconnect_interrupt(struct dwc3 *dwc);

/**
 * dwc3_gadget_set_test_mode - enables usb2 test modes
 * @dwc: pointer to our context structure
 * @mode: the mode to set (J, K SE0 NAK, Force Enable)
 *
 * Caller should take care of locking. This function will return 0 on
 * success or -EINVAL if wrong Test Selector is passed.
 */
int dwc3_gadget_set_test_mode(struct dwc3 *dwc, int mode)
{
	u32		reg;

	reg = dwc3_readl(dwc->regs, DWC3_DCTL);
	reg &= ~DWC3_DCTL_TSTCTRL_MASK;

	switch (mode) {
	case TEST_J:
	case TEST_K:
	case TEST_SE0_NAK:
	case TEST_PACKET:
	case TEST_FORCE_EN:
		reg |= mode << 1;
		break;
	default:
		return -EINVAL;
	}

	dwc3_gadget_dctl_write_safe(dwc, reg);

	return 0;
}

/**
 * dwc3_gadget_get_link_state - gets current state of usb link
 * @dwc: pointer to our context structure
 *
 * Caller should take care of locking. This function will
 * return the link state on success (>= 0) or -ETIMEDOUT.
 */
int dwc3_gadget_get_link_state(struct dwc3 *dwc)
{
	u32		reg;

	reg = dwc3_readl(dwc->regs, DWC3_DSTS);

	return DWC3_DSTS_USBLNKST(reg);
}

/**
 * dwc3_gadget_set_link_state - sets usb link to a particular state
 * @dwc: pointer to our context structure
 * @state: the state to put link into
 *
 * Caller should take care of locking. This function will
 * return 0 on success or -ETIMEDOUT.
 */
int dwc3_gadget_set_link_state(struct dwc3 *dwc, enum dwc3_link_state state)
{
	int		retries = 10000;
	u32		reg;

	/*
	 * Wait until device controller is ready. Only applies to 1.94a and
	 * later RTL.
	 */
	if (!DWC3_VER_IS_PRIOR(DWC3, 194A)) {
		while (--retries) {
			reg = dwc3_readl(dwc->regs, DWC3_DSTS);
			if (reg & DWC3_DSTS_DCNRD)
				udelay(5);
			else
				break;
		}

		if (retries <= 0)
			return -ETIMEDOUT;
	}

	reg = dwc3_readl(dwc->regs, DWC3_DCTL);
	reg &= ~DWC3_DCTL_ULSTCHNGREQ_MASK;

	/* set no action before sending new link state change */
	dwc3_writel(dwc->regs, DWC3_DCTL, reg);

	/* set requested state */
	reg |= DWC3_DCTL_ULSTCHNGREQ(state);
	dwc3_writel(dwc->regs, DWC3_DCTL, reg);

	/*
	 * The following code is racy when called from dwc3_gadget_wakeup,
	 * and is not needed, at least on newer versions
	 */
	if (!DWC3_VER_IS_PRIOR(DWC3, 194A))
		return 0;

	/* wait for a change in DSTS */
	retries = 10000;
	while (--retries) {
		reg = dwc3_readl(dwc->regs, DWC3_DSTS);

		if (DWC3_DSTS_USBLNKST(reg) == state)
			return 0;

		udelay(5);
	}

	return -ETIMEDOUT;
}

/**
 * dwc3_ep_inc_trb - increment a trb index.
 * @index: Pointer to the TRB index to increment.
 *
 * The index should never point to the link TRB. After incrementing,
 * if it is point to the link TRB, wrap around to the beginning. The
 * link TRB is always at the last TRB entry.
 */
static void dwc3_ep_inc_trb(u8 *index)
{
	(*index)++;
	if (*index == (DWC3_TRB_NUM - 1))
		*index = 0;
}

/**
 * dwc3_ep_inc_enq - increment endpoint's enqueue pointer
 * @dep: The endpoint whose enqueue pointer we're incrementing
 */
static void dwc3_ep_inc_enq(struct dwc3_ep *dep)
{
	dwc3_ep_inc_trb(&dep->trb_enqueue);
}

/**
 * dwc3_ep_inc_deq - increment endpoint's dequeue pointer
 * @dep: The endpoint whose enqueue pointer we're incrementing
 */
static void dwc3_ep_inc_deq(struct dwc3_ep *dep)
{
	dwc3_ep_inc_trb(&dep->trb_dequeue);
}

/*
 * dwc3_gadget_resize_tx_fifos - reallocate fifo spaces for current use-case
 * @dwc: pointer to our context structure
 *
 * This function will a best effort FIFO allocation in order
 * to improve FIFO usage and throughput, while still allowing
 * us to enable as many endpoints as possible.
 *
 * Keep in mind that this operation will be highly dependent
 * on the configured size for RAM1 - which contains TxFifo -,
 * the amount of endpoints enabled on coreConsultant tool, and
 * the width of the Master Bus.
 *
 * In the ideal world, we would always be able to satisfy the
 * following equation:
 *
 * ((512 + 2 * MDWIDTH-Bytes) + (Number of IN Endpoints - 1) * \
 * (3 * (1024 + MDWIDTH-Bytes) + MDWIDTH-Bytes)) / MDWIDTH-Bytes
 *
 * Unfortunately, due to many variables that's not always the case.
 */
int dwc3_gadget_resize_tx_fifos(struct dwc3 *dwc, struct dwc3_ep *dep)
{
	int		fifo_size, mdwidth, max_packet = 1024;
	int		tmp, mult = 1, fifo_0_start;

	if (!dwc->needs_fifo_resize || !dwc->tx_fifo_size)
		return 0;

	/* resize IN endpoints excepts ep0 */
	if (!usb_endpoint_dir_in(dep->endpoint.desc) || dep->number <= 1)
		return 0;

	/* Don't resize already resized IN endpoint */
	if (dep->fifo_depth) {
		dev_dbg(dwc->dev, "%s fifo_depth:%d is already set\n",
				dep->endpoint.name, dep->fifo_depth);
		return 0;
	}

	mdwidth = DWC3_MDWIDTH(dwc->hwparams.hwparams0);
	/* MDWIDTH is represented in bits, we need it in bytes */
	mdwidth >>= 3;

	if (((dep->endpoint.maxburst > 1) &&
			usb_endpoint_xfer_bulk(dep->endpoint.desc))
			|| usb_endpoint_xfer_isoc(dep->endpoint.desc))
		mult = 3;

	if ((dep->endpoint.maxburst > 6) &&
			usb_endpoint_xfer_bulk(dep->endpoint.desc)
			&& dwc3_is_usb31(dwc))
		mult = 6;

	tmp = ((max_packet + mdwidth) * mult) + mdwidth;
	fifo_size = DIV_ROUND_UP(tmp, mdwidth);
	dep->fifo_depth = fifo_size;

	/* Check if TXFIFOs start at non-zero addr */
	tmp = dwc3_readl(dwc->regs, DWC3_GTXFIFOSIZ(0));
	fifo_0_start = DWC3_GTXFIFOSIZ_TXFSTADDR(tmp);

	fifo_size |= (fifo_0_start + (dwc->last_fifo_depth << 16));
	if (dwc3_is_usb31(dwc))
		dwc->last_fifo_depth += DWC31_GTXFIFOSIZ_TXFDEF(fifo_size);
	else
		dwc->last_fifo_depth += DWC3_GTXFIFOSIZ_TXFDEF(fifo_size);

	dev_dbg(dwc->dev, "%s ep_num:%d last_fifo_depth:%04x fifo_depth:%d\n",
		dep->endpoint.name, dep->number >> 1, dwc->last_fifo_depth,
		dep->fifo_depth);

	dbg_event(0xFF, "resize_fifo", dep->number);
	dbg_event(0xFF, "fifo_depth", dep->fifo_depth);
	/* Check fifo size allocation doesn't exceed available RAM size. */
	if ((dwc->last_fifo_depth * mdwidth) >= dwc->tx_fifo_size) {
		dev_err(dwc->dev, "Fifosize(%d) > RAM size(%d) %s depth:%d\n",
			(dwc->last_fifo_depth * mdwidth), dwc->tx_fifo_size,
			dep->endpoint.name, fifo_size);
		if (dwc3_is_usb31(dwc))
			fifo_size = DWC31_GTXFIFOSIZ_TXFDEF(fifo_size);
		else
			fifo_size = DWC3_GTXFIFOSIZ_TXFDEF(fifo_size);
		dwc->last_fifo_depth -= fifo_size;
		dep->fifo_depth = 0;
		WARN_ON(1);
		return -ENOMEM;
	}

	dwc3_writel(dwc->regs, DWC3_GTXFIFOSIZ(dep->number >> 1), fifo_size);
	return 0;
}
EXPORT_SYMBOL(dwc3_gadget_resize_tx_fifos);

static void dwc3_gadget_del_and_unmap_request(struct dwc3_ep *dep,
		struct dwc3_request *req, int status)
{
	struct dwc3			*dwc = dep->dwc;

	list_del(&req->list);
	req->remaining = 0;
	req->needs_extra_trb = false;

	if (req->request.status == -EINPROGRESS)
		req->request.status = status;

	if (req->trb) {
		dbg_ep_unmap(dep->number, req);
		usb_gadget_unmap_request_by_dev(dwc->sysdev,
				&req->request, req->direction);
	}

	req->trb = NULL;
	trace_dwc3_gadget_giveback(req);
}

/**
 * dwc3_gadget_giveback - call struct usb_request's ->complete callback
 * @dep: The endpoint to whom the request belongs to
 * @req: The request we're giving back
 * @status: completion code for the request
 *
 * Must be called with controller's lock held and interrupts disabled. This
 * function will unmap @req and call its ->complete() callback to notify upper
 * layers that it has completed.
 */
void dwc3_gadget_giveback(struct dwc3_ep *dep, struct dwc3_request *req,
		int status)
{
	struct dwc3			*dwc = dep->dwc;

	dwc3_gadget_del_and_unmap_request(dep, req, status);
	req->status = DWC3_REQUEST_STATUS_COMPLETED;

	spin_unlock(&dwc->lock);
	usb_gadget_giveback_request(&dep->endpoint, &req->request);
	spin_lock(&dwc->lock);
}

/**
 * dwc3_send_gadget_generic_command - issue a generic command for the controller
 * @dwc: pointer to the controller context
 * @cmd: the command to be issued
 * @param: command parameter
 *
 * Caller should take care of locking. Issue @cmd with a given @param to @dwc
 * and wait for its completion.
 */
int dwc3_send_gadget_generic_command(struct dwc3 *dwc, unsigned cmd, u32 param)
{
	u32		timeout = 500;
	int		status = 0;
	int		ret = 0;
	u32		reg;

	dwc3_writel(dwc->regs, DWC3_DGCMDPAR, param);
	dwc3_writel(dwc->regs, DWC3_DGCMD, cmd | DWC3_DGCMD_CMDACT);

	do {
		reg = dwc3_readl(dwc->regs, DWC3_DGCMD);
		if (!(reg & DWC3_DGCMD_CMDACT)) {
			status = DWC3_DGCMD_STATUS(reg);
			if (status)
				ret = -EINVAL;
			break;
		}
	} while (--timeout);

	if (!timeout) {
		ret = -ETIMEDOUT;
		status = -ETIMEDOUT;
	}

	trace_dwc3_gadget_generic_cmd(cmd, param, status);

	return ret;
}

/**
 * dwc3_send_gadget_ep_cmd - issue an endpoint command
 * @dep: the endpoint to which the command is going to be issued
 * @cmd: the command to be issued
 * @params: parameters to the command
 *
 * Caller should handle locking. This function will issue @cmd with given
 * @params to @dep and wait for its completion.
 */
int dwc3_send_gadget_ep_cmd(struct dwc3_ep *dep, unsigned cmd,
		struct dwc3_gadget_ep_cmd_params *params)
{
	const struct usb_endpoint_descriptor *desc = dep->endpoint.desc;
	struct dwc3		*dwc = dep->dwc;
<<<<<<< HEAD
	u32			timeout = 3000;
=======
	u32			timeout = 5000;
>>>>>>> 86b41f49
	u32			saved_config = 0;
	u32			reg;

	int			cmd_status = 0;
	int			ret = -EINVAL;

	/*
	 * When operating in USB 2.0 speeds (HS/FS), if GUSB2PHYCFG.ENBLSLPM or
	 * GUSB2PHYCFG.SUSPHY is set, it must be cleared before issuing an
	 * endpoint command.
	 *
	 * Save and clear both GUSB2PHYCFG.ENBLSLPM and GUSB2PHYCFG.SUSPHY
	 * settings. Restore them after the command is completed.
	 *
	 * DWC_usb3 3.30a and DWC_usb31 1.90a programming guide section 3.2.2
	 */
	if (dwc->gadget.speed <= USB_SPEED_HIGH) {
		reg = dwc3_readl(dwc->regs, DWC3_GUSB2PHYCFG(0));
		if (unlikely(reg & DWC3_GUSB2PHYCFG_SUSPHY)) {
			saved_config |= DWC3_GUSB2PHYCFG_SUSPHY;
			reg &= ~DWC3_GUSB2PHYCFG_SUSPHY;
		}

		if (reg & DWC3_GUSB2PHYCFG_ENBLSLPM) {
			saved_config |= DWC3_GUSB2PHYCFG_ENBLSLPM;
			reg &= ~DWC3_GUSB2PHYCFG_ENBLSLPM;
		}

		if (saved_config)
			dwc3_writel(dwc->regs, DWC3_GUSB2PHYCFG(0), reg);
	}

	dwc3_writel(dep->regs, DWC3_DEPCMDPAR0, params->param0);
	dwc3_writel(dep->regs, DWC3_DEPCMDPAR1, params->param1);
	dwc3_writel(dep->regs, DWC3_DEPCMDPAR2, params->param2);

	/*
	 * Synopsys Databook 2.60a states in section 6.3.2.5.6 of that if we're
	 * not relying on XferNotReady, we can make use of a special "No
	 * Response Update Transfer" command where we should clear both CmdAct
	 * and CmdIOC bits.
	 *
	 * With this, we don't need to wait for command completion and can
	 * straight away issue further commands to the endpoint.
	 *
	 * NOTICE: We're making an assumption that control endpoints will never
	 * make use of Update Transfer command. This is a safe assumption
	 * because we can never have more than one request at a time with
	 * Control Endpoints. If anybody changes that assumption, this chunk
	 * needs to be updated accordingly.
	 */
	if (DWC3_DEPCMD_CMD(cmd) == DWC3_DEPCMD_UPDATETRANSFER &&
			!usb_endpoint_xfer_isoc(desc))
		cmd &= ~(DWC3_DEPCMD_CMDIOC | DWC3_DEPCMD_CMDACT);
	else
		cmd |= DWC3_DEPCMD_CMDACT;

	dwc3_writel(dep->regs, DWC3_DEPCMD, cmd);
	do {
		reg = dwc3_readl(dep->regs, DWC3_DEPCMD);
		if (!(reg & DWC3_DEPCMD_CMDACT)) {
			cmd_status = DWC3_DEPCMD_STATUS(reg);

			switch (cmd_status) {
			case 0:
				ret = 0;
				break;
			case DEPEVT_TRANSFER_NO_RESOURCE:
				dev_WARN(dwc->dev, "No resource for %s\n",
					 dep->name);
				ret = -EINVAL;
				break;
			case DEPEVT_TRANSFER_BUS_EXPIRY:
				/*
				 * SW issues START TRANSFER command to
				 * isochronous ep with future frame interval. If
				 * future interval time has already passed when
				 * core receives the command, it will respond
				 * with an error status of 'Bus Expiry'.
				 *
				 * Instead of always returning -EINVAL, let's
				 * give a hint to the gadget driver that this is
				 * the case by returning -EAGAIN.
				 */
				ret = -EAGAIN;
				break;
			default:
				dev_WARN(dwc->dev, "UNKNOWN cmd status\n");
			}

			break;
		}
	} while (--timeout);

	if (timeout == 0) {
		ret = -ETIMEDOUT;
		dev_err(dwc->dev, "%s command timeout for %s\n",
			dwc3_gadget_ep_cmd_string(cmd), dep->name);
		dwc->ep_cmd_timeout_cnt++;
		cmd_status = -ETIMEDOUT;
	}

	trace_dwc3_gadget_ep_cmd(dep, cmd, params, cmd_status);

	if (DWC3_DEPCMD_CMD(cmd) == DWC3_DEPCMD_STARTTRANSFER) {
		if (ret == 0)
			dep->flags |= DWC3_EP_TRANSFER_STARTED;

		if (ret != -ETIMEDOUT)
			dwc3_gadget_ep_get_transfer_index(dep);
	}

	if (saved_config) {
		reg = dwc3_readl(dwc->regs, DWC3_GUSB2PHYCFG(0));
		reg |= saved_config;
		dwc3_writel(dwc->regs, DWC3_GUSB2PHYCFG(0), reg);
	}

	return ret;
}
EXPORT_SYMBOL(dwc3_send_gadget_ep_cmd);

static int dwc3_send_clear_stall_ep_cmd(struct dwc3_ep *dep)
{
	struct dwc3 *dwc = dep->dwc;
	struct dwc3_gadget_ep_cmd_params params;
	u32 cmd = DWC3_DEPCMD_CLEARSTALL;

	/*
	 * As of core revision 2.60a the recommended programming model
	 * is to set the ClearPendIN bit when issuing a Clear Stall EP
	 * command for IN endpoints. This is to prevent an issue where
	 * some (non-compliant) hosts may not send ACK TPs for pending
	 * IN transfers due to a mishandled error condition. Synopsys
	 * STAR 9000614252.
	 */
	if (dep->direction &&
	    !DWC3_VER_IS_PRIOR(DWC3, 260A) &&
	    (dwc->gadget.speed >= USB_SPEED_SUPER))
		cmd |= DWC3_DEPCMD_CLEARPENDIN;

	memset(&params, 0, sizeof(params));

	return dwc3_send_gadget_ep_cmd(dep, cmd, &params);
}

static int dwc3_alloc_trb_pool(struct dwc3_ep *dep)
{
	struct dwc3		*dwc = dep->dwc;

	if (dep->trb_pool)
		return 0;

	dep->trb_pool = dma_alloc_coherent(dwc->sysdev,
			sizeof(struct dwc3_trb) * DWC3_TRB_NUM,
			&dep->trb_pool_dma, GFP_KERNEL);
	if (!dep->trb_pool) {
		dev_err(dep->dwc->dev, "failed to allocate trb pool for %s\n",
				dep->name);
		return -ENOMEM;
	}
	dep->num_trbs = DWC3_TRB_NUM;

	return 0;
}

static void dwc3_free_trb_pool(struct dwc3_ep *dep)
{
	struct dwc3		*dwc = dep->dwc;

	/* Freeing of GSI EP TRBs are handled by GSI EP ops. */
	if (dep->gsi)
		return;

	/*
	 * Clean up ep ring to avoid getting xferInProgress due to stale trbs
	 * with HWO bit set from previous composition when update transfer cmd
	 * is issued.
	 */
	if (dep->number > 1 && dep->trb_pool && dep->trb_pool_dma) {
		memset(&dep->trb_pool[0], 0,
			sizeof(struct dwc3_trb) * dep->num_trbs);
		dbg_event(dep->number, "Clr_TRB", 0);
		dev_dbg(dwc->dev, "Clr_TRB ring of %s\n", dep->name);

		dma_free_coherent(dwc->sysdev,
				sizeof(struct dwc3_trb) * DWC3_TRB_NUM,
				dep->trb_pool, dep->trb_pool_dma);
		dep->trb_pool = NULL;
		dep->trb_pool_dma = 0;
	}
}

static int dwc3_gadget_set_xfer_resource(struct dwc3_ep *dep)
{
	struct dwc3_gadget_ep_cmd_params params;

	memset(&params, 0x00, sizeof(params));

	params.param0 = DWC3_DEPXFERCFG_NUM_XFER_RES(1);

	return dwc3_send_gadget_ep_cmd(dep, DWC3_DEPCMD_SETTRANSFRESOURCE,
			&params);
}

/**
 * dwc3_gadget_start_config - configure ep resources
 * @dep: endpoint that is being enabled
 *
 * Issue a %DWC3_DEPCMD_DEPSTARTCFG command to @dep. After the command's
 * completion, it will set Transfer Resource for all available endpoints.
 *
 * The assignment of transfer resources cannot perfectly follow the data book
 * due to the fact that the controller driver does not have all knowledge of the
 * configuration in advance. It is given this information piecemeal by the
 * composite gadget framework after every SET_CONFIGURATION and
 * SET_INTERFACE. Trying to follow the databook programming model in this
 * scenario can cause errors. For two reasons:
 *
 * 1) The databook says to do %DWC3_DEPCMD_DEPSTARTCFG for every
 * %USB_REQ_SET_CONFIGURATION and %USB_REQ_SET_INTERFACE (8.1.5). This is
 * incorrect in the scenario of multiple interfaces.
 *
 * 2) The databook does not mention doing more %DWC3_DEPCMD_DEPXFERCFG for new
 * endpoint on alt setting (8.1.6).
 *
 * The following simplified method is used instead:
 *
 * All hardware endpoints can be assigned a transfer resource and this setting
 * will stay persistent until either a core reset or hibernation. So whenever we
 * do a %DWC3_DEPCMD_DEPSTARTCFG(0) we can go ahead and do
 * %DWC3_DEPCMD_DEPXFERCFG for every hardware endpoint as well. We are
 * guaranteed that there are as many transfer resources as endpoints.
 *
 * This function is called for each endpoint when it is being enabled but is
 * triggered only when called for EP0-out, which always happens first, and which
 * should only happen in one of the above conditions.
 */
static int dwc3_gadget_start_config(struct dwc3_ep *dep)
{
	struct dwc3_gadget_ep_cmd_params params;
	struct dwc3		*dwc;
	u32			cmd;
	int			i;
	int			ret;

	if (dep->number)
		return 0;

	memset(&params, 0x00, sizeof(params));
	cmd = DWC3_DEPCMD_DEPSTARTCFG;
	dwc = dep->dwc;

	ret = dwc3_send_gadget_ep_cmd(dep, cmd, &params);
	if (ret)
		return ret;

	for (i = 0; i < DWC3_ENDPOINTS_NUM; i++) {
		struct dwc3_ep *dep = dwc->eps[i];

		if (!dep)
			continue;

		ret = dwc3_gadget_set_xfer_resource(dep);
		if (ret)
			return ret;
	}

	return 0;
}

static int dwc3_gadget_set_ep_config(struct dwc3_ep *dep, unsigned int action)
{
	const struct usb_ss_ep_comp_descriptor *comp_desc;
	const struct usb_endpoint_descriptor *desc;
	struct dwc3_gadget_ep_cmd_params params;
	struct dwc3 *dwc = dep->dwc;

	comp_desc = dep->endpoint.comp_desc;
	desc = dep->endpoint.desc;

	memset(&params, 0x00, sizeof(params));

	params.param0 = DWC3_DEPCFG_EP_TYPE(usb_endpoint_type(desc))
		| DWC3_DEPCFG_MAX_PACKET_SIZE(usb_endpoint_maxp(desc));

	/* Burst size is only needed in SuperSpeed mode */
	if (dwc->gadget.speed >= USB_SPEED_SUPER) {
		u32 burst = dep->endpoint.maxburst;
		params.param0 |= DWC3_DEPCFG_BURST_SIZE(burst - 1);
	}

	params.param0 |= action;
	if (action == DWC3_DEPCFG_ACTION_RESTORE)
		params.param2 |= dep->saved_state;

	if (usb_endpoint_xfer_control(desc))
		params.param1 = DWC3_DEPCFG_XFER_COMPLETE_EN;

	if (dep->number <= 1 || usb_endpoint_xfer_isoc(desc))
		params.param1 |= DWC3_DEPCFG_XFER_NOT_READY_EN;

	if (usb_ss_max_streams(comp_desc) && usb_endpoint_xfer_bulk(desc)) {
		params.param1 |= DWC3_DEPCFG_STREAM_CAPABLE
			| DWC3_DEPCFG_XFER_COMPLETE_EN
			| DWC3_DEPCFG_STREAM_EVENT_EN;
		dep->stream_capable = true;
	}

	if (!usb_endpoint_xfer_control(desc))
		params.param1 |= DWC3_DEPCFG_XFER_IN_PROGRESS_EN;

	/*
	 * We are doing 1:1 mapping for endpoints, meaning
	 * Physical Endpoints 2 maps to Logical Endpoint 2 and
	 * so on. We consider the direction bit as part of the physical
	 * endpoint number. So USB endpoint 0x81 is 0x03.
	 */
	params.param1 |= DWC3_DEPCFG_EP_NUMBER(dep->number);

	/*
	 * We must use the lower 16 TX FIFOs even though
	 * HW might have more
	 */
	if (dep->direction)
		params.param0 |= DWC3_DEPCFG_FIFO_NUMBER(dep->number >> 1);

	if (desc->bInterval) {
		params.param1 |= DWC3_DEPCFG_BINTERVAL_M1(desc->bInterval - 1);
		dep->interval = 1 << (desc->bInterval - 1);
	}

	return dwc3_send_gadget_ep_cmd(dep, DWC3_DEPCMD_SETEPCONFIG, &params);
}

static void dwc3_stop_active_transfer(struct dwc3_ep *dep, bool force,
		bool interrupt);

/**
 * __dwc3_gadget_ep_enable - initializes a hw endpoint
 * @dep: endpoint to be initialized
 * @action: one of INIT, MODIFY or RESTORE
 *
 * Caller should take care of locking. Execute all necessary commands to
 * initialize a HW endpoint so it can be used by a gadget driver.
 */
static int __dwc3_gadget_ep_enable(struct dwc3_ep *dep, unsigned int action)
{
	const struct usb_endpoint_descriptor *desc = dep->endpoint.desc;
	struct dwc3		*dwc = dep->dwc;

	u32			reg;
	int			ret;

	if (!(dep->flags & DWC3_EP_ENABLED)) {
		ret = dwc3_gadget_resize_tx_fifos(dwc, dep);
		if (ret)
			return ret;

		ret = dwc3_gadget_start_config(dep);
		if (ret) {
			dev_err(dwc->dev, "start_config() failed for %s\n",
								dep->name);
			return ret;
		}
	}

	ret = dwc3_gadget_set_ep_config(dep, action);
	if (ret) {
		dev_err(dwc->dev, "set_ep_config() failed for %s\n", dep->name);
		return ret;
	}

	if (!(dep->flags & DWC3_EP_ENABLED)) {
		struct dwc3_trb	*trb_st_hw;
		struct dwc3_trb	*trb_link;

		dep->type = usb_endpoint_type(desc);
		dep->flags |= DWC3_EP_ENABLED;

		reg = dwc3_readl(dwc->regs, DWC3_DALEPENA);
		reg |= DWC3_DALEPENA_EP(dep->number);
		dwc3_writel(dwc->regs, DWC3_DALEPENA, reg);

		if (usb_endpoint_xfer_control(desc))
			goto out;

		/* Initialize the TRB ring */
		dep->trb_dequeue = 0;
		dep->trb_enqueue = 0;
		memset(dep->trb_pool, 0,
		       sizeof(struct dwc3_trb) * DWC3_TRB_NUM);

		/* Link TRB. The HWO bit is never reset */
		trb_st_hw = &dep->trb_pool[0];

		trb_link = &dep->trb_pool[DWC3_TRB_NUM - 1];
		trb_link->bpl = lower_32_bits(dwc3_trb_dma_offset(dep, trb_st_hw));
		trb_link->bph = upper_32_bits(dwc3_trb_dma_offset(dep, trb_st_hw));
		trb_link->ctrl |= DWC3_TRBCTL_LINK_TRB;
		trb_link->ctrl |= DWC3_TRB_CTRL_HWO;
	}

	/*
	 * Issue StartTransfer here with no-op TRB so we can always rely on No
	 * Response Update Transfer command.
	 */
<<<<<<< HEAD
	if ((usb_endpoint_xfer_bulk(desc) && !dep->stream_capable
			&& !dep->endless) || usb_endpoint_xfer_int(desc)) {
=======
	if (usb_endpoint_xfer_bulk(desc) ||
			usb_endpoint_xfer_int(desc)) {
>>>>>>> 86b41f49
		struct dwc3_gadget_ep_cmd_params params;
		struct dwc3_trb	*trb;
		dma_addr_t trb_dma;
		u32 cmd;

		memset(&params, 0, sizeof(params));
		trb = &dep->trb_pool[0];
		trb_dma = dwc3_trb_dma_offset(dep, trb);

		params.param0 = upper_32_bits(trb_dma);
		params.param1 = lower_32_bits(trb_dma);

		cmd = DWC3_DEPCMD_STARTTRANSFER;

		ret = dwc3_send_gadget_ep_cmd(dep, cmd, &params);
		if (ret < 0)
			return ret;

		if (dep->stream_capable) {
			/*
			 * For streams, at start, there maybe a race where the
			 * host primes the endpoint before the function driver
			 * queues a request to initiate a stream. In that case,
			 * the controller will not see the prime to generate the
			 * ERDY and start stream. To workaround this, issue a
			 * no-op TRB as normal, but end it immediately. As a
			 * result, when the function driver queues the request,
			 * the next START_TRANSFER command will cause the
			 * controller to generate an ERDY to initiate the
			 * stream.
			 */
			dwc3_stop_active_transfer(dep, true, true);

			/*
			 * All stream eps will reinitiate stream on NoStream
			 * rejection until we can determine that the host can
			 * prime after the first transfer.
			 */
			dep->flags |= DWC3_EP_FORCE_RESTART_STREAM;
		}
	}

out:
	trace_dwc3_gadget_ep_enable(dep);

	return 0;
}

static void dwc3_remove_requests(struct dwc3 *dwc, struct dwc3_ep *dep)
{
	struct dwc3_request		*req;

	dwc3_stop_active_transfer(dep, true, false);

	if (dep->number == 1 && dwc->ep0state != EP0_SETUP_PHASE) {
		unsigned int dir;

		dbg_log_string("CTRLPEND", dwc->ep0state);
		dir = !!dwc->ep0_expect_in;
		if (dwc->ep0state == EP0_DATA_PHASE)
			dwc3_ep0_end_control_data(dwc, dwc->eps[dir]);
		else
			dwc3_ep0_end_control_data(dwc, dwc->eps[!dir]);

		dwc->eps[0]->trb_enqueue = 0;
		dwc->eps[1]->trb_enqueue = 0;
	}

	/* - giveback all requests to gadget driver */
	while (!list_empty(&dep->started_list)) {
		req = next_request(&dep->started_list);
		if (req)
			dwc3_gadget_giveback(dep, req, -ESHUTDOWN);
	}

	while (!list_empty(&dep->pending_list)) {
		req = next_request(&dep->pending_list);
		if (req)
			dwc3_gadget_giveback(dep, req, -ESHUTDOWN);
	}

	while (!list_empty(&dep->cancelled_list)) {
		req = next_request(&dep->cancelled_list);
		if (req)
			dwc3_gadget_giveback(dep, req, -ESHUTDOWN);
	}

	dbg_log_string("DONE for %s(%d)", dep->name, dep->number);
}

/**
 * __dwc3_gadget_ep_disable - disables a hw endpoint
 * @dep: the endpoint to disable
 *
 * This function undoes what __dwc3_gadget_ep_enable did and also removes
 * requests which are currently being processed by the hardware and those which
 * are not yet scheduled.
 *
 * Caller should take care of locking.
 */
static int __dwc3_gadget_ep_disable(struct dwc3_ep *dep)
{
	struct dwc3		*dwc = dep->dwc;
	u32			reg;

	trace_dwc3_gadget_ep_disable(dep);

	dwc3_remove_requests(dwc, dep);

	/* make sure HW endpoint isn't stalled */
	if (dep->flags & DWC3_EP_STALL)
		__dwc3_gadget_ep_set_halt(dep, 0, false);

	reg = dwc3_readl(dwc->regs, DWC3_DALEPENA);
	reg &= ~DWC3_DALEPENA_EP(dep->number);
	dwc3_writel(dwc->regs, DWC3_DALEPENA, reg);

	dep->stream_capable = false;
	dep->type = 0;
	dep->flags = 0;

	/* Clear out the ep descriptors for non-ep0 */
	if (dep->number > 1) {
		dep->endpoint.comp_desc = NULL;
		dep->endpoint.desc = NULL;
	}

	return 0;
}

/* -------------------------------------------------------------------------- */

static int dwc3_gadget_ep0_enable(struct usb_ep *ep,
		const struct usb_endpoint_descriptor *desc)
{
	return -EINVAL;
}

static int dwc3_gadget_ep0_disable(struct usb_ep *ep)
{
	return -EINVAL;
}

/* -------------------------------------------------------------------------- */

static int dwc3_gadget_ep_enable(struct usb_ep *ep,
		const struct usb_endpoint_descriptor *desc)
{
	struct dwc3_ep			*dep;
	struct dwc3			*dwc;
	unsigned long			flags;
	int				ret;

	if (!ep || !desc || desc->bDescriptorType != USB_DT_ENDPOINT) {
		pr_debug("dwc3: invalid parameters\n");
		return -EINVAL;
	}

	if (!desc->wMaxPacketSize) {
		pr_debug("dwc3: missing wMaxPacketSize\n");
		return -EINVAL;
	}

	dep = to_dwc3_ep(ep);
	dwc = dep->dwc;

	if (dev_WARN_ONCE(dwc->dev, dep->flags & DWC3_EP_ENABLED,
					"%s is already enabled\n",
					dep->name))
		return 0;

	spin_lock_irqsave(&dwc->lock, flags);
	ret = __dwc3_gadget_ep_enable(dep, DWC3_DEPCFG_ACTION_INIT);
	dbg_event(dep->number, "ENABLE", ret);
	spin_unlock_irqrestore(&dwc->lock, flags);

	return ret;
}

static int dwc3_gadget_ep_disable(struct usb_ep *ep)
{
	struct dwc3_ep			*dep;
	struct dwc3			*dwc;
	unsigned long			flags;
	int				ret;

	if (!ep) {
		pr_debug("dwc3: invalid parameters\n");
		return -EINVAL;
	}

	dep = to_dwc3_ep(ep);
	dwc = dep->dwc;

	if (dev_WARN_ONCE(dwc->dev, !(dep->flags & DWC3_EP_ENABLED),
					"%s is already disabled\n",
					dep->name))
		return 0;

	spin_lock_irqsave(&dwc->lock, flags);
	ret = __dwc3_gadget_ep_disable(dep);
	dbg_event(dep->number, "DISABLE", ret);
	spin_unlock_irqrestore(&dwc->lock, flags);

	return ret;
}

static struct usb_request *dwc3_gadget_ep_alloc_request(struct usb_ep *ep,
		gfp_t gfp_flags)
{
	struct dwc3_request		*req;
	struct dwc3_ep			*dep = to_dwc3_ep(ep);

	req = kzalloc(sizeof(*req), gfp_flags);
	if (!req)
		return NULL;

	req->direction	= dep->direction;
	req->epnum	= dep->number;
	req->dep	= dep;
	req->status	= DWC3_REQUEST_STATUS_UNKNOWN;

	trace_dwc3_alloc_request(req);

	return &req->request;
}

static void dwc3_gadget_ep_free_request(struct usb_ep *ep,
		struct usb_request *request)
{
	struct dwc3_request		*req = to_dwc3_request(request);

	trace_dwc3_free_request(req);
	kfree(req);
}

/**
 * dwc3_ep_prev_trb - returns the previous TRB in the ring
 * @dep: The endpoint with the TRB ring
 * @index: The index of the current TRB in the ring
 *
 * Returns the TRB prior to the one pointed to by the index. If the
 * index is 0, we will wrap backwards, skip the link TRB, and return
 * the one just before that.
 */
static struct dwc3_trb *dwc3_ep_prev_trb(struct dwc3_ep *dep, u8 index)
{
	u8 tmp = index;

	if (!dep->trb_pool)
		return NULL;

	if (!tmp)
		tmp = DWC3_TRB_NUM - 1;

	return &dep->trb_pool[tmp - 1];
}

static u32 dwc3_calc_trbs_left(struct dwc3_ep *dep)
{
	struct dwc3_trb		*tmp;
	u8			trbs_left;

	/*
	 * If enqueue & dequeue are equal than it is either full or empty.
	 *
	 * One way to know for sure is if the TRB right before us has HWO bit
	 * set or not. If it has, then we're definitely full and can't fit any
	 * more transfers in our ring.
	 */
	if (dep->trb_enqueue == dep->trb_dequeue) {
		tmp = dwc3_ep_prev_trb(dep, dep->trb_enqueue);
		if (!tmp || tmp->ctrl & DWC3_TRB_CTRL_HWO)
			return 0;

		return DWC3_TRB_NUM - 1;
	}

	trbs_left = dep->trb_dequeue - dep->trb_enqueue;
	trbs_left &= (DWC3_TRB_NUM - 1);

	if (dep->trb_dequeue < dep->trb_enqueue)
		trbs_left--;

	return trbs_left;
}

static void __dwc3_prepare_one_trb(struct dwc3_ep *dep, struct dwc3_trb *trb,
		dma_addr_t dma, unsigned length, unsigned chain, unsigned node,
		unsigned stream_id, unsigned short_not_ok,
		unsigned no_interrupt, unsigned is_last)
{
	struct dwc3		*dwc = dep->dwc;
	struct usb_gadget	*gadget = &dwc->gadget;
	enum usb_device_speed	speed = gadget->speed;

	trb->size = DWC3_TRB_SIZE_LENGTH(length);
	trb->bpl = lower_32_bits(dma);
	trb->bph = upper_32_bits(dma);

	switch (usb_endpoint_type(dep->endpoint.desc)) {
	case USB_ENDPOINT_XFER_CONTROL:
		trb->ctrl = DWC3_TRBCTL_CONTROL_SETUP;
		break;

	case USB_ENDPOINT_XFER_ISOC:
		if (!node) {
			trb->ctrl = DWC3_TRBCTL_ISOCHRONOUS_FIRST;

			/*
			 * USB Specification 2.0 Section 5.9.2 states that: "If
			 * there is only a single transaction in the microframe,
			 * only a DATA0 data packet PID is used.  If there are
			 * two transactions per microframe, DATA1 is used for
			 * the first transaction data packet and DATA0 is used
			 * for the second transaction data packet.  If there are
			 * three transactions per microframe, DATA2 is used for
			 * the first transaction data packet, DATA1 is used for
			 * the second, and DATA0 is used for the third."
			 *
			 * IOW, we should satisfy the following cases:
			 *
			 * 1) length <= maxpacket
			 *	- DATA0
			 *
			 * 2) maxpacket < length <= (2 * maxpacket)
			 *	- DATA1, DATA0
			 *
			 * 3) (2 * maxpacket) < length <= (3 * maxpacket)
			 *	- DATA2, DATA1, DATA0
			 */
			if (speed == USB_SPEED_HIGH) {
				struct usb_ep *ep = &dep->endpoint;
				unsigned int mult = 2;
				unsigned int maxp = usb_endpoint_maxp(ep->desc);

				if (length <= (2 * maxp))
					mult--;

				if (length <= maxp)
					mult--;

				trb->size |= DWC3_TRB_SIZE_PCM1(mult);
			}
		} else {
			trb->ctrl = DWC3_TRBCTL_ISOCHRONOUS;
		}

		/* always enable Interrupt on Missed ISOC */
		trb->ctrl |= DWC3_TRB_CTRL_ISP_IMI;
		break;

	case USB_ENDPOINT_XFER_BULK:
	case USB_ENDPOINT_XFER_INT:
		trb->ctrl = DWC3_TRBCTL_NORMAL;
		break;
	default:
		/*
		 * This is only possible with faulty memory because we
		 * checked it already :)
		 */
		dev_WARN(dwc->dev, "Unknown endpoint type %d\n",
				usb_endpoint_type(dep->endpoint.desc));
	}

	/*
	 * Enable Continue on Short Packet
	 * when endpoint is not a stream capable
	 */
	if (usb_endpoint_dir_out(dep->endpoint.desc)) {
		if (!dep->stream_capable)
			trb->ctrl |= DWC3_TRB_CTRL_CSP;

		if (short_not_ok)
			trb->ctrl |= DWC3_TRB_CTRL_ISP_IMI;
	}

	if ((!no_interrupt && !chain) ||
			(dwc3_calc_trbs_left(dep) == 1))
		trb->ctrl |= DWC3_TRB_CTRL_IOC;

	if (chain)
		trb->ctrl |= DWC3_TRB_CTRL_CHN;
	else if (dep->stream_capable && is_last)
		trb->ctrl |= DWC3_TRB_CTRL_LST;

	if (usb_endpoint_xfer_bulk(dep->endpoint.desc) && dep->stream_capable)
		trb->ctrl |= DWC3_TRB_CTRL_SID_SOFN(stream_id);

	trb->ctrl |= DWC3_TRB_CTRL_HWO;

	dwc3_ep_inc_enq(dep);

	trace_dwc3_prepare_trb(dep, trb);
}

/**
 * dwc3_prepare_one_trb - setup one TRB from one request
 * @dep: endpoint for which this request is prepared
 * @req: dwc3_request pointer
 * @chain: should this TRB be chained to the next?
 * @node: only for isochronous endpoints. First TRB needs different type.
 */
static void dwc3_prepare_one_trb(struct dwc3_ep *dep,
		struct dwc3_request *req, unsigned chain, unsigned node)
{
	struct dwc3_trb		*trb;
	unsigned int		length;
	dma_addr_t		dma;
	unsigned		stream_id = req->request.stream_id;
	unsigned		short_not_ok = req->request.short_not_ok;
	unsigned		no_interrupt = req->request.no_interrupt;
	unsigned		is_last = req->request.is_last;

	if (req->request.num_sgs > 0) {
		length = sg_dma_len(req->start_sg);
		dma = sg_dma_address(req->start_sg);
	} else {
		length = req->request.length;
		dma = req->request.dma;
	}

	trb = &dep->trb_pool[dep->trb_enqueue];

	if (!req->trb) {
		dwc3_gadget_move_started_request(req);
		req->trb = trb;
		req->trb_dma = dwc3_trb_dma_offset(dep, trb);
	}

	req->num_trbs++;

	__dwc3_prepare_one_trb(dep, trb, dma, length, chain, node,
			stream_id, short_not_ok, no_interrupt, is_last);
}

static void dwc3_prepare_one_trb_sg(struct dwc3_ep *dep,
		struct dwc3_request *req)
{
	struct scatterlist *sg = req->start_sg;
	struct scatterlist *s;
	int		i;

	unsigned int remaining = req->request.num_mapped_sgs
		- req->num_queued_sgs;

	for_each_sg(sg, s, remaining, i) {
		unsigned int length = req->request.length;
		unsigned int maxp = usb_endpoint_maxp(dep->endpoint.desc);
		unsigned int rem = length % maxp;
		unsigned chain = true;

		/*
<<<<<<< HEAD
		 * IOMMU driver is clubbing the list of sgs which shares a page
		 * boundary into one and giving it to USB driver. With this the
		 * number of sgs mapped it not equal to the the number of sgs
		 * passed. Mark the chain bit to false if it is the last mapped
		 * sg.
=======
		 * IOMMU driver is coalescing the list of sgs which shares a
		 * page boundary into one and giving it to USB driver. With
		 * this the number of sgs mapped is not equal to the number of
		 * sgs passed. So mark the chain bit to false if it isthe last
		 * mapped sg.
>>>>>>> 86b41f49
		 */
		if (i == remaining - 1)
			chain = false;

		if (rem && usb_endpoint_dir_out(dep->endpoint.desc) && !chain) {
			struct dwc3	*dwc = dep->dwc;
			struct dwc3_trb	*trb;

			req->needs_extra_trb = true;

			/* prepare normal TRB */
			dwc3_prepare_one_trb(dep, req, true, i);

			/* Now prepare one extra TRB to align transfer size */
			trb = &dep->trb_pool[dep->trb_enqueue];
			req->num_trbs++;
			__dwc3_prepare_one_trb(dep, trb, dwc->bounce_addr,
					maxp - rem, false, 1,
					req->request.stream_id,
					req->request.short_not_ok,
					req->request.no_interrupt,
					req->request.is_last);
		} else {
			dwc3_prepare_one_trb(dep, req, chain, i);
		}

		/*
		 * There can be a situation where all sgs in sglist are not
		 * queued because of insufficient trb number. To handle this
		 * case, update start_sg to next sg to be queued, so that
		 * we have free trbs we can continue queuing from where we
		 * previously stopped
		 */
		if (chain)
			req->start_sg = sg_next(s);

		req->num_queued_sgs++;

		if (!dwc3_calc_trbs_left(dep))
			break;
	}
}

static void dwc3_prepare_one_trb_linear(struct dwc3_ep *dep,
		struct dwc3_request *req)
{
	unsigned int length = req->request.length;
	unsigned int maxp = usb_endpoint_maxp(dep->endpoint.desc);
	unsigned int rem = length % maxp;

	if ((!length || rem) && usb_endpoint_dir_out(dep->endpoint.desc)) {
		struct dwc3	*dwc = dep->dwc;
		struct dwc3_trb	*trb;

		req->needs_extra_trb = true;

		/* prepare normal TRB */
		dwc3_prepare_one_trb(dep, req, true, 0);

		/* Now prepare one extra TRB to align transfer size */
		trb = &dep->trb_pool[dep->trb_enqueue];
		req->num_trbs++;
		__dwc3_prepare_one_trb(dep, trb, dwc->bounce_addr, maxp - rem,
				false, 1, req->request.stream_id,
				req->request.short_not_ok,
				req->request.no_interrupt,
				req->request.is_last);
	} else if (req->request.zero && req->request.length &&
		   (IS_ALIGNED(req->request.length, maxp))) {
		struct dwc3	*dwc = dep->dwc;
		struct dwc3_trb	*trb;

		req->needs_extra_trb = true;

		/* prepare normal TRB */
		dwc3_prepare_one_trb(dep, req, true, 0);

		/* Now prepare one extra TRB to handle ZLP */
		trb = &dep->trb_pool[dep->trb_enqueue];
		req->num_trbs++;
		__dwc3_prepare_one_trb(dep, trb, dwc->bounce_addr, 0,
				false, 1, req->request.stream_id,
				req->request.short_not_ok,
				req->request.no_interrupt,
				req->request.is_last);
	} else {
		dwc3_prepare_one_trb(dep, req, false, 0);
	}
}

/*
 * dwc3_prepare_trbs - setup TRBs from requests
 * @dep: endpoint for which requests are being prepared
 *
 * The function goes through the requests list and sets up TRBs for the
 * transfers. The function returns once there are no more TRBs available or
 * it runs out of requests.
 */
static void dwc3_prepare_trbs(struct dwc3_ep *dep)
{
	struct dwc3_request	*req, *n;

	BUILD_BUG_ON_NOT_POWER_OF_2(DWC3_TRB_NUM);

	/*
	 * We can get in a situation where there's a request in the started list
	 * but there weren't enough TRBs to fully kick it in the first time
	 * around, so it has been waiting for more TRBs to be freed up.
	 *
	 * In that case, we should check if we have a request with pending_sgs
	 * in the started list and prepare TRBs for that request first,
	 * otherwise we will prepare TRBs completely out of order and that will
	 * break things.
	 */
	list_for_each_entry(req, &dep->started_list, list) {
		if (req->num_pending_sgs > 0)
			dwc3_prepare_one_trb_sg(dep, req);

		if (!dwc3_calc_trbs_left(dep))
			return;

		/*
		 * Don't prepare beyond a transfer. In DWC_usb32, its transfer
		 * burst capability may try to read and use TRBs beyond the
		 * active transfer instead of stopping.
		 */
		if (dep->stream_capable && req->request.is_last)
			return;
	}

	list_for_each_entry_safe(req, n, &dep->pending_list, list) {
		struct dwc3	*dwc = dep->dwc;
		int		ret;

		ret = usb_gadget_map_request_by_dev(dwc->sysdev, &req->request,
						    dep->direction);
		if (ret)
			return;

		req->sg			= req->request.sg;
		req->start_sg		= req->sg;
		req->num_queued_sgs	= 0;
		req->num_pending_sgs	= req->request.num_mapped_sgs;

		if (req->num_pending_sgs > 0)
			dwc3_prepare_one_trb_sg(dep, req);
		else
			dwc3_prepare_one_trb_linear(dep, req);

		dbg_ep_map(dep->number, req);
		if (!dwc3_calc_trbs_left(dep))
			return;

		/*
		 * Don't prepare beyond a transfer. In DWC_usb32, its transfer
		 * burst capability may try to read and use TRBs beyond the
		 * active transfer instead of stopping.
		 */
		if (dep->stream_capable && req->request.is_last)
			return;
	}
}

static void dwc3_gadget_ep_cleanup_cancelled_requests(struct dwc3_ep *dep);

static int __dwc3_gadget_kick_transfer(struct dwc3_ep *dep)
{
	struct dwc3_gadget_ep_cmd_params params;
	struct dwc3_request		*req;
	struct dwc3			*dwc = dep->dwc;
	int				starting;
	int				ret;
	u32				cmd;

	if (!dwc3_calc_trbs_left(dep))
		return 0;

	starting = !(dep->flags & DWC3_EP_TRANSFER_STARTED);

	dwc3_prepare_trbs(dep);
	req = next_request(&dep->started_list);
	if (!req) {
		dep->flags |= DWC3_EP_PENDING_REQUEST;
		dbg_event(dep->number, "NO REQ", 0);
		return 0;
	}

	memset(&params, 0, sizeof(params));

	if (starting) {
		params.param0 = upper_32_bits(req->trb_dma);
		params.param1 = lower_32_bits(req->trb_dma);
		cmd = DWC3_DEPCMD_STARTTRANSFER;

		if (dep->stream_capable)
			cmd |= DWC3_DEPCMD_PARAM(req->request.stream_id);

		if (usb_endpoint_xfer_isoc(dep->endpoint.desc))
			cmd |= DWC3_DEPCMD_PARAM(dep->frame_number);
	} else {
		cmd = DWC3_DEPCMD_UPDATETRANSFER |
			DWC3_DEPCMD_PARAM(dep->resource_index);
	}

	ret = dwc3_send_gadget_ep_cmd(dep, cmd, &params);
	if (ret < 0) {
		struct dwc3_request *tmp;

		if (ret == -EAGAIN)
			return ret;

		dwc3_stop_active_transfer(dep, true, true);

		list_for_each_entry_safe(req, tmp, &dep->started_list, list)
			dwc3_gadget_move_cancelled_request(req);

		/* If ep isn't started, then there's no end transfer pending */
		if (!(dep->flags & DWC3_EP_END_TRANSFER_PENDING))
			dwc3_gadget_ep_cleanup_cancelled_requests(dep);

		return ret;
	}

	if (dep->stream_capable && req->request.is_last)
		dep->flags |= DWC3_EP_WAIT_TRANSFER_COMPLETE;

	return 0;
}

static int __dwc3_gadget_get_frame(struct dwc3 *dwc)
{
	u32			reg;

	reg = dwc3_readl(dwc->regs, DWC3_DSTS);
	return DWC3_DSTS_SOFFN(reg);
}

/**
 * dwc3_gadget_start_isoc_quirk - workaround invalid frame number
 * @dep: isoc endpoint
 *
 * This function tests for the correct combination of BIT[15:14] from the 16-bit
 * microframe number reported by the XferNotReady event for the future frame
 * number to start the isoc transfer.
 *
 * In DWC_usb31 version 1.70a-ea06 and prior, for highspeed and fullspeed
 * isochronous IN, BIT[15:14] of the 16-bit microframe number reported by the
 * XferNotReady event are invalid. The driver uses this number to schedule the
 * isochronous transfer and passes it to the START TRANSFER command. Because
 * this number is invalid, the command may fail. If BIT[15:14] matches the
 * internal 16-bit microframe, the START TRANSFER command will pass and the
 * transfer will start at the scheduled time, if it is off by 1, the command
 * will still pass, but the transfer will start 2 seconds in the future. For all
 * other conditions, the START TRANSFER command will fail with bus-expiry.
 *
 * In order to workaround this issue, we can test for the correct combination of
 * BIT[15:14] by sending START TRANSFER commands with different values of
 * BIT[15:14]: 'b00, 'b01, 'b10, and 'b11. Each combination is 2^14 uframe apart
 * (or 2 seconds). 4 seconds into the future will result in a bus-expiry status.
 * As the result, within the 4 possible combinations for BIT[15:14], there will
 * be 2 successful and 2 failure START COMMAND status. One of the 2 successful
 * command status will result in a 2-second delay start. The smaller BIT[15:14]
 * value is the correct combination.
 *
 * Since there are only 4 outcomes and the results are ordered, we can simply
 * test 2 START TRANSFER commands with BIT[15:14] combinations 'b00 and 'b01 to
 * deduce the smaller successful combination.
 *
 * Let test0 = test status for combination 'b00 and test1 = test status for 'b01
 * of BIT[15:14]. The correct combination is as follow:
 *
 * if test0 fails and test1 passes, BIT[15:14] is 'b01
 * if test0 fails and test1 fails, BIT[15:14] is 'b10
 * if test0 passes and test1 fails, BIT[15:14] is 'b11
 * if test0 passes and test1 passes, BIT[15:14] is 'b00
 *
 * Synopsys STAR 9001202023: Wrong microframe number for isochronous IN
 * endpoints.
 */
static int dwc3_gadget_start_isoc_quirk(struct dwc3_ep *dep)
{
	int cmd_status = 0;
	bool test0;
	bool test1;

	while (dep->combo_num < 2) {
		struct dwc3_gadget_ep_cmd_params params;
		u32 test_frame_number;
		u32 cmd;

		/*
		 * Check if we can start isoc transfer on the next interval or
		 * 4 uframes in the future with BIT[15:14] as dep->combo_num
		 */
		test_frame_number = dep->frame_number & 0x3fff;
		test_frame_number |= dep->combo_num << 14;
		test_frame_number += max_t(u32, 4, dep->interval);

		params.param0 = upper_32_bits(dep->dwc->bounce_addr);
		params.param1 = lower_32_bits(dep->dwc->bounce_addr);

		cmd = DWC3_DEPCMD_STARTTRANSFER;
		cmd |= DWC3_DEPCMD_PARAM(test_frame_number);
		cmd_status = dwc3_send_gadget_ep_cmd(dep, cmd, &params);

		/* Redo if some other failure beside bus-expiry is received */
		if (cmd_status && cmd_status != -EAGAIN) {
			dep->start_cmd_status = 0;
			dep->combo_num = 0;
			return 0;
		}

		/* Store the first test status */
		if (dep->combo_num == 0)
			dep->start_cmd_status = cmd_status;

		dep->combo_num++;

		/*
		 * End the transfer if the START_TRANSFER command is successful
		 * to wait for the next XferNotReady to test the command again
		 */
		if (cmd_status == 0) {
			dwc3_stop_active_transfer(dep, true, true);
			return 0;
		}
	}

	/* test0 and test1 are both completed at this point */
	test0 = (dep->start_cmd_status == 0);
	test1 = (cmd_status == 0);

	if (!test0 && test1)
		dep->combo_num = 1;
	else if (!test0 && !test1)
		dep->combo_num = 2;
	else if (test0 && !test1)
		dep->combo_num = 3;
	else if (test0 && test1)
		dep->combo_num = 0;

	dep->frame_number &= 0x3fff;
	dep->frame_number |= dep->combo_num << 14;
	dep->frame_number += max_t(u32, 4, dep->interval);

	/* Reinitialize test variables */
	dep->start_cmd_status = 0;
	dep->combo_num = 0;

	return __dwc3_gadget_kick_transfer(dep);
}

static int __dwc3_gadget_start_isoc(struct dwc3_ep *dep)
{
	struct dwc3 *dwc = dep->dwc;
	int ret;
	int i;

	if (list_empty(&dep->pending_list) &&
	    list_empty(&dep->started_list)) {
		dep->flags |= DWC3_EP_PENDING_REQUEST;
		return -EAGAIN;
	}

	if (!dwc->dis_start_transfer_quirk &&
	    (DWC3_VER_IS_PRIOR(DWC31, 170A) ||
	     DWC3_VER_TYPE_IS_WITHIN(DWC31, 170A, EA01, EA06))) {
		if (dwc->gadget.speed <= USB_SPEED_HIGH && dep->direction)
			return dwc3_gadget_start_isoc_quirk(dep);
	}

	for (i = 0; i < DWC3_ISOC_MAX_RETRIES; i++) {
		dep->frame_number = DWC3_ALIGN_FRAME(dep, i + 1);

		ret = __dwc3_gadget_kick_transfer(dep);
		if (ret != -EAGAIN)
			break;
	}

	/*
	 * After a number of unsuccessful start attempts due to bus-expiry
	 * status, issue END_TRANSFER command and retry on the next XferNotReady
	 * event.
	 */
	if (ret == -EAGAIN) {
		struct dwc3_gadget_ep_cmd_params params;
		u32 cmd;

		cmd = DWC3_DEPCMD_ENDTRANSFER |
			DWC3_DEPCMD_CMDIOC |
			DWC3_DEPCMD_PARAM(dep->resource_index);

		dep->resource_index = 0;
		memset(&params, 0, sizeof(params));

		ret = dwc3_send_gadget_ep_cmd(dep, cmd, &params);
		if (!ret)
			dep->flags |= DWC3_EP_END_TRANSFER_PENDING;
	}

	return ret;
}

static int __dwc3_gadget_ep_queue(struct dwc3_ep *dep, struct dwc3_request *req)
{
	struct dwc3		*dwc = dep->dwc;

	if (!dep->endpoint.desc || !dwc->pullups_connected) {
		dev_err(dwc->dev, "%s: can't queue to disabled endpoint\n",
				dep->name);
		return -ESHUTDOWN;
	}

	if (WARN(req->dep != dep, "request %pK belongs to '%s'\n",
				&req->request, req->dep->name))
		return -EINVAL;

	if (WARN(req->status < DWC3_REQUEST_STATUS_COMPLETED,
				"%s: request %pK already in flight\n",
				dep->name, &req->request))
		return -EINVAL;

	req->request.actual	= 0;
	req->request.status	= -EINPROGRESS;

	trace_dwc3_ep_queue(req);

	list_add_tail(&req->list, &dep->pending_list);
	req->status = DWC3_REQUEST_STATUS_QUEUED;

	if (dep->flags & DWC3_EP_WAIT_TRANSFER_COMPLETE)
		return 0;

	/* Start the transfer only after the END_TRANSFER is completed */
	if (dep->flags & DWC3_EP_END_TRANSFER_PENDING) {
		dep->flags |= DWC3_EP_DELAY_START;
		return 0;
	}

	dbg_ep_queue(dep->number, req);

	/*
	 * NOTICE: Isochronous endpoints should NEVER be prestarted. We must
	 * wait for a XferNotReady event so we will know what's the current
	 * (micro-)frame number.
	 *
	 * Without this trick, we are very, very likely gonna get Bus Expiry
	 * errors which will force us issue EndTransfer command.
	 */
	if (usb_endpoint_xfer_isoc(dep->endpoint.desc)) {
		if (!(dep->flags & DWC3_EP_PENDING_REQUEST) &&
				!(dep->flags & DWC3_EP_TRANSFER_STARTED))
			return 0;

		if ((dep->flags & DWC3_EP_PENDING_REQUEST)) {
			if (!(dep->flags & DWC3_EP_TRANSFER_STARTED)) {
				return __dwc3_gadget_start_isoc(dep);
			}
		}
	}

	return __dwc3_gadget_kick_transfer(dep);
}

static int dwc3_gadget_ep_queue(struct usb_ep *ep, struct usb_request *request,
	gfp_t gfp_flags)
{
	struct dwc3_request		*req = to_dwc3_request(request);
	struct dwc3_ep			*dep = to_dwc3_ep(ep);
	struct dwc3			*dwc = dep->dwc;

	unsigned long			flags;

	int				ret;

	spin_lock_irqsave(&dwc->lock, flags);
	ret = __dwc3_gadget_ep_queue(dep, req);
	spin_unlock_irqrestore(&dwc->lock, flags);

	return ret;
}

static void dwc3_gadget_ep_skip_trbs(struct dwc3_ep *dep, struct dwc3_request *req)
{
	int i;

	/* If req->trb is not set, then the request has not started */
	if (!req->trb)
		return;

	/*
	 * If request was already started, this means we had to
	 * stop the transfer. With that we also need to ignore
	 * all TRBs used by the request, however TRBs can only
	 * be modified after completion of END_TRANSFER
	 * command. So what we do here is that we wait for
	 * END_TRANSFER completion and only after that, we jump
	 * over TRBs by clearing HWO and incrementing dequeue
	 * pointer.
	 */
	for (i = 0; i < req->num_trbs; i++) {
		struct dwc3_trb *trb;

		trb = &dep->trb_pool[dep->trb_dequeue];
		trb->ctrl &= ~DWC3_TRB_CTRL_HWO;
		dwc3_ep_inc_deq(dep);
	}

	req->num_trbs = 0;
}

static void dwc3_gadget_ep_cleanup_cancelled_requests(struct dwc3_ep *dep)
{
	struct dwc3_request		*req;
	struct dwc3_request		*tmp;

	list_for_each_entry_safe(req, tmp, &dep->cancelled_list, list) {
		dwc3_gadget_ep_skip_trbs(dep, req);
		dwc3_gadget_giveback(dep, req, -ECONNRESET);
	}
}

static int dwc3_gadget_ep_dequeue(struct usb_ep *ep,
		struct usb_request *request)
{
	struct dwc3_request		*req = to_dwc3_request(request);
	struct dwc3_request		*r = NULL;

	struct dwc3_ep			*dep = to_dwc3_ep(ep);
	struct dwc3			*dwc = dep->dwc;

	unsigned long			flags;
	int				ret = 0;

	if (atomic_read(&dwc->in_lpm)) {
		dev_err(dwc->dev, "Unable to dequeue while in LPM\n");
		return -EAGAIN;
	}

	trace_dwc3_ep_dequeue(req);

	spin_lock_irqsave(&dwc->lock, flags);

	list_for_each_entry(r, &dep->cancelled_list, list) {
		if (r == req)
			goto out;
	}

	list_for_each_entry(r, &dep->pending_list, list) {
		if (r == req) {
			dwc3_gadget_giveback(dep, req, -ECONNRESET);
			goto out;
		}
	}

	list_for_each_entry(r, &dep->started_list, list) {
		if (r == req) {
			struct dwc3_request *t;

			/* wait until it is processed */
			dwc3_stop_active_transfer(dep, true, true);

			/*
			 * Remove any started request if the transfer is
			 * cancelled.
			 */
			list_for_each_entry_safe(r, t, &dep->started_list, list)
				dwc3_gadget_move_cancelled_request(r);

			goto out;
		}
	}

<<<<<<< HEAD
out1:
	dbg_ep_dequeue(dep->number, req);
	dwc3_gadget_giveback(dep, req, -ECONNRESET);

out0:
=======
	dev_err(dwc->dev, "request %pK was not queued to %s\n",
		request, ep->name);
	ret = -EINVAL;
out:
>>>>>>> 86b41f49
	spin_unlock_irqrestore(&dwc->lock, flags);

	return ret;
}

int __dwc3_gadget_ep_set_halt(struct dwc3_ep *dep, int value, int protocol)
{
	struct dwc3_gadget_ep_cmd_params	params;
	struct dwc3				*dwc = dep->dwc;
	struct dwc3_request			*req;
	struct dwc3_request			*tmp;
	int					ret;

	if (!dep->endpoint.desc) {
		dev_dbg(dwc->dev, "(%s)'s desc is NULL.\n", dep->name);
		return -EINVAL;
	}

	if (usb_endpoint_xfer_isoc(dep->endpoint.desc)) {
		dev_err(dwc->dev, "%s is of Isochronous type\n", dep->name);
		return -EINVAL;
	}

	memset(&params, 0x00, sizeof(params));
	dbg_event(dep->number, "HALT", value);
	if (value) {
		struct dwc3_trb *trb;

		unsigned transfer_in_flight;
		unsigned started;

		if (dep->number > 1)
			trb = dwc3_ep_prev_trb(dep, dep->trb_enqueue);
		else
			trb = &dwc->ep0_trb[dep->trb_enqueue];

		if (trb)
			transfer_in_flight = trb->ctrl & DWC3_TRB_CTRL_HWO;
		else
			transfer_in_flight = false;

		started = !list_empty(&dep->started_list);

		if (!protocol && ((dep->direction && transfer_in_flight) ||
				(!dep->direction && started))) {
			return -EAGAIN;
		}

		ret = dwc3_send_gadget_ep_cmd(dep, DWC3_DEPCMD_SETSTALL,
				&params);
		if (ret)
			dev_err(dwc->dev, "failed to set STALL on %s\n",
					dep->name);
		else
			dep->flags |= DWC3_EP_STALL;
	} else {
		/*
		 * Don't issue CLEAR_STALL command to control endpoints. The
		 * controller automatically clears the STALL when it receives
		 * the SETUP token.
		 */
		if (dep->number <= 1) {
			dep->flags &= ~(DWC3_EP_STALL | DWC3_EP_WEDGE);
			return 0;
		}

		ret = dwc3_send_clear_stall_ep_cmd(dep);
		if (ret) {
			dev_err(dwc->dev, "failed to clear STALL on %s\n",
					dep->name);
			return ret;
		}

		dep->flags &= ~(DWC3_EP_STALL | DWC3_EP_WEDGE);

		dwc3_stop_active_transfer(dep, true, true);

		list_for_each_entry_safe(req, tmp, &dep->started_list, list)
			dwc3_gadget_move_cancelled_request(req);

		list_for_each_entry_safe(req, tmp, &dep->pending_list, list)
			dwc3_gadget_move_cancelled_request(req);

		if (!(dep->flags & DWC3_EP_END_TRANSFER_PENDING)) {
			dep->flags &= ~DWC3_EP_DELAY_START;
			dwc3_gadget_ep_cleanup_cancelled_requests(dep);
		}
	}

	return ret;
}

static int dwc3_gadget_ep_set_halt(struct usb_ep *ep, int value)
{
	struct dwc3_ep			*dep = to_dwc3_ep(ep);
	struct dwc3			*dwc = dep->dwc;

	unsigned long			flags;

	int				ret;

	spin_lock_irqsave(&dwc->lock, flags);
	ret = __dwc3_gadget_ep_set_halt(dep, value, false);
	spin_unlock_irqrestore(&dwc->lock, flags);

	return ret;
}

static int dwc3_gadget_ep_set_wedge(struct usb_ep *ep)
{
	struct dwc3_ep			*dep = to_dwc3_ep(ep);
	struct dwc3			*dwc = dep->dwc;
	unsigned long			flags;
	int				ret;

	spin_lock_irqsave(&dwc->lock, flags);
	dbg_event(dep->number, "WEDGE", 0);
	dep->flags |= DWC3_EP_WEDGE;

	if (dep->number == 0 || dep->number == 1)
		ret = __dwc3_gadget_ep0_set_halt(ep, 1);
	else
		ret = __dwc3_gadget_ep_set_halt(dep, 1, false);
	spin_unlock_irqrestore(&dwc->lock, flags);

	return ret;
}

/* -------------------------------------------------------------------------- */

static struct usb_endpoint_descriptor dwc3_gadget_ep0_desc = {
	.bLength	= USB_DT_ENDPOINT_SIZE,
	.bDescriptorType = USB_DT_ENDPOINT,
	.bmAttributes	= USB_ENDPOINT_XFER_CONTROL,
};

static const struct usb_ep_ops dwc3_gadget_ep0_ops = {
	.enable		= dwc3_gadget_ep0_enable,
	.disable	= dwc3_gadget_ep0_disable,
	.alloc_request	= dwc3_gadget_ep_alloc_request,
	.free_request	= dwc3_gadget_ep_free_request,
	.queue		= dwc3_gadget_ep0_queue,
	.dequeue	= dwc3_gadget_ep_dequeue,
	.set_halt	= dwc3_gadget_ep0_set_halt,
	.set_wedge	= dwc3_gadget_ep_set_wedge,
};

static const struct usb_ep_ops dwc3_gadget_ep_ops = {
	.enable		= dwc3_gadget_ep_enable,
	.disable	= dwc3_gadget_ep_disable,
	.alloc_request	= dwc3_gadget_ep_alloc_request,
	.free_request	= dwc3_gadget_ep_free_request,
	.queue		= dwc3_gadget_ep_queue,
	.dequeue	= dwc3_gadget_ep_dequeue,
	.set_halt	= dwc3_gadget_ep_set_halt,
	.set_wedge	= dwc3_gadget_ep_set_wedge,
};

/* -------------------------------------------------------------------------- */

static int dwc3_gadget_get_frame(struct usb_gadget *g)
{
	struct dwc3		*dwc = gadget_to_dwc(g);

	return __dwc3_gadget_get_frame(dwc);
}

static int __dwc3_gadget_wakeup(struct dwc3 *dwc)
{
	int			retries;

	int			ret;
	u32			reg;

	u8			link_state;

	/*
	 * According to the Databook Remote wakeup request should
	 * be issued only when the device is in early suspend state.
	 *
	 * We can check that via USB Link State bits in DSTS register.
	 */
	reg = dwc3_readl(dwc->regs, DWC3_DSTS);

	link_state = DWC3_DSTS_USBLNKST(reg);

	switch (link_state) {
	case DWC3_LINK_STATE_RESET:
	case DWC3_LINK_STATE_RX_DET:	/* in HS, means Early Suspend */
	case DWC3_LINK_STATE_U3:	/* in HS, means SUSPEND */
	case DWC3_LINK_STATE_RESUME:
		break;
	default:
		return -EINVAL;
	}

	ret = dwc3_gadget_set_link_state(dwc, DWC3_LINK_STATE_RECOV);
	if (ret < 0) {
		dev_err(dwc->dev, "failed to put link in Recovery\n");
		return ret;
	}

	/* Recent versions do this automatically */
	if (DWC3_VER_IS_PRIOR(DWC3, 194A)) {
		/* write zeroes to Link Change Request */
		reg = dwc3_readl(dwc->regs, DWC3_DCTL);
		reg &= ~DWC3_DCTL_ULSTCHNGREQ_MASK;
		dwc3_writel(dwc->regs, DWC3_DCTL, reg);
	}

	/* poll until Link State changes to ON */
	retries = 20000;

	while (retries--) {
		reg = dwc3_readl(dwc->regs, DWC3_DSTS);

		/* in HS, means ON */
		if (DWC3_DSTS_USBLNKST(reg) == DWC3_LINK_STATE_U0)
			break;
	}

	if (DWC3_DSTS_USBLNKST(reg) != DWC3_LINK_STATE_U0) {
		dev_err(dwc->dev, "failed to send remote wakeup\n");
		return -EINVAL;
	}

	return 0;
}

static int dwc3_gadget_wakeup(struct usb_gadget *g)
{
	struct dwc3		*dwc = gadget_to_dwc(g);
	unsigned long		flags;
	int			ret;

	spin_lock_irqsave(&dwc->lock, flags);
	ret = __dwc3_gadget_wakeup(dwc);
	spin_unlock_irqrestore(&dwc->lock, flags);

	return ret;
}

static int dwc3_gadget_set_selfpowered(struct usb_gadget *g,
		int is_selfpowered)
{
	struct dwc3		*dwc = gadget_to_dwc(g);
	unsigned long		flags;

	spin_lock_irqsave(&dwc->lock, flags);
	g->is_selfpowered = !!is_selfpowered;
	spin_unlock_irqrestore(&dwc->lock, flags);

	return 0;
}

static void dwc3_stop_active_transfers(struct dwc3 *dwc)
{
	u32 epnum;

	for (epnum = 2; epnum < DWC3_ENDPOINTS_NUM; epnum++) {
		struct dwc3_ep *dep;

		dep = dwc->eps[epnum];
		if (!dep)
			continue;

		if (!(dep->flags & DWC3_EP_ENABLED))
			continue;

		if (dep->gsi && dep->direction)
			dwc3_notify_event(dwc,
				DWC3_CONTROLLER_NOTIFY_CLEAR_DB, 0);

		dwc3_remove_requests(dwc, dep);
	}
}

/**
 * dwc3_device_core_soft_reset - Issues device core soft reset
 * @dwc: pointer to our context structure
 */
static int dwc3_device_core_soft_reset(struct dwc3 *dwc)
{
	u32             reg;
	int             retries = 10;

	reg = dwc3_readl(dwc->regs, DWC3_DCTL);
	reg |= DWC3_DCTL_CSFTRST;
	dwc3_writel(dwc->regs, DWC3_DCTL, reg);

	do {
		reg = dwc3_readl(dwc->regs, DWC3_DCTL);
		if (!(reg & DWC3_DCTL_CSFTRST))
			goto done;

		usleep_range(1000, 1100);
	} while (--retries);

	dev_err(dwc->dev, "%s timedout\n", __func__);

	return -ETIMEDOUT;

done:
	/* phy sync delay as per data book */
	msleep(50);

	return 0;
}

static int dwc3_gadget_run_stop(struct dwc3 *dwc, int is_on, int suspend)
{
	u32			reg, reg1;
	u32			timeout = 1500;

	dbg_event(0xFF, "run_stop", is_on);
	reg = dwc3_readl(dwc->regs, DWC3_DCTL);
	if (is_on) {
		if (DWC3_VER_IS_WITHIN(DWC3, ANY, 187A)) {
			reg &= ~DWC3_DCTL_TRGTULST_MASK;
			reg |= DWC3_DCTL_TRGTULST_RX_DET;
		}

		if (!DWC3_VER_IS_PRIOR(DWC3, 194A))
			reg &= ~DWC3_DCTL_KEEP_CONNECT;

		dwc3_event_buffers_setup(dwc);
		__dwc3_gadget_start(dwc);

		reg1 = dwc3_readl(dwc->regs, DWC3_DCFG);
		reg1 &= ~(DWC3_DCFG_SPEED_MASK);

		if (dwc->maximum_speed == USB_SPEED_SUPER_PLUS)
			reg1 |= DWC3_DCFG_SUPERSPEED_PLUS;
		else if (dwc->maximum_speed == USB_SPEED_HIGH)
			reg1 |= DWC3_DCFG_HIGHSPEED;
		else
			reg1 |= DWC3_DCFG_SUPERSPEED;
		dwc3_writel(dwc->regs, DWC3_DCFG, reg1);

		reg |= DWC3_DCTL_RUN_STOP;

		if (dwc->has_hibernation)
			reg |= DWC3_DCTL_KEEP_CONNECT;

		dwc->pullups_connected = true;
	} else {
		dwc3_gadget_disable_irq(dwc);

		dwc->err_evt_seen = false;
		dwc->pullups_connected = false;
		__dwc3_gadget_ep_disable(dwc->eps[0]);
		__dwc3_gadget_ep_disable(dwc->eps[1]);

		/*
		 * According to dwc3 databook, it is must to remove any active
		 * transfers before trying to stop USB device controller. Hence
		 * call dwc3_stop_active_transfers() API before stopping USB
		 * device controller.
		 */
		dwc3_stop_active_transfers(dwc);

		reg &= ~DWC3_DCTL_RUN_STOP;

		if (dwc->has_hibernation && !suspend)
			reg &= ~DWC3_DCTL_KEEP_CONNECT;
	}

	dwc3_gadget_dctl_write_safe(dwc, reg);

	/* Controller is not halted until the events are acknowledged */
	if (!is_on) {
		/*
		 * Clear out any pending events (i.e. End Transfer Command
		 * Complete).
		 */
		reg1 = dwc3_readl(dwc->regs, DWC3_GEVNTCOUNT(0));
		reg1 &= DWC3_GEVNTCOUNT_MASK;
		dbg_log_string("remaining EVNTCOUNT(0)=%d", reg1);
		dwc3_writel(dwc->regs, DWC3_GEVNTCOUNT(0), reg1);
		dwc3_notify_event(dwc, DWC3_GSI_EVT_BUF_CLEAR, 0);
		dwc3_notify_event(dwc, DWC3_CONTROLLER_NOTIFY_CLEAR_DB, 0);
	}

	do {
		reg = dwc3_readl(dwc->regs, DWC3_DSTS);
		reg &= DWC3_DSTS_DEVCTRLHLT;
	} while (--timeout && !(!is_on ^ !reg));

	if (!timeout) {
		dev_err(dwc->dev, "failed to %s controller\n",
				is_on ? "start" : "stop");
		if (is_on)
			dbg_event(0xFF, "STARTTOUT", reg);
		else
			dbg_event(0xFF, "STOPTOUT", reg);
		return -ETIMEDOUT;
	}

	return 0;
}

static int dwc3_gadget_vbus_draw(struct usb_gadget *g, unsigned int mA)
{
	struct dwc3		*dwc = gadget_to_dwc(g);

	dwc->vbus_draw = mA;
	dev_dbg(dwc->dev, "Notify controller from %s. mA = %u\n", __func__, mA);
	dbg_event(0xFF, "currentDraw", mA);
	dwc3_notify_event(dwc, DWC3_CONTROLLER_SET_CURRENT_DRAW_EVENT, 0);
	return 0;
}

static int dwc3_gadget_pullup(struct usb_gadget *g, int is_on)
{
	struct dwc3		*dwc = gadget_to_dwc(g);
	unsigned long		flags;
	int			ret;

	is_on = !!is_on;
	dwc->softconnect = is_on;

	if (((dwc->dr_mode > USB_DR_MODE_HOST) && !dwc->vbus_active)
			|| !dwc->gadget_driver) {
		/*
		 * Need to wait for vbus_session(on) from otg driver or to
		 * the udc_start.
		 */
		dbg_event(0xFF, "WaitPullup", 0);
		return 0;
	}

	pm_runtime_get_sync(dwc->dev);
	dbg_event(0xFF, "Pullup gsync",
		atomic_read(&dwc->dev->power.usage_count));

	/*
	 * Per databook, when we want to stop the gadget, if a control transfer
	 * is still in process, complete it and get the core into setup phase.
	 */
	if (!is_on && (dwc->ep0state != EP0_SETUP_PHASE ||
				dwc->ep0_next_event != DWC3_EP0_COMPLETE)) {
		reinit_completion(&dwc->ep0_in_setup);

		ret = wait_for_completion_timeout(&dwc->ep0_in_setup,
				msecs_to_jiffies(DWC3_PULL_UP_TIMEOUT));
		if (ret == 0)
			dev_err(dwc->dev, "timed out waiting for SETUP phase\n");
	}

	/* pull-up disable: clear pending events without queueing bh */
	dwc->pullups_connected = is_on;

	disable_irq(dwc->irq);

	/* prevent pending bh to run later */
	flush_work(&dwc->bh_work);

	spin_lock_irqsave(&dwc->lock, flags);
	if (dwc->ep0state != EP0_SETUP_PHASE)
		dbg_event(0xFF, "EP0 is not in SETUP phase\n", 0);

	/*
	 * If we are here after bus suspend notify otg state machine to
	 * increment pm usage count of dwc to prevent pm_runtime_suspend
	 * during enumeration.
	 */
	dwc->b_suspend = false;
	dwc3_notify_event(dwc, DWC3_CONTROLLER_NOTIFY_OTG_EVENT, 0);

	ret = dwc3_gadget_run_stop(dwc, is_on, false);
	spin_unlock_irqrestore(&dwc->lock, flags);
	if (!is_on && ret == -ETIMEDOUT) {
		dev_err(dwc->dev, "%s: Core soft reset...\n", __func__);
		ret = dwc3_device_core_soft_reset(dwc);
	}
	enable_irq(dwc->irq);

	pm_runtime_mark_last_busy(dwc->dev);
	pm_runtime_put_autosuspend(dwc->dev);
	dbg_event(0xFF, "Pullup put",
		atomic_read(&dwc->dev->power.usage_count));
	return ret;
}

static void dwc3_gadget_enable_irq(struct dwc3 *dwc)
{
	u32			reg;

	dbg_event(0xFF, "UnmaskINT", 0);
	/* Enable all but Start and End of Frame IRQs */
	reg = (DWC3_DEVTEN_VNDRDEVTSTRCVEDEN |
			DWC3_DEVTEN_EVNTOVERFLOWEN |
			DWC3_DEVTEN_CMDCMPLTEN |
			DWC3_DEVTEN_ERRTICERREN |
			DWC3_DEVTEN_WKUPEVTEN |
			DWC3_DEVTEN_CONNECTDONEEN |
			DWC3_DEVTEN_USBRSTEN |
			DWC3_DEVTEN_DISCONNEVTEN);

<<<<<<< HEAD
	if (dwc->revision < DWC3_REVISION_230A)
=======
	if (DWC3_VER_IS_PRIOR(DWC3, 250A))
>>>>>>> 86b41f49
		reg |= DWC3_DEVTEN_ULSTCNGEN;

	dwc3_writel(dwc->regs, DWC3_DEVTEN, reg);
}

void dwc3_gadget_disable_irq(struct dwc3 *dwc)
{
	dbg_event(0xFF, "MaskINT", 0);
	/* mask all interrupts */
	dwc3_writel(dwc->regs, DWC3_DEVTEN, 0x00);
}

static irqreturn_t dwc3_thread_interrupt(int irq, void *_dwc);

/**
 * dwc3_gadget_setup_nump - calculate and initialize NUMP field of %DWC3_DCFG
 * @dwc: pointer to our context structure
 *
 * The following looks like complex but it's actually very simple. In order to
 * calculate the number of packets we can burst at once on OUT transfers, we're
 * gonna use RxFIFO size.
 *
 * To calculate RxFIFO size we need two numbers:
 * MDWIDTH = size, in bits, of the internal memory bus
 * RAM2_DEPTH = depth, in MDWIDTH, of internal RAM2 (where RxFIFO sits)
 *
 * Given these two numbers, the formula is simple:
 *
 * RxFIFO Size = (RAM2_DEPTH * MDWIDTH / 8) - 24 - 16;
 *
 * 24 bytes is for 3x SETUP packets
 * 16 bytes is a clock domain crossing tolerance
 *
 * Given RxFIFO Size, NUMP = RxFIFOSize / 1024;
 */
static void dwc3_gadget_setup_nump(struct dwc3 *dwc)
{
	u32 ram2_depth;
	u32 mdwidth;
	u32 nump;
	u32 reg;

	ram2_depth = DWC3_GHWPARAMS7_RAM2_DEPTH(dwc->hwparams.hwparams7);
	mdwidth = DWC3_GHWPARAMS0_MDWIDTH(dwc->hwparams.hwparams0);
	if (DWC3_IP_IS(DWC32))
		mdwidth += DWC3_GHWPARAMS6_MDWIDTH(dwc->hwparams.hwparams6);

	nump = ((ram2_depth * mdwidth / 8) - 24 - 16) / 1024;
	nump = min_t(u32, nump, 16);

	/* update NumP */
	reg = dwc3_readl(dwc->regs, DWC3_DCFG);
	reg &= ~DWC3_DCFG_NUMP_MASK;
	reg |= nump << DWC3_DCFG_NUMP_SHIFT;
	dwc3_writel(dwc->regs, DWC3_DCFG, reg);
}

static int dwc3_gadget_vbus_session(struct usb_gadget *_gadget, int is_active)
{
	struct dwc3 *dwc = gadget_to_dwc(_gadget);
	unsigned long flags;
	int ret = 0;

	if (dwc->dr_mode <= USB_DR_MODE_HOST)
		return -EPERM;

	is_active = !!is_active;

	dbg_event(0xFF, "VbusSess", is_active);

	disable_irq(dwc->irq);

	flush_work(&dwc->bh_work);

	spin_lock_irqsave(&dwc->lock, flags);

	/* Mark that the vbus was powered */
	dwc->vbus_active = is_active;

	/*
	 * Check if upper level usb_gadget_driver was already registered with
	 * this udc controller driver (if dwc3_gadget_start was called)
	 */
	if (dwc->gadget_driver && dwc->softconnect) {
		if (dwc->vbus_active) {
			/*
			 * Both vbus was activated by otg and pullup was
			 * signaled by the gadget driver.
			 */
			ret = dwc3_gadget_run_stop(dwc, 1, false);
		} else {
			ret = dwc3_gadget_run_stop(dwc, 0, false);
		}
	}

	/*
	 * Clearing run/stop bit might occur before disconnect event is seen.
	 * Make sure to let gadget driver know in that case.
	 */
	if (!dwc->vbus_active) {
		dev_dbg(dwc->dev, "calling disconnect from %s\n", __func__);
		dwc3_gadget_disconnect_interrupt(dwc);
	}

	spin_unlock_irqrestore(&dwc->lock, flags);
	if (!is_active && ret == -ETIMEDOUT) {
		dev_err(dwc->dev, "%s: Core soft reset...\n", __func__);
		dwc3_device_core_soft_reset(dwc);
	}

	enable_irq(dwc->irq);

	return 0;
}

static int __dwc3_gadget_start(struct dwc3 *dwc)
{
	struct dwc3_ep		*dep;
	int			ret = 0;
	u32			reg;

	dbg_event(0xFF, "__Gadgetstart", 0);

	/*
	 * Use IMOD if enabled via dwc->imod_interval. Otherwise, if
	 * the core supports IMOD, disable it.
	 */
	if (dwc->imod_interval) {
		dwc3_writel(dwc->regs, DWC3_DEV_IMOD(0), dwc->imod_interval);
		dwc3_writel(dwc->regs, DWC3_GEVNTCOUNT(0), DWC3_GEVNTCOUNT_EHB);
	} else if (dwc3_has_imod(dwc)) {
		dwc3_writel(dwc->regs, DWC3_DEV_IMOD(0), 0);
	}

	/*
	 * We are telling dwc3 that we want to use DCFG.NUMP as ACK TP's NUMP
	 * field instead of letting dwc3 itself calculate that automatically.
	 *
	 * This way, we maximize the chances that we'll be able to get several
	 * bursts of data without going through any sort of endpoint throttling.
	 */
	reg = dwc3_readl(dwc->regs, DWC3_GRXTHRCFG);
	if (DWC3_IP_IS(DWC3))
		reg &= ~DWC3_GRXTHRCFG_PKTCNTSEL;
	else
		reg &= ~DWC31_GRXTHRCFG_PKTCNTSEL;

	dwc3_writel(dwc->regs, DWC3_GRXTHRCFG, reg);

	/*
	 * Programs the number of outstanding pipelined transfer requests
	 * the AXI master pushes to the AXI slave.
	 */
	if (dwc->revision >= DWC3_REVISION_270A) {
		reg = dwc3_readl(dwc->regs, DWC3_GSBUSCFG1);
		reg &= ~DWC3_GSBUSCFG1_PIPETRANSLIMIT_MASK;
		reg |= DWC3_GSBUSCFG1_PIPETRANSLIMIT(0xe);
		dwc3_writel(dwc->regs, DWC3_GSBUSCFG1, reg);
	}

	dwc3_gadget_setup_nump(dwc);

	/* Start with SuperSpeed Default */
	dwc3_gadget_ep0_desc.wMaxPacketSize = cpu_to_le16(512);

	dep = dwc->eps[0];
	ret = __dwc3_gadget_ep_enable(dep, DWC3_DEPCFG_ACTION_INIT);
	if (ret) {
		dev_err(dwc->dev, "failed to enable %s\n", dep->name);
		goto err0;
	}

	dep = dwc->eps[1];
	ret = __dwc3_gadget_ep_enable(dep, DWC3_DEPCFG_ACTION_INIT);
	if (ret) {
		dev_err(dwc->dev, "failed to enable %s\n", dep->name);
		goto err1;
	}

	/* begin to receive SETUP packets */
	dwc->ep0state = EP0_SETUP_PHASE;
	dwc->link_state = DWC3_LINK_STATE_SS_DIS;
	dwc3_ep0_out_start(dwc);

	dwc3_gadget_enable_irq(dwc);

	return 0;

err1:
	__dwc3_gadget_ep_disable(dwc->eps[0]);

err0:
	return ret;
}

static int dwc3_gadget_start(struct usb_gadget *g,
		struct usb_gadget_driver *driver)
{
	struct dwc3		*dwc = gadget_to_dwc(g);
	unsigned long		flags;
	int			ret = 0;

	dbg_event(0xFF, "Gadgetstart", 0);
	spin_lock_irqsave(&dwc->lock, flags);
	if (dwc->gadget_driver) {
		dev_err(dwc->dev, "%s is already bound to %s\n",
				dwc->gadget.name,
				dwc->gadget_driver->driver.name);
		ret = -EBUSY;
		goto err0;
	}

	dwc->gadget_driver	= driver;

	/*
	 * For DRD, this might get called by gadget driver during bootup
	 * even though host mode might be active. Don't actually perform
	 * device-specific initialization until device mode is activated.
	 * In that case dwc3_gadget_restart() will handle it.
	 */
	spin_unlock_irqrestore(&dwc->lock, flags);

	return 0;

err0:
	spin_unlock_irqrestore(&dwc->lock, flags);
	return ret;
}

static void __dwc3_gadget_stop(struct dwc3 *dwc)
{
	dbg_event(0xFF, "__Gadgetstop", 0);
	dwc3_gadget_disable_irq(dwc);
	__dwc3_gadget_ep_disable(dwc->eps[0]);
	__dwc3_gadget_ep_disable(dwc->eps[1]);
}

static int dwc3_gadget_stop(struct usb_gadget *g)
{
	struct dwc3		*dwc = gadget_to_dwc(g);
	unsigned long		flags;

	spin_lock_irqsave(&dwc->lock, flags);
	dwc->gadget_driver	= NULL;
	spin_unlock_irqrestore(&dwc->lock, flags);

	dbg_event(0xFF, "fwq_started", 0);
	flush_workqueue(dwc->dwc_wq);
	dbg_event(0xFF, "fwq_completed", 0);

	return 0;
}

static void dwc3_gadget_config_params(struct usb_gadget *g,
				      struct usb_dcd_config_params *params)
{
	struct dwc3		*dwc = gadget_to_dwc(g);

	params->besl_baseline = USB_DEFAULT_BESL_UNSPECIFIED;
	params->besl_deep = USB_DEFAULT_BESL_UNSPECIFIED;

	/* Recommended BESL */
	if (!dwc->dis_enblslpm_quirk) {
		/*
		 * If the recommended BESL baseline is 0 or if the BESL deep is
		 * less than 2, Microsoft's Windows 10 host usb stack will issue
		 * a usb reset immediately after it receives the extended BOS
		 * descriptor and the enumeration will fail. To maintain
		 * compatibility with the Windows' usb stack, let's set the
		 * recommended BESL baseline to 1 and clamp the BESL deep to be
		 * within 2 to 15.
		 */
		params->besl_baseline = 1;
		if (dwc->is_utmi_l1_suspend)
			params->besl_deep =
				clamp_t(u8, dwc->hird_threshold, 2, 15);
	}

	/* U1 Device exit Latency */
	if (dwc->dis_u1_entry_quirk)
		params->bU1devExitLat = 0;
	else
		params->bU1devExitLat = DWC3_DEFAULT_U1_DEV_EXIT_LAT;

	/* U2 Device exit Latency */
	if (dwc->dis_u2_entry_quirk)
		params->bU2DevExitLat = 0;
	else
		params->bU2DevExitLat =
				cpu_to_le16(DWC3_DEFAULT_U2_DEV_EXIT_LAT);
}

static void __maybe_unused dwc3_gadget_set_speed(struct usb_gadget *g,
				  enum usb_device_speed speed)
{
	struct dwc3		*dwc = gadget_to_dwc(g);
	unsigned long		flags;
	u32			reg;

	spin_lock_irqsave(&dwc->lock, flags);
	reg = dwc3_readl(dwc->regs, DWC3_DCFG);
	reg &= ~(DWC3_DCFG_SPEED_MASK);

	/*
	 * WORKAROUND: DWC3 revision < 2.20a have an issue
	 * which would cause metastability state on Run/Stop
	 * bit if we try to force the IP to USB2-only mode.
	 *
	 * Because of that, we cannot configure the IP to any
	 * speed other than the SuperSpeed
	 *
	 * Refers to:
	 *
	 * STAR#9000525659: Clock Domain Crossing on DCTL in
	 * USB 2.0 Mode
	 */
	if (DWC3_VER_IS_PRIOR(DWC3, 220A) &&
	    !dwc->dis_metastability_quirk) {
		reg |= DWC3_DCFG_SUPERSPEED;
	} else {
		switch (speed) {
		case USB_SPEED_LOW:
			reg |= DWC3_DCFG_LOWSPEED;
			break;
		case USB_SPEED_FULL:
			reg |= DWC3_DCFG_FULLSPEED;
			break;
		case USB_SPEED_HIGH:
			reg |= DWC3_DCFG_HIGHSPEED;
			break;
		case USB_SPEED_SUPER:
			reg |= DWC3_DCFG_SUPERSPEED;
			break;
		case USB_SPEED_SUPER_PLUS:
			if (DWC3_IP_IS(DWC3))
				reg |= DWC3_DCFG_SUPERSPEED;
			else
				reg |= DWC3_DCFG_SUPERSPEED_PLUS;
			break;
		default:
			dev_err(dwc->dev, "invalid speed (%d)\n", speed);

			if (DWC3_IP_IS(DWC3))
				reg |= DWC3_DCFG_SUPERSPEED;
			else
				reg |= DWC3_DCFG_SUPERSPEED_PLUS;
		}
	}
	dwc3_writel(dwc->regs, DWC3_DCFG, reg);

	spin_unlock_irqrestore(&dwc->lock, flags);
}

static const struct usb_gadget_ops dwc3_gadget_ops = {
	.get_frame		= dwc3_gadget_get_frame,
	.wakeup			= dwc3_gadget_wakeup,
	.set_selfpowered	= dwc3_gadget_set_selfpowered,
	.vbus_session		= dwc3_gadget_vbus_session,
	.vbus_draw		= dwc3_gadget_vbus_draw,
	.pullup			= dwc3_gadget_pullup,
	.udc_start		= dwc3_gadget_start,
	.udc_stop		= dwc3_gadget_stop,
	.get_config_params	= dwc3_gadget_config_params,
};

/* -------------------------------------------------------------------------- */

#define NUM_GSI_OUT_EPS	1
#define NUM_GSI_IN_EPS	2


static int dwc3_gadget_init_control_endpoint(struct dwc3_ep *dep)
{
	struct dwc3 *dwc = dep->dwc;

	usb_ep_set_maxpacket_limit(&dep->endpoint, 512);
	dep->endpoint.maxburst = 1;
	dep->endpoint.ops = &dwc3_gadget_ep0_ops;
	if (!dep->direction)
		dwc->gadget.ep0 = &dep->endpoint;

	dep->endpoint.caps.type_control = true;

	return 0;
}

<<<<<<< HEAD
static int dwc3_gadget_init_in_out_endpoint(struct dwc3_ep *dep)
=======
static int dwc3_gadget_init_in_endpoint(struct dwc3_ep *dep)
{
	struct dwc3 *dwc = dep->dwc;
	int mdwidth;
	int size;

	mdwidth = DWC3_MDWIDTH(dwc->hwparams.hwparams0);
	if (DWC3_IP_IS(DWC32))
		mdwidth += DWC3_GHWPARAMS6_MDWIDTH(dwc->hwparams.hwparams6);

	/* MDWIDTH is represented in bits, we need it in bytes */
	mdwidth /= 8;

	size = dwc3_readl(dwc->regs, DWC3_GTXFIFOSIZ(dep->number >> 1));
	if (DWC3_IP_IS(DWC3))
		size = DWC3_GTXFIFOSIZ_TXFDEP(size);
	else
		size = DWC31_GTXFIFOSIZ_TXFDEP(size);

	/* FIFO Depth is in MDWDITH bytes. Multiply */
	size *= mdwidth;

	/*
	 * To meet performance requirement, a minimum TxFIFO size of 3x
	 * MaxPacketSize is recommended for endpoints that support burst and a
	 * minimum TxFIFO size of 2x MaxPacketSize for endpoints that don't
	 * support burst. Use those numbers and we can calculate the max packet
	 * limit as below.
	 */
	if (dwc->maximum_speed >= USB_SPEED_SUPER)
		size /= 3;
	else
		size /= 2;

	usb_ep_set_maxpacket_limit(&dep->endpoint, size);

	dep->endpoint.max_streams = 15;
	dep->endpoint.ops = &dwc3_gadget_ep_ops;
	list_add_tail(&dep->endpoint.ep_list,
			&dwc->gadget.ep_list);
	dep->endpoint.caps.type_iso = true;
	dep->endpoint.caps.type_bulk = true;
	dep->endpoint.caps.type_int = true;

	return dwc3_alloc_trb_pool(dep);
}

static int dwc3_gadget_init_out_endpoint(struct dwc3_ep *dep)
>>>>>>> 86b41f49
{
	struct dwc3 *dwc = dep->dwc;
	int mdwidth;
	int size;

	mdwidth = DWC3_MDWIDTH(dwc->hwparams.hwparams0);
	if (DWC3_IP_IS(DWC32))
		mdwidth += DWC3_GHWPARAMS6_MDWIDTH(dwc->hwparams.hwparams6);

	/* MDWIDTH is represented in bits, convert to bytes */
	mdwidth /= 8;

	/* All OUT endpoints share a single RxFIFO space */
	size = dwc3_readl(dwc->regs, DWC3_GRXFIFOSIZ(0));
	if (DWC3_IP_IS(DWC3))
		size = DWC3_GRXFIFOSIZ_RXFDEP(size);
	else
		size = DWC31_GRXFIFOSIZ_RXFDEP(size);

	/* FIFO depth is in MDWDITH bytes */
	size *= mdwidth;

	/*
	 * To meet performance requirement, a minimum recommended RxFIFO size
	 * is defined as follow:
	 * RxFIFO size >= (3 x MaxPacketSize) +
	 * (3 x 8 bytes setup packets size) + (16 bytes clock crossing margin)
	 *
	 * Then calculate the max packet limit as below.
	 */
	size -= (3 * 8) + 16;
	if (size < 0)
		size = 0;
	else
		size /= 3;

	usb_ep_set_maxpacket_limit(&dep->endpoint, size);
	dep->endpoint.max_streams = 15;
	dep->endpoint.ops = &dwc3_gadget_ep_ops;
	list_add_tail(&dep->endpoint.ep_list,
			&dwc->gadget.ep_list);
	dep->endpoint.caps.type_iso = true;
	dep->endpoint.caps.type_bulk = true;
	dep->endpoint.caps.type_int = true;

	return dwc3_alloc_trb_pool(dep);
}

static int dwc3_gadget_init_endpoint(struct dwc3 *dwc, u8 epnum)
{
	struct dwc3_ep			*dep;
	bool				direction = epnum & 1;
	int				ret;
	u8				num = epnum >> 1;

	dep = kzalloc(sizeof(*dep), GFP_KERNEL);
	if (!dep)
		return -ENOMEM;

	dep->dwc = dwc;
	dep->number = epnum;
	dep->direction = direction;
	dep->regs = dwc->regs + DWC3_DEP_BASE(epnum);
	dwc->eps[epnum] = dep;
	dep->combo_num = 0;
	dep->start_cmd_status = 0;

	snprintf(dep->name, sizeof(dep->name), "ep%u%s", num,
			direction ? "in" : "out");

	dep->endpoint.name = dep->name;

	if (!(dep->number > 1)) {
		dep->endpoint.desc = &dwc3_gadget_ep0_desc;
		dep->endpoint.comp_desc = NULL;
	}

	if (num == 0)
		ret = dwc3_gadget_init_control_endpoint(dep);
	else
		ret = dwc3_gadget_init_in_out_endpoint(dep);

	if (ret)
		return ret;

	dep->endpoint.caps.dir_in = direction;
	dep->endpoint.caps.dir_out = !direction;

	INIT_LIST_HEAD(&dep->pending_list);
	INIT_LIST_HEAD(&dep->started_list);
	INIT_LIST_HEAD(&dep->cancelled_list);

	return 0;
}

static int dwc3_gadget_init_endpoints(struct dwc3 *dwc, u8 total)
{
	u8				epnum;
	u8				out_count;
	u8				in_count;
	u8				idx;
	struct dwc3_ep			*dep;

	in_count = out_count = total / 2;
	out_count += total & 1;		/* in case odd, there is one more OUT */

	INIT_LIST_HEAD(&dwc->gadget.ep_list);

	for (epnum = 0; epnum < total; epnum++) {
		int			ret;
		u8			num = epnum >> 1;

		ret = dwc3_gadget_init_endpoint(dwc, epnum);
		if (ret)
			return ret;

		dep = dwc->eps[epnum];
		/* Reserve EPs at the end for GSI */
		if (!dep->direction && num >
				out_count - NUM_GSI_OUT_EPS - 1) {
			idx = num - (out_count - NUM_GSI_OUT_EPS - 1);
			snprintf(dep->name, sizeof(dep->name), "gsi-epout%d",
					idx);
			dep->gsi = true;
		} else if (dep->direction && num >
				in_count - NUM_GSI_IN_EPS - 1) {
			idx = num - (in_count - NUM_GSI_IN_EPS - 1);
			snprintf(dep->name, sizeof(dep->name), "gsi-epin%d",
					idx);
			dep->gsi = true;
		}
	}

	return 0;
}

static void dwc3_gadget_free_endpoints(struct dwc3 *dwc)
{
	struct dwc3_ep			*dep;
	u8				epnum;

	for (epnum = 0; epnum < DWC3_ENDPOINTS_NUM; epnum++) {
		dep = dwc->eps[epnum];
		if (!dep)
			continue;
		/*
		 * Physical endpoints 0 and 1 are special; they form the
		 * bi-directional USB endpoint 0.
		 *
		 * For those two physical endpoints, we don't allocate a TRB
		 * pool nor do we add them the endpoints list. Due to that, we
		 * shouldn't do these two operations otherwise we would end up
		 * with all sorts of bugs when removing dwc3.ko.
		 */
		if (epnum != 0 && epnum != 1) {
			dwc3_free_trb_pool(dep);
			list_del(&dep->endpoint.ep_list);
		}

		kfree(dep);
	}
}

/* -------------------------------------------------------------------------- */

static int dwc3_gadget_ep_reclaim_completed_trb(struct dwc3_ep *dep,
		struct dwc3_request *req, struct dwc3_trb *trb,
		const struct dwc3_event_depevt *event, int status, int chain)
{
	unsigned int		count;

	dwc3_ep_inc_deq(dep);

	trace_dwc3_complete_trb(dep, trb);
	req->num_trbs--;

	/*
	 * If we're in the middle of series of chained TRBs and we
	 * receive a short transfer along the way, DWC3 will skip
	 * through all TRBs including the last TRB in the chain (the
	 * where CHN bit is zero. DWC3 will also avoid clearing HWO
	 * bit and SW has to do it manually.
	 *
	 * We're going to do that here to avoid problems of HW trying
	 * to use bogus TRBs for transfers.
	 */
	if (chain && (trb->ctrl & DWC3_TRB_CTRL_HWO))
		trb->ctrl &= ~DWC3_TRB_CTRL_HWO;

	/*
	 * For isochronous transfers, the first TRB in a service interval must
	 * have the Isoc-First type. Track and report its interval frame number.
	 */
	if (usb_endpoint_xfer_isoc(dep->endpoint.desc) &&
	    (trb->ctrl & DWC3_TRBCTL_ISOCHRONOUS_FIRST)) {
		unsigned int frame_number;

		frame_number = DWC3_TRB_CTRL_GET_SID_SOFN(trb->ctrl);
		frame_number &= ~(dep->interval - 1);
		req->request.frame_number = frame_number;
	}

	/*
	 * If we're dealing with unaligned size OUT transfer, we will be left
	 * with one TRB pending in the ring. We need to manually clear HWO bit
	 * from that TRB.
	 */

	if (req->needs_extra_trb && !(trb->ctrl & DWC3_TRB_CTRL_CHN)) {
		trb->ctrl &= ~DWC3_TRB_CTRL_HWO;
		return 1;
	}

	count = trb->size & DWC3_TRB_SIZE_MASK;
	req->remaining += count;

	if ((trb->ctrl & DWC3_TRB_CTRL_HWO) && status != -ESHUTDOWN)
		return 1;

	if (event->status & DEPEVT_STATUS_SHORT && !chain)
		return 1;

	if ((trb->ctrl & DWC3_TRB_CTRL_IOC) ||
	    (trb->ctrl & DWC3_TRB_CTRL_LST))
		return 1;

	return 0;
}

static int dwc3_gadget_ep_reclaim_trb_sg(struct dwc3_ep *dep,
		struct dwc3_request *req, const struct dwc3_event_depevt *event,
		int status)
{
	struct dwc3_trb *trb = &dep->trb_pool[dep->trb_dequeue];
	struct scatterlist *sg = req->sg;
	struct scatterlist *s;
	unsigned int pending = req->num_pending_sgs;
	unsigned int i;
	int ret = 0;

	for_each_sg(sg, s, pending, i) {
		trb = &dep->trb_pool[dep->trb_dequeue];

		req->sg = sg_next(s);
		req->num_pending_sgs--;

		ret = dwc3_gadget_ep_reclaim_completed_trb(dep, req,
				trb, event, status, true);
		if (ret)
			break;
	}

	return ret;
}

static int dwc3_gadget_ep_reclaim_trb_linear(struct dwc3_ep *dep,
		struct dwc3_request *req, const struct dwc3_event_depevt *event,
		int status)
{
	struct dwc3_trb *trb = &dep->trb_pool[dep->trb_dequeue];

	return dwc3_gadget_ep_reclaim_completed_trb(dep, req, trb,
			event, status, false);
}

static bool dwc3_gadget_ep_request_completed(struct dwc3_request *req)
{
	return req->num_pending_sgs == 0;
}

static int dwc3_gadget_ep_cleanup_completed_request(struct dwc3_ep *dep,
		const struct dwc3_event_depevt *event,
		struct dwc3_request *req, int status)
{
	struct dwc3 *dwc = dep->dwc;
	int ret;

	/*
	 * If the HWO is set, it implies the TRB is still being
	 * processed by the core. Hence do not reclaim it until
	 * it is processed by the core.
	 */
	if (req->trb->ctrl & DWC3_TRB_CTRL_HWO) {
		dbg_event(0xFF, "PEND TRB", dep->number);
		return 1;
	}

	if (req->num_pending_sgs)
		ret = dwc3_gadget_ep_reclaim_trb_sg(dep, req, event,
				status);
	else
		ret = dwc3_gadget_ep_reclaim_trb_linear(dep, req, event,
				status);

	if (req->needs_extra_trb) {
		ret = dwc3_gadget_ep_reclaim_trb_linear(dep, req, event,
				status);
		req->needs_extra_trb = false;
	}

	req->request.actual = req->request.length - req->remaining;

	if (!dwc3_gadget_ep_request_completed(req))
		goto out;

	dwc3_gadget_giveback(dep, req, status);

out:
	return ret;
}

static void dwc3_gadget_ep_cleanup_completed_requests(struct dwc3_ep *dep,
		const struct dwc3_event_depevt *event, int status)
{
	struct dwc3_request	*req;

	while (!list_empty(&dep->started_list)) {
		int ret;

		req = next_request(&dep->started_list);
		ret = dwc3_gadget_ep_cleanup_completed_request(dep, event,
				req, status);
		if (ret)
			break;
	}
}

static bool dwc3_gadget_ep_should_continue(struct dwc3_ep *dep)
{
	struct dwc3_request	*req;

	if (!list_empty(&dep->pending_list))
		return true;

	/*
	 * We only need to check the first entry of the started list. We can
	 * assume the completed requests are removed from the started list.
	 */
	req = next_request(&dep->started_list);
	if (!req)
		return false;

	return !dwc3_gadget_ep_request_completed(req);
}

static void dwc3_gadget_endpoint_frame_from_event(struct dwc3_ep *dep,
		const struct dwc3_event_depevt *event)
{
	dep->frame_number = event->parameters;
}

static bool dwc3_gadget_endpoint_trbs_complete(struct dwc3_ep *dep,
		const struct dwc3_event_depevt *event, int status)
{
	struct dwc3		*dwc = dep->dwc;
	bool			no_started_trb = true;

	dwc3_gadget_ep_cleanup_completed_requests(dep, event, status);

	if (dep->flags & DWC3_EP_END_TRANSFER_PENDING)
		goto out;

	if (status == -EXDEV && list_empty(&dep->started_list))
		dwc3_stop_active_transfer(dep, true, true);
	else if (dwc3_gadget_ep_should_continue(dep))
		if (__dwc3_gadget_kick_transfer(dep) == 0)
			no_started_trb = false;

out:
	/*
	 * WORKAROUND: This is the 2nd half of U1/U2 -> U0 workaround.
	 * See dwc3_gadget_linksts_change_interrupt() for 1st half.
	 */
	if (DWC3_VER_IS_PRIOR(DWC3, 183A)) {
		u32		reg;
		int		i;

		for (i = 0; i < DWC3_ENDPOINTS_NUM; i++) {
			dep = dwc->eps[i];

			if (!(dep->flags & DWC3_EP_ENABLED))
				continue;

			if (!list_empty(&dep->started_list))
				return no_started_trb;
		}

		reg = dwc3_readl(dwc->regs, DWC3_DCTL);
		reg |= dwc->u1u2;
		dwc3_writel(dwc->regs, DWC3_DCTL, reg);

		dwc->u1u2 = 0;
	}

	return no_started_trb;
}

static void dwc3_gadget_endpoint_transfer_in_progress(struct dwc3_ep *dep,
		const struct dwc3_event_depevt *event)
{
	int status = 0;

	if (usb_endpoint_xfer_isoc(dep->endpoint.desc))
		dwc3_gadget_endpoint_frame_from_event(dep, event);

	if (event->status & DEPEVT_STATUS_BUSERR)
		status = -ECONNRESET;

	if (event->status & DEPEVT_STATUS_MISSED_ISOC)
		status = -EXDEV;

	dwc3_gadget_endpoint_trbs_complete(dep, event, status);
}

static void dwc3_gadget_endpoint_transfer_complete(struct dwc3_ep *dep,
		const struct dwc3_event_depevt *event)
{
	int status = 0;

	dep->flags &= ~DWC3_EP_TRANSFER_STARTED;

	if (event->status & DEPEVT_STATUS_BUSERR)
		status = -ECONNRESET;

	if (dwc3_gadget_endpoint_trbs_complete(dep, event, status))
		dep->flags &= ~DWC3_EP_WAIT_TRANSFER_COMPLETE;
}

static void dwc3_gadget_endpoint_transfer_not_ready(struct dwc3_ep *dep,
		const struct dwc3_event_depevt *event)
{
	dwc3_gadget_endpoint_frame_from_event(dep, event);

	/*
	 * The XferNotReady event is generated only once before the endpoint
	 * starts. It will be generated again when END_TRANSFER command is
	 * issued. For some controller versions, the XferNotReady event may be
	 * generated while the END_TRANSFER command is still in process. Ignore
	 * it and wait for the next XferNotReady event after the command is
	 * completed.
	 */
	if (dep->flags & DWC3_EP_END_TRANSFER_PENDING)
		return;

	(void) __dwc3_gadget_start_isoc(dep);
}

static void dwc3_gadget_endpoint_stream_event(struct dwc3_ep *dep,
		const struct dwc3_event_depevt *event)
{
	struct dwc3 *dwc = dep->dwc;

	if (event->status == DEPEVT_STREAMEVT_FOUND) {
		dep->flags |= DWC3_EP_FIRST_STREAM_PRIMED;
		goto out;
	}

	/* Note: NoStream rejection event param value is 0 and not 0xFFFF */
	switch (event->parameters) {
	case DEPEVT_STREAM_PRIME:
		/*
		 * If the host can properly transition the endpoint state from
		 * idle to prime after a NoStream rejection, there's no need to
		 * force restarting the endpoint to reinitiate the stream. To
		 * simplify the check, assume the host follows the USB spec if
		 * it primed the endpoint more than once.
		 */
		if (dep->flags & DWC3_EP_FORCE_RESTART_STREAM) {
			if (dep->flags & DWC3_EP_FIRST_STREAM_PRIMED)
				dep->flags &= ~DWC3_EP_FORCE_RESTART_STREAM;
			else
				dep->flags |= DWC3_EP_FIRST_STREAM_PRIMED;
		}

		break;
	case DEPEVT_STREAM_NOSTREAM:
		if ((dep->flags & DWC3_EP_IGNORE_NEXT_NOSTREAM) ||
		    !(dep->flags & DWC3_EP_FORCE_RESTART_STREAM) ||
		    !(dep->flags & DWC3_EP_WAIT_TRANSFER_COMPLETE))
			break;

		/*
		 * If the host rejects a stream due to no active stream, by the
		 * USB and xHCI spec, the endpoint will be put back to idle
		 * state. When the host is ready (buffer added/updated), it will
		 * prime the endpoint to inform the usb device controller. This
		 * triggers the device controller to issue ERDY to restart the
		 * stream. However, some hosts don't follow this and keep the
		 * endpoint in the idle state. No prime will come despite host
		 * streams are updated, and the device controller will not be
		 * triggered to generate ERDY to move the next stream data. To
		 * workaround this and maintain compatibility with various
		 * hosts, force to reinitate the stream until the host is ready
		 * instead of waiting for the host to prime the endpoint.
		 */
		if (DWC3_VER_IS_WITHIN(DWC32, 100A, ANY)) {
			unsigned int cmd = DWC3_DGCMD_SET_ENDPOINT_PRIME;

			dwc3_send_gadget_generic_command(dwc, cmd, dep->number);
		} else {
			dep->flags |= DWC3_EP_DELAY_START;
			dwc3_stop_active_transfer(dep, true, true);
			return;
		}
		break;
	}

out:
	dep->flags &= ~DWC3_EP_IGNORE_NEXT_NOSTREAM;
}

static void dwc3_endpoint_interrupt(struct dwc3 *dwc,
		const struct dwc3_event_depevt *event)
{
	struct dwc3_ep		*dep;
	u8			epnum = event->endpoint_number;
	u8			cmd;

	dep = dwc->eps[epnum];

	if (!(dep->flags & DWC3_EP_ENABLED)) {
		if (!(dep->flags & DWC3_EP_TRANSFER_STARTED))
			return;

		/* Handle only EPCMDCMPLT when EP disabled */
		if (event->endpoint_event != DWC3_DEPEVT_EPCMDCMPLT)
			return;
	}

	if (epnum == 0 || epnum == 1) {
		dwc3_ep0_interrupt(dwc, event);
		return;
	}

	dep->dbg_ep_events.total++;

	switch (event->endpoint_event) {
	case DWC3_DEPEVT_XFERINPROGRESS:
		dep->dbg_ep_events.xferinprogress++;
		dwc3_gadget_endpoint_transfer_in_progress(dep, event);
		break;
	case DWC3_DEPEVT_XFERNOTREADY:
		dep->dbg_ep_events.xfernotready++;
		dwc3_gadget_endpoint_transfer_not_ready(dep, event);
		break;
	case DWC3_DEPEVT_EPCMDCMPLT:
		dep->dbg_ep_events.epcmdcomplete++;
		cmd = DEPEVT_PARAMETER_CMD(event->parameters);

		if (cmd == DWC3_DEPCMD_ENDTRANSFER) {
			dep->flags &= ~DWC3_EP_END_TRANSFER_PENDING;
			dep->flags &= ~DWC3_EP_TRANSFER_STARTED;
			dwc3_gadget_ep_cleanup_cancelled_requests(dep);
			if ((dep->flags & DWC3_EP_DELAY_START) &&
			    !usb_endpoint_xfer_isoc(dep->endpoint.desc))
				__dwc3_gadget_kick_transfer(dep);

			dep->flags &= ~DWC3_EP_DELAY_START;
		}
		break;
<<<<<<< HEAD
	case DWC3_DEPEVT_STREAMEVT:
		dep->dbg_ep_events.streamevent++;
		break;
	case DWC3_DEPEVT_XFERCOMPLETE:
		dep->dbg_ep_events.xfercomplete++;
=======
	case DWC3_DEPEVT_XFERCOMPLETE:
		dwc3_gadget_endpoint_transfer_complete(dep, event);
		break;
	case DWC3_DEPEVT_STREAMEVT:
		dwc3_gadget_endpoint_stream_event(dep, event);
>>>>>>> 86b41f49
		break;
	case DWC3_DEPEVT_RXTXFIFOEVT:
		dep->dbg_ep_events.rxtxfifoevent++;
		break;
	}
}

static void dwc3_disconnect_gadget(struct dwc3 *dwc)
{
	struct usb_gadget_driver *gadget_driver;

	if (dwc->gadget_driver && dwc->gadget_driver->disconnect) {
		gadget_driver = dwc->gadget_driver;
		spin_unlock(&dwc->lock);
		dbg_event(0xFF, "DISCONNECT", 0);
		gadget_driver->disconnect(&dwc->gadget);
		spin_lock(&dwc->lock);
	}
}

static void dwc3_suspend_gadget(struct dwc3 *dwc)
{
	struct usb_gadget_driver *gadget_driver;

	if (dwc->gadget_driver && dwc->gadget_driver->suspend) {
		gadget_driver = dwc->gadget_driver;
		spin_unlock(&dwc->lock);
		dbg_event(0xFF, "SUSPEND", 0);
		gadget_driver->suspend(&dwc->gadget);
		spin_lock(&dwc->lock);
	}
}

static void dwc3_resume_gadget(struct dwc3 *dwc)
{
	struct usb_gadget_driver *gadget_driver;

	if (dwc->gadget_driver && dwc->gadget_driver->resume) {
		gadget_driver = dwc->gadget_driver;
		spin_unlock(&dwc->lock);
		dbg_event(0xFF, "RESUME", 0);
		gadget_driver->resume(&dwc->gadget);
		spin_lock(&dwc->lock);
	}
}

static void dwc3_reset_gadget(struct dwc3 *dwc)
{
	struct usb_gadget_driver *gadget_driver;

	if (!dwc->gadget_driver)
		return;

	if (dwc->gadget.speed != USB_SPEED_UNKNOWN) {
		gadget_driver = dwc->gadget_driver;
		spin_unlock(&dwc->lock);
		dbg_event(0xFF, "UDC RESET", 0);
		usb_gadget_udc_reset(&dwc->gadget, gadget_driver);
		spin_lock(&dwc->lock);
	}
}

void dwc3_stop_active_transfer(struct dwc3_ep *dep, bool force, bool interrupt)
{
	struct dwc3 *dwc = dep->dwc;
	struct dwc3_gadget_ep_cmd_params params;
	u32 cmd;
	int ret;

	if (!(dep->flags & DWC3_EP_TRANSFER_STARTED) ||
	    (dep->flags & DWC3_EP_END_TRANSFER_PENDING))
		return;

	dwc3_notify_event(dwc, DWC3_CONTROLLER_NOTIFY_DISABLE_UPDXFER,
			dep->number);

	/*
	 * NOTICE: We are violating what the Databook says about the
	 * EndTransfer command. Ideally we would _always_ wait for the
	 * EndTransfer Command Completion IRQ, but that's causing too
	 * much trouble synchronizing between us and gadget driver.
	 *
	 * We have discussed this with the IP Provider and it was
	 * suggested to giveback all requests here.
	 *
	 * Note also that a similar handling was tested by Synopsys
	 * (thanks a lot Paul) and nothing bad has come out of it.
	 * In short, what we're doing is issuing EndTransfer with
	 * CMDIOC bit set and delay kicking transfer until the
	 * EndTransfer command had completed.
	 *
	 * As of IP version 3.10a of the DWC_usb3 IP, the controller
	 * supports a mode to work around the above limitation. The
	 * software can poll the CMDACT bit in the DEPCMD register
	 * after issuing a EndTransfer command. This mode is enabled
	 * by writing GUCTL2[14]. This polling is already done in the
	 * dwc3_send_gadget_ep_cmd() function so if the mode is
	 * enabled, the EndTransfer command will have completed upon
	 * returning from this function.
	 *
	 * This mode is NOT available on the DWC_usb31 IP.
	 */

	cmd = DWC3_DEPCMD_ENDTRANSFER;
	cmd |= force ? DWC3_DEPCMD_HIPRI_FORCERM : 0;
	cmd |= interrupt ? DWC3_DEPCMD_CMDIOC : 0;
	cmd |= DWC3_DEPCMD_PARAM(dep->resource_index);
	memset(&params, 0, sizeof(params));
	ret = dwc3_send_gadget_ep_cmd(dep, cmd, &params);
	WARN_ON_ONCE(ret);
	dep->resource_index = 0;

	/*
	 * The END_TRANSFER command will cause the controller to generate a
	 * NoStream Event, and it's not due to the host DP NoStream rejection.
	 * Ignore the next NoStream event.
	 */
	if (dep->stream_capable)
		dep->flags |= DWC3_EP_IGNORE_NEXT_NOSTREAM;

	if (!interrupt)
		dep->flags &= ~DWC3_EP_TRANSFER_STARTED;
	else
		dep->flags |= DWC3_EP_END_TRANSFER_PENDING;

	dbg_log_string("%s(%d): endxfer ret:%d", dep->name, dep->number, ret);
}
EXPORT_SYMBOL(dwc3_stop_active_transfer);

static void dwc3_clear_stall_all_ep(struct dwc3 *dwc)
{
	u32 epnum;

	for (epnum = 1; epnum < DWC3_ENDPOINTS_NUM; epnum++) {
		struct dwc3_ep *dep;
		int ret;

		dep = dwc->eps[epnum];
		if (!dep)
			continue;

		if (!(dep->flags & DWC3_EP_STALL))
			continue;

		dep->flags &= ~DWC3_EP_STALL;

		ret = dwc3_send_clear_stall_ep_cmd(dep);
		dbg_event(dep->number, "ECLRSTALL", ret);
		WARN_ON_ONCE(ret);
	}
}

static void dwc3_gadget_disconnect_interrupt(struct dwc3 *dwc)
{
	int			reg;

	dbg_event(0xFF, "DISCONNECT INT", 0);
	dev_dbg(dwc->dev, "Notify OTG from %s\n", __func__);
	dwc->b_suspend = false;
	dwc3_notify_event(dwc, DWC3_CONTROLLER_NOTIFY_OTG_EVENT, 0);

	dwc3_gadget_set_link_state(dwc, DWC3_LINK_STATE_RX_DET);

	reg = dwc3_readl(dwc->regs, DWC3_DCTL);
	reg &= ~DWC3_DCTL_INITU1ENA;
	reg &= ~DWC3_DCTL_INITU2ENA;
	dwc3_gadget_dctl_write_safe(dwc, reg);

	dwc3_disconnect_gadget(dwc);

	dwc->gadget.speed = USB_SPEED_UNKNOWN;
	dwc->setup_packet_pending = false;
	dwc->link_state = DWC3_LINK_STATE_SS_DIS;
	usb_gadget_set_state(&dwc->gadget, USB_STATE_NOTATTACHED);

	dwc->connected = false;
}

static void dwc3_gadget_reset_interrupt(struct dwc3 *dwc)
{
	u32			reg;

	dwc->connected = true;

	/*
	 * WORKAROUND: DWC3 revisions <1.88a have an issue which
	 * would cause a missing Disconnect Event if there's a
	 * pending Setup Packet in the FIFO.
	 *
	 * There's no suggested workaround on the official Bug
	 * report, which states that "unless the driver/application
	 * is doing any special handling of a disconnect event,
	 * there is no functional issue".
	 *
	 * Unfortunately, it turns out that we _do_ some special
	 * handling of a disconnect event, namely complete all
	 * pending transfers, notify gadget driver of the
	 * disconnection, and so on.
	 *
	 * Our suggested workaround is to follow the Disconnect
	 * Event steps here, instead, based on a setup_packet_pending
	 * flag. Such flag gets set whenever we have a SETUP_PENDING
	 * status for EP0 TRBs and gets cleared on XferComplete for the
	 * same endpoint.
	 *
	 * Refers to:
	 *
	 * STAR#9000466709: RTL: Device : Disconnect event not
	 * generated if setup packet pending in FIFO
	 */
	if (DWC3_VER_IS_PRIOR(DWC3, 188A)) {
		if (dwc->setup_packet_pending)
			dwc3_gadget_disconnect_interrupt(dwc);
	}

	dbg_event(0xFF, "BUS RESET", 0);
	dev_dbg(dwc->dev, "Notify OTG from %s\n", __func__);
	dwc->b_suspend = false;
	dwc3_notify_event(dwc, DWC3_CONTROLLER_NOTIFY_OTG_EVENT, 0);

	usb_gadget_vbus_draw(&dwc->gadget, 100);

	dwc3_reset_gadget(dwc);

	reg = dwc3_readl(dwc->regs, DWC3_DCTL);
	reg &= ~DWC3_DCTL_TSTCTRL_MASK;
	dwc3_gadget_dctl_write_safe(dwc, reg);
	dwc->test_mode = false;
	/*
	 * From SNPS databook section 8.1.2
	 * the EP0 should be in setup phase. So ensure
	 * that EP0 is in setup phase by issuing a stall
	 * and restart if EP0 is not in setup phase.
	 */
	if (dwc->ep0state != EP0_SETUP_PHASE) {
		unsigned int	dir;

		dbg_event(0xFF, "CONTRPEND", dwc->ep0state);
		dir = !!dwc->ep0_expect_in;
		if (dwc->ep0state == EP0_DATA_PHASE)
			dwc3_ep0_end_control_data(dwc, dwc->eps[dir]);
		else
			dwc3_ep0_end_control_data(dwc, dwc->eps[!dir]);
		dwc3_ep0_stall_and_restart(dwc);
	}

	dwc3_stop_active_transfers(dwc);
	dwc3_clear_stall_all_ep(dwc);

	/* Reset device address to zero */
	reg = dwc3_readl(dwc->regs, DWC3_DCFG);
	reg &= ~(DWC3_DCFG_DEVADDR_MASK);
	dwc3_writel(dwc->regs, DWC3_DCFG, reg);

	dwc->gadget.speed = USB_SPEED_UNKNOWN;
	dwc->link_state = DWC3_LINK_STATE_U0;
}

static void dwc3_gadget_conndone_interrupt(struct dwc3 *dwc)
{
	struct dwc3_ep		*dep;
	int			ret;
	u32			reg;
	u8			speed;

	dbg_event(0xFF, "CONNECT DONE", 0);
	reg = dwc3_readl(dwc->regs, DWC3_DSTS);
	speed = reg & DWC3_DSTS_CONNECTSPD;
	dwc->speed = speed;

	/* Enable SUSPENDEVENT(BIT:6) for version 230A and above */
	if (dwc->revision >= DWC3_REVISION_230A) {
		reg = dwc3_readl(dwc->regs, DWC3_DEVTEN);
		reg |= DWC3_DEVTEN_EOPFEN;
		dwc3_writel(dwc->regs, DWC3_DEVTEN, reg);
	}

	/* Reset the retry on erratic error event count */
	dwc->retries_on_error = 0;

	/*
	 * RAMClkSel is reset to 0 after USB reset, so it must be reprogrammed
	 * each time on Connect Done.
	 *
	 * Currently we always use the reset value. If any platform
	 * wants to set this to a different value, we need to add a
	 * setting and update GCTL.RAMCLKSEL here.
	 */

	switch (speed) {
	case DWC3_DSTS_SUPERSPEED_PLUS:
		dwc3_gadget_ep0_desc.wMaxPacketSize = cpu_to_le16(512);
		dwc->gadget.ep0->maxpacket = 512;
		dwc->gadget.speed = USB_SPEED_SUPER_PLUS;
		break;
	case DWC3_DSTS_SUPERSPEED:
		/*
		 * WORKAROUND: DWC3 revisions <1.90a have an issue which
		 * would cause a missing USB3 Reset event.
		 *
		 * In such situations, we should force a USB3 Reset
		 * event by calling our dwc3_gadget_reset_interrupt()
		 * routine.
		 *
		 * Refers to:
		 *
		 * STAR#9000483510: RTL: SS : USB3 reset event may
		 * not be generated always when the link enters poll
		 */
		if (DWC3_VER_IS_PRIOR(DWC3, 190A))
			dwc3_gadget_reset_interrupt(dwc);

		dwc3_gadget_ep0_desc.wMaxPacketSize = cpu_to_le16(512);
		dwc->gadget.ep0->maxpacket = 512;
		dwc->gadget.speed = USB_SPEED_SUPER;
		break;
	case DWC3_DSTS_HIGHSPEED:
		dwc3_gadget_ep0_desc.wMaxPacketSize = cpu_to_le16(64);
		dwc->gadget.ep0->maxpacket = 64;
		dwc->gadget.speed = USB_SPEED_HIGH;
		break;
	case DWC3_DSTS_FULLSPEED:
		dwc3_gadget_ep0_desc.wMaxPacketSize = cpu_to_le16(64);
		dwc->gadget.ep0->maxpacket = 64;
		dwc->gadget.speed = USB_SPEED_FULL;
		break;
	case DWC3_DSTS_LOWSPEED:
		dwc3_gadget_ep0_desc.wMaxPacketSize = cpu_to_le16(8);
		dwc->gadget.ep0->maxpacket = 8;
		dwc->gadget.speed = USB_SPEED_LOW;
		break;
	}

	dwc->eps[1]->endpoint.maxpacket = dwc->gadget.ep0->maxpacket;

	/* Enable USB2 LPM Capability */

	if (!DWC3_VER_IS_WITHIN(DWC3, ANY, 194A) &&
	    (speed != DWC3_DSTS_SUPERSPEED) &&
	    (speed != DWC3_DSTS_SUPERSPEED_PLUS)) {
		reg = dwc3_readl(dwc->regs, DWC3_DCFG);
		reg |= DWC3_DCFG_LPM_CAP;
		dwc3_writel(dwc->regs, DWC3_DCFG, reg);

		reg = dwc3_readl(dwc->regs, DWC3_DCTL);
		reg &= ~(DWC3_DCTL_HIRD_THRES_MASK | DWC3_DCTL_L1_HIBER_EN);

		reg |= DWC3_DCTL_HIRD_THRES(dwc->hird_threshold |
					    (dwc->is_utmi_l1_suspend << 4));

		/*
		 * When dwc3 revisions >= 2.40a, LPM Erratum is enabled and
		 * DCFG.LPMCap is set, core responses with an ACK and the
		 * BESL value in the LPM token is less than or equal to LPM
		 * NYET threshold.
		 */
		WARN_ONCE(DWC3_VER_IS_PRIOR(DWC3, 240A) && dwc->has_lpm_erratum,
				"LPM Erratum not available on dwc3 revisions < 2.40a\n");

		if (dwc->has_lpm_erratum && !DWC3_VER_IS_PRIOR(DWC3, 240A))
			reg |= DWC3_DCTL_NYET_THRES(dwc->lpm_nyet_threshold);

		dwc3_gadget_dctl_write_safe(dwc, reg);
	} else {
		reg = dwc3_readl(dwc->regs, DWC3_DCTL);
		reg &= ~DWC3_DCTL_HIRD_THRES_MASK;
		dwc3_gadget_dctl_write_safe(dwc, reg);
	}

	dep = dwc->eps[0];
	ret = __dwc3_gadget_ep_enable(dep, DWC3_DEPCFG_ACTION_MODIFY);
	if (ret) {
		dev_err(dwc->dev, "failed to enable %s\n", dep->name);
		return;
	}

	dep = dwc->eps[1];
	ret = __dwc3_gadget_ep_enable(dep, DWC3_DEPCFG_ACTION_MODIFY);
	if (ret) {
		dev_err(dwc->dev, "failed to enable %s\n", dep->name);
		return;
	}

	dwc3_notify_event(dwc, DWC3_CONTROLLER_CONNDONE_EVENT, 0);

	/*
	 * Configure PHY via GUSB3PIPECTLn if required.
	 *
	 * Update GTXFIFOSIZn
	 *
	 * In both cases reset values should be sufficient.
	 */
}

static void dwc3_gadget_wakeup_interrupt(struct dwc3 *dwc)
{
	dbg_event(0xFF, "WAKEUP", 0);

	/*
	 * TODO take core out of low power mode when that's
	 * implemented.
	 */

	if (dwc->gadget_driver && dwc->gadget_driver->resume) {
		spin_unlock(&dwc->lock);
		dwc->gadget_driver->resume(&dwc->gadget);
		spin_lock(&dwc->lock);
	}
}

static void dwc3_gadget_linksts_change_interrupt(struct dwc3 *dwc,
		unsigned int evtinfo)
{
	enum dwc3_link_state	next = evtinfo & DWC3_LINK_STATE_MASK;
	unsigned int		pwropt;

	/*
	 * WORKAROUND: DWC3 < 2.50a have an issue when configured without
	 * Hibernation mode enabled which would show up when device detects
	 * host-initiated U3 exit.
	 *
	 * In that case, device will generate a Link State Change Interrupt
	 * from U3 to RESUME which is only necessary if Hibernation is
	 * configured in.
	 *
	 * There are no functional changes due to such spurious event and we
	 * just need to ignore it.
	 *
	 * Refers to:
	 *
	 * STAR#9000570034 RTL: SS Resume event generated in non-Hibernation
	 * operational mode
	 */
	pwropt = DWC3_GHWPARAMS1_EN_PWROPT(dwc->hwparams.hwparams1);
	if (DWC3_VER_IS_PRIOR(DWC3, 250A) &&
			(pwropt != DWC3_GHWPARAMS1_EN_PWROPT_HIB)) {
		if ((dwc->link_state == DWC3_LINK_STATE_U3) &&
				(next == DWC3_LINK_STATE_RESUME)) {
			return;
		}
	}

	/*
	 * WORKAROUND: DWC3 Revisions <1.83a have an issue which, depending
	 * on the link partner, the USB session might do multiple entry/exit
	 * of low power states before a transfer takes place.
	 *
	 * Due to this problem, we might experience lower throughput. The
	 * suggested workaround is to disable DCTL[12:9] bits if we're
	 * transitioning from U1/U2 to U0 and enable those bits again
	 * after a transfer completes and there are no pending transfers
	 * on any of the enabled endpoints.
	 *
	 * This is the first half of that workaround.
	 *
	 * Refers to:
	 *
	 * STAR#9000446952: RTL: Device SS : if U1/U2 ->U0 takes >128us
	 * core send LGO_Ux entering U0
	 */
	if (DWC3_VER_IS_PRIOR(DWC3, 183A)) {
		if (next == DWC3_LINK_STATE_U0) {
			u32	u1u2;
			u32	reg;

			switch (dwc->link_state) {
			case DWC3_LINK_STATE_U1:
			case DWC3_LINK_STATE_U2:
				reg = dwc3_readl(dwc->regs, DWC3_DCTL);
				u1u2 = reg & (DWC3_DCTL_INITU2ENA
						| DWC3_DCTL_ACCEPTU2ENA
						| DWC3_DCTL_INITU1ENA
						| DWC3_DCTL_ACCEPTU1ENA);

				if (!dwc->u1u2)
					dwc->u1u2 = reg & u1u2;

				reg &= ~u1u2;

				dwc3_gadget_dctl_write_safe(dwc, reg);
				break;
			default:
				/* do nothing */
				break;
			}
		}
	}

	switch (next) {
	case DWC3_LINK_STATE_U1:
		if (dwc->speed == USB_SPEED_SUPER)
			dwc3_suspend_gadget(dwc);
		break;
	case DWC3_LINK_STATE_U2:
	case DWC3_LINK_STATE_U3:
		dwc3_suspend_gadget(dwc);
		break;
	case DWC3_LINK_STATE_RESUME:
		dwc3_resume_gadget(dwc);
		break;
	default:
		/* do nothing */
		break;
	}

	dev_dbg(dwc->dev, "Going from (%d)--->(%d)\n", dwc->link_state, next);
	dwc->link_state = next;
}

static void dwc3_gadget_suspend_interrupt(struct dwc3 *dwc,
					  unsigned int evtinfo)
{
	enum dwc3_link_state next = evtinfo & DWC3_LINK_STATE_MASK;

	dbg_event(0xFF, "SUSPEND INT", 0);
	dev_dbg(dwc->dev, "%s Entry to %d\n", __func__, next);

	if (dwc->link_state != next && next == DWC3_LINK_STATE_U3) {
		/*
		 * When first connecting the cable, even before the initial
		 * DWC3_DEVICE_EVENT_RESET or DWC3_DEVICE_EVENT_CONNECT_DONE
		 * events, the controller sees a DWC3_DEVICE_EVENT_SUSPEND
		 * event. In such a case, ignore.
		 * Ignore suspend event until device side usb is not into
		 * CONFIGURED state.
		 */
		if (dwc->gadget.state != USB_STATE_CONFIGURED) {
			dev_err(dwc->dev, "%s(): state:%d. Ignore SUSPEND.\n",
						__func__, dwc->gadget.state);
			return;
		}

		dwc3_suspend_gadget(dwc);

		dev_dbg(dwc->dev, "Notify OTG from %s\n", __func__);
		dwc->b_suspend = true;
		dwc3_notify_event(dwc, DWC3_CONTROLLER_NOTIFY_OTG_EVENT, 0);
	}

	dwc->link_state = next;
}

static void dwc3_gadget_hibernation_interrupt(struct dwc3 *dwc,
		unsigned int evtinfo)
{
	unsigned int is_ss = evtinfo & BIT(4);

	/*
	 * WORKAROUND: DWC3 revison 2.20a with hibernation support
	 * have a known issue which can cause USB CV TD.9.23 to fail
	 * randomly.
	 *
	 * Because of this issue, core could generate bogus hibernation
	 * events which SW needs to ignore.
	 *
	 * Refers to:
	 *
	 * STAR#9000546576: Device Mode Hibernation: Issue in USB 2.0
	 * Device Fallback from SuperSpeed
	 */
	if (is_ss ^ (dwc->speed == USB_SPEED_SUPER))
		return;

	/* enter hibernation here */
}

static void dwc3_gadget_interrupt(struct dwc3 *dwc,
		const struct dwc3_event_devt *event)
{
	switch (event->type) {
	case DWC3_DEVICE_EVENT_DISCONNECT:
		dwc3_gadget_disconnect_interrupt(dwc);
		dwc->dbg_gadget_events.disconnect++;
		break;
	case DWC3_DEVICE_EVENT_RESET:
		dwc3_gadget_reset_interrupt(dwc);
		dwc->dbg_gadget_events.reset++;
		break;
	case DWC3_DEVICE_EVENT_CONNECT_DONE:
		dwc3_gadget_conndone_interrupt(dwc);
		dwc->dbg_gadget_events.connect++;
		break;
	case DWC3_DEVICE_EVENT_WAKEUP:
		dwc3_gadget_wakeup_interrupt(dwc);
		dwc->dbg_gadget_events.wakeup++;
		break;
	case DWC3_DEVICE_EVENT_HIBER_REQ:
		if (dev_WARN_ONCE(dwc->dev, !dwc->has_hibernation,
					"unexpected hibernation event\n"))
			break;

		dwc3_gadget_hibernation_interrupt(dwc, event->event_info);
		break;
	case DWC3_DEVICE_EVENT_LINK_STATUS_CHANGE:
		dwc3_gadget_linksts_change_interrupt(dwc, event->event_info);
		dwc->dbg_gadget_events.link_status_change++;
		break;
	case DWC3_DEVICE_EVENT_EOPF:
		/* It changed to be suspend event for version 2.30a and above */
<<<<<<< HEAD
		if (dwc->revision >= DWC3_REVISION_230A) {
			dbg_event(0xFF, "GAD SUS", 0);
			dwc->dbg_gadget_events.suspend++;
=======
		if (!DWC3_VER_IS_PRIOR(DWC3, 230A)) {
>>>>>>> 86b41f49
			/*
			 * Ignore suspend event until the gadget enters into
			 * USB_STATE_CONFIGURED state.
			 */
			if (dwc->gadget.state >= USB_STATE_CONFIGURED)
				dwc3_gadget_suspend_interrupt(dwc,
						event->event_info);
			else
				usb_gadget_vbus_draw(&dwc->gadget, 2);
		}
		break;
	case DWC3_DEVICE_EVENT_SOF:
		dwc->dbg_gadget_events.sof++;
		break;
	case DWC3_DEVICE_EVENT_ERRATIC_ERROR:
		dbg_event(0xFF, "ERROR", dwc->retries_on_error);
		dwc->dbg_gadget_events.erratic_error++;
		dwc->err_evt_seen = true;
		break;
	case DWC3_DEVICE_EVENT_CMD_CMPL:
		dwc->dbg_gadget_events.cmdcmplt++;
		break;
	case DWC3_DEVICE_EVENT_OVERFLOW:
		dwc->dbg_gadget_events.overflow++;
		break;
	default:
		dev_WARN(dwc->dev, "UNKNOWN IRQ %d\n", event->type);
		dwc->dbg_gadget_events.unknown_event++;
	}
}

static void dwc3_process_event_entry(struct dwc3 *dwc,
		const union dwc3_event *event)
{
	trace_dwc3_event(event->raw, dwc);

	if (!event->type.is_devspec)
		dwc3_endpoint_interrupt(dwc, &event->depevt);
	else if (event->type.type == DWC3_EVENT_TYPE_DEV)
		dwc3_gadget_interrupt(dwc, &event->devt);
	else
		dev_err(dwc->dev, "UNKNOWN IRQ type %d\n", event->raw);
}

static irqreturn_t dwc3_process_event_buf(struct dwc3_event_buffer *evt)
{
	struct dwc3 *dwc = evt->dwc;
	irqreturn_t ret = IRQ_NONE;
	int left;
	u32 reg;

	left = evt->count;

	if (!(evt->flags & DWC3_EVENT_PENDING))
		return IRQ_NONE;

	while (left > 0) {
		union dwc3_event event;

		event.raw = *(u32 *) (evt->cache + evt->lpos);

		dwc3_process_event_entry(dwc, &event);

		if (dwc->err_evt_seen) {
			/*
			 * if erratic error, skip remaining events
			 * while controller undergoes reset
			 */
			evt->lpos = (evt->lpos + left) %
					DWC3_EVENT_BUFFERS_SIZE;
			if (dwc3_notify_event(dwc,
						DWC3_CONTROLLER_ERROR_EVENT, 0))
				dwc->err_evt_seen = 0;
			dwc->retries_on_error++;
			break;
		}

		/*
		 * FIXME we wrap around correctly to the next entry as
		 * almost all entries are 4 bytes in size. There is one
		 * entry which has 12 bytes which is a regular entry
		 * followed by 8 bytes data. ATM I don't know how
		 * things are organized if we get next to the a
		 * boundary so I worry about that once we try to handle
		 * that.
		 */
		evt->lpos = (evt->lpos + 4) % evt->length;
		left -= 4;
	}

	dwc->bh_handled_evt_cnt[dwc->irq_dbg_index] += (evt->count / 4);
	evt->count = 0;
	evt->flags &= ~DWC3_EVENT_PENDING;
	ret = IRQ_HANDLED;

	/* Unmask interrupt */
	reg = dwc3_readl(dwc->regs, DWC3_GEVNTSIZ(0));
	reg &= ~DWC3_GEVNTSIZ_INTMASK;
	dwc3_writel(dwc->regs, DWC3_GEVNTSIZ(0), reg);

	if (dwc->imod_interval) {
		dwc3_writel(dwc->regs, DWC3_GEVNTCOUNT(0), DWC3_GEVNTCOUNT_EHB);
		dwc3_writel(dwc->regs, DWC3_DEV_IMOD(0), dwc->imod_interval);
	}

	return ret;
}

void dwc3_bh_work(struct work_struct *w)
{
	struct dwc3 *dwc = container_of(w, struct dwc3, bh_work);

	pm_runtime_get_sync(dwc->dev);
	dwc3_thread_interrupt(dwc->irq, dwc->ev_buf);
	pm_runtime_put(dwc->dev);
}

static irqreturn_t dwc3_thread_interrupt(int irq, void *_evt)
{
	struct dwc3_event_buffer *evt = _evt;
	struct dwc3 *dwc = evt->dwc;
	unsigned long flags;
	irqreturn_t ret = IRQ_NONE;
	ktime_t start_time;

	start_time = ktime_get();

	spin_lock_irqsave(&dwc->lock, flags);
	dwc->bh_handled_evt_cnt[dwc->irq_dbg_index] = 0;
	ret = dwc3_process_event_buf(evt);
	spin_unlock_irqrestore(&dwc->lock, flags);

	dwc->bh_completion_time[dwc->irq_dbg_index] =
		ktime_to_us(ktime_sub(ktime_get(), start_time));
	dwc->irq_dbg_index = (dwc->irq_dbg_index + 1) % MAX_INTR_STATS;

	return ret;
}

static irqreturn_t dwc3_check_event_buf(struct dwc3_event_buffer *evt)
{
	struct dwc3 *dwc;
	u32 amount;
	u32 count;
	u32 reg;
	ktime_t start_time;

	if (!evt)
		return IRQ_NONE;

	dwc = evt->dwc;
	start_time = ktime_get();
	dwc->irq_cnt++;

	/* controller reset is still pending */
	if (dwc->err_evt_seen)
		return IRQ_HANDLED;

	/* Controller is being halted, ignore the interrupts */
	if (!dwc->pullups_connected) {
		count = dwc3_readl(dwc->regs, DWC3_GEVNTCOUNT(0));
		count &= DWC3_GEVNTCOUNT_MASK;
		dwc3_writel(dwc->regs, DWC3_GEVNTCOUNT(0), count);
		dbg_event(0xFF, "NO_PULLUP", count);
		return IRQ_HANDLED;
	}

	/*
	 * With PCIe legacy interrupt, test shows that top-half irq handler can
	 * be called again after HW interrupt deassertion. Check if bottom-half
	 * irq event handler completes before caching new event to prevent
	 * losing events.
	 */
	if (evt->flags & DWC3_EVENT_PENDING)
		return IRQ_HANDLED;

	count = dwc3_readl(dwc->regs, DWC3_GEVNTCOUNT(0));
	count &= DWC3_GEVNTCOUNT_MASK;
	if (!count)
		return IRQ_NONE;

	evt->count = count;
	evt->flags |= DWC3_EVENT_PENDING;

	/* Mask interrupt */
	reg = dwc3_readl(dwc->regs, DWC3_GEVNTSIZ(0));
	reg |= DWC3_GEVNTSIZ_INTMASK;
	dwc3_writel(dwc->regs, DWC3_GEVNTSIZ(0), reg);

	amount = min(count, evt->length - evt->lpos);
	memcpy(evt->cache + evt->lpos, evt->buf + evt->lpos, amount);

	if (amount < count)
		memcpy(evt->cache, evt->buf, count - amount);

	dwc3_writel(dwc->regs, DWC3_GEVNTCOUNT(0), count);

	dwc->irq_start_time[dwc->irq_dbg_index] = start_time;
	dwc->irq_completion_time[dwc->irq_dbg_index] =
		ktime_us_delta(ktime_get(), start_time);
	dwc->irq_event_count[dwc->irq_dbg_index] = count / 4;
	dwc->irq_dbg_index = (dwc->irq_dbg_index + 1) % MAX_INTR_STATS;

	return IRQ_WAKE_THREAD;
}

irqreturn_t dwc3_interrupt(int irq, void *_dwc)
{
	struct dwc3     *dwc = _dwc;
	irqreturn_t     ret = IRQ_NONE;
	irqreturn_t     status;

	status = dwc3_check_event_buf(dwc->ev_buf);
	if (status == IRQ_WAKE_THREAD)
		ret = status;

	if (ret == IRQ_WAKE_THREAD)
		queue_work(dwc->dwc_wq, &dwc->bh_work);

	return IRQ_HANDLED;
}

static int dwc3_gadget_get_irq(struct dwc3 *dwc)
{
	struct platform_device *dwc3_pdev = to_platform_device(dwc->dev);
	int irq;

	irq = platform_get_irq_byname_optional(dwc3_pdev, "peripheral");
	if (irq > 0)
		goto out;

	if (irq == -EPROBE_DEFER)
		goto out;

	irq = platform_get_irq_byname_optional(dwc3_pdev, "dwc_usb3");
	if (irq > 0)
		goto out;

	if (irq == -EPROBE_DEFER)
		goto out;

	irq = platform_get_irq(dwc3_pdev, 0);
	if (irq > 0)
		goto out;

	if (!irq)
		irq = -EINVAL;

out:
	return irq;
}

/**
 * dwc3_gadget_init - initializes gadget related registers
 * @dwc: pointer to our controller context structure
 *
 * Returns 0 on success otherwise negative errno.
 */
int dwc3_gadget_init(struct dwc3 *dwc)
{
	int ret;
	int irq;

	irq = dwc3_gadget_get_irq(dwc);
	if (irq < 0) {
		ret = irq;
		goto err0;
	}

	dwc->irq_gadget = irq;

	dwc->ep0_trb = dma_alloc_coherent(dwc->sysdev,
					  sizeof(*dwc->ep0_trb) * 2,
					  &dwc->ep0_trb_addr, GFP_KERNEL);
	if (!dwc->ep0_trb) {
		dev_err(dwc->dev, "failed to allocate ep0 trb\n");
		ret = -ENOMEM;
		goto err0;
	}

	dwc->setup_buf = kzalloc(DWC3_EP0_SETUP_SIZE, GFP_KERNEL);
	if (!dwc->setup_buf) {
		ret = -ENOMEM;
		goto err1;
	}

	dwc->bounce = dma_alloc_coherent(dwc->sysdev, DWC3_BOUNCE_SIZE,
			&dwc->bounce_addr, GFP_KERNEL);
	if (!dwc->bounce) {
		ret = -ENOMEM;
		goto err2;
	}

	init_completion(&dwc->ep0_in_setup);

	dwc->gadget.ops			= &dwc3_gadget_ops;
	dwc->gadget.speed		= USB_SPEED_UNKNOWN;
	dwc->gadget.sg_supported	= true;
	dwc->gadget.name		= "dwc3-gadget";
	dwc->gadget.lpm_capable		= true;

	/*
	 * FIXME We might be setting max_speed to <SUPER, however versions
	 * <2.20a of dwc3 have an issue with metastability (documented
	 * elsewhere in this driver) which tells us we can't set max speed to
	 * anything lower than SUPER.
	 *
	 * Because gadget.max_speed is only used by composite.c and function
	 * drivers (i.e. it won't go into dwc3's registers) we are allowing this
	 * to happen so we avoid sending SuperSpeed Capability descriptor
	 * together with our BOS descriptor as that could confuse host into
	 * thinking we can handle super speed.
	 *
	 * Note that, in fact, we won't even support GetBOS requests when speed
	 * is less than super speed because we don't have means, yet, to tell
	 * composite.c that we are USB 2.0 + LPM ECN.
	 */
	if (DWC3_VER_IS_PRIOR(DWC3, 220A) &&
	    !dwc->dis_metastability_quirk)
		dev_info(dwc->dev, "changing max_speed on rev %08x\n",
				dwc->revision);

	dwc->gadget.max_speed		= dwc->maximum_speed;

	/*
	 * REVISIT: Here we should clear all pending IRQs to be
	 * sure we're starting from a well known location.
	 */

	dwc->num_eps = DWC3_ENDPOINTS_NUM;
	ret = dwc3_gadget_init_endpoints(dwc, dwc->num_eps);
	if (ret)
		goto err3;

	ret = usb_add_gadget_udc(dwc->dev, &dwc->gadget);
	if (ret) {
		dev_err(dwc->dev, "failed to register udc\n");
		goto err4;
	}

	return 0;

err4:
	dwc3_gadget_free_endpoints(dwc);

err3:
	dma_free_coherent(dwc->sysdev, DWC3_BOUNCE_SIZE, dwc->bounce,
			dwc->bounce_addr);

err2:
	kfree(dwc->setup_buf);

err1:
	dma_free_coherent(dwc->sysdev, sizeof(*dwc->ep0_trb) * 2,
			dwc->ep0_trb, dwc->ep0_trb_addr);

err0:
	return ret;
}

/* -------------------------------------------------------------------------- */

void dwc3_gadget_exit(struct dwc3 *dwc)
{
	usb_del_gadget_udc(&dwc->gadget);
	dwc3_gadget_free_endpoints(dwc);
	dma_free_coherent(dwc->sysdev, DWC3_BOUNCE_SIZE, dwc->bounce,
			  dwc->bounce_addr);
	kfree(dwc->setup_buf);
	dma_free_coherent(dwc->sysdev, sizeof(*dwc->ep0_trb) * 2,
			  dwc->ep0_trb, dwc->ep0_trb_addr);
}

int dwc3_gadget_suspend(struct dwc3 *dwc)
{
	if (!dwc->gadget_driver)
		return 0;

	dwc3_gadget_run_stop(dwc, false, false);
	dwc3_disconnect_gadget(dwc);
	__dwc3_gadget_stop(dwc);

	return 0;
}

int dwc3_gadget_resume(struct dwc3 *dwc)
{
	int			ret;

	if (!dwc->gadget_driver)
		return 0;

	ret = __dwc3_gadget_start(dwc);
	if (ret < 0)
		goto err0;

	ret = dwc3_gadget_run_stop(dwc, true, false);
	if (ret < 0)
		goto err1;

	return 0;

err1:
	__dwc3_gadget_stop(dwc);

err0:
	return ret;
}

void dwc3_gadget_process_pending_events(struct dwc3 *dwc)
{
	if (dwc->pending_events) {
		dwc3_interrupt(dwc->irq_gadget, dwc->ev_buf);
		dwc->pending_events = false;
		enable_irq(dwc->irq_gadget);
	}
}<|MERGE_RESOLUTION|>--- conflicted
+++ resolved
@@ -226,7 +226,7 @@
 
 	if ((dep->endpoint.maxburst > 6) &&
 			usb_endpoint_xfer_bulk(dep->endpoint.desc)
-			&& dwc3_is_usb31(dwc))
+			&& !DWC3_IP_IS(DWC3))
 		mult = 6;
 
 	tmp = ((max_packet + mdwidth) * mult) + mdwidth;
@@ -238,10 +238,10 @@
 	fifo_0_start = DWC3_GTXFIFOSIZ_TXFSTADDR(tmp);
 
 	fifo_size |= (fifo_0_start + (dwc->last_fifo_depth << 16));
-	if (dwc3_is_usb31(dwc))
-		dwc->last_fifo_depth += DWC31_GTXFIFOSIZ_TXFDEF(fifo_size);
+	if (!DWC3_IP_IS(DWC3))
+		dwc->last_fifo_depth += DWC31_GTXFIFOSIZ_TXFDEP(fifo_size);
 	else
-		dwc->last_fifo_depth += DWC3_GTXFIFOSIZ_TXFDEF(fifo_size);
+		dwc->last_fifo_depth += DWC3_GTXFIFOSIZ_TXFDEP(fifo_size);
 
 	dev_dbg(dwc->dev, "%s ep_num:%d last_fifo_depth:%04x fifo_depth:%d\n",
 		dep->endpoint.name, dep->number >> 1, dwc->last_fifo_depth,
@@ -254,10 +254,10 @@
 		dev_err(dwc->dev, "Fifosize(%d) > RAM size(%d) %s depth:%d\n",
 			(dwc->last_fifo_depth * mdwidth), dwc->tx_fifo_size,
 			dep->endpoint.name, fifo_size);
-		if (dwc3_is_usb31(dwc))
-			fifo_size = DWC31_GTXFIFOSIZ_TXFDEF(fifo_size);
+		if (!DWC3_IP_IS(DWC3))
+			fifo_size = DWC31_GTXFIFOSIZ_TXFDEP(fifo_size);
 		else
-			fifo_size = DWC3_GTXFIFOSIZ_TXFDEF(fifo_size);
+			fifo_size = DWC3_GTXFIFOSIZ_TXFDEP(fifo_size);
 		dwc->last_fifo_depth -= fifo_size;
 		dep->fifo_depth = 0;
 		WARN_ON(1);
@@ -367,11 +367,7 @@
 {
 	const struct usb_endpoint_descriptor *desc = dep->endpoint.desc;
 	struct dwc3		*dwc = dep->dwc;
-<<<<<<< HEAD
-	u32			timeout = 3000;
-=======
 	u32			timeout = 5000;
->>>>>>> 86b41f49
 	u32			saved_config = 0;
 	u32			reg;
 
@@ -707,9 +703,6 @@
 	return dwc3_send_gadget_ep_cmd(dep, DWC3_DEPCMD_SETEPCONFIG, &params);
 }
 
-static void dwc3_stop_active_transfer(struct dwc3_ep *dep, bool force,
-		bool interrupt);
-
 /**
  * __dwc3_gadget_ep_enable - initializes a hw endpoint
  * @dep: endpoint to be initialized
@@ -779,13 +772,8 @@
 	 * Issue StartTransfer here with no-op TRB so we can always rely on No
 	 * Response Update Transfer command.
 	 */
-<<<<<<< HEAD
-	if ((usb_endpoint_xfer_bulk(desc) && !dep->stream_capable
-			&& !dep->endless) || usb_endpoint_xfer_int(desc)) {
-=======
 	if (usb_endpoint_xfer_bulk(desc) ||
 			usb_endpoint_xfer_int(desc)) {
->>>>>>> 86b41f49
 		struct dwc3_gadget_ep_cmd_params params;
 		struct dwc3_trb	*trb;
 		dma_addr_t trb_dma;
@@ -1239,19 +1227,11 @@
 		unsigned chain = true;
 
 		/*
-<<<<<<< HEAD
-		 * IOMMU driver is clubbing the list of sgs which shares a page
-		 * boundary into one and giving it to USB driver. With this the
-		 * number of sgs mapped it not equal to the the number of sgs
-		 * passed. Mark the chain bit to false if it is the last mapped
-		 * sg.
-=======
 		 * IOMMU driver is coalescing the list of sgs which shares a
 		 * page boundary into one and giving it to USB driver. With
 		 * this the number of sgs mapped is not equal to the number of
 		 * sgs passed. So mark the chain bit to false if it isthe last
 		 * mapped sg.
->>>>>>> 86b41f49
 		 */
 		if (i == remaining - 1)
 			chain = false;
@@ -1825,18 +1805,10 @@
 		}
 	}
 
-<<<<<<< HEAD
-out1:
-	dbg_ep_dequeue(dep->number, req);
-	dwc3_gadget_giveback(dep, req, -ECONNRESET);
-
-out0:
-=======
 	dev_err(dwc->dev, "request %pK was not queued to %s\n",
 		request, ep->name);
 	ret = -EINVAL;
 out:
->>>>>>> 86b41f49
 	spin_unlock_irqrestore(&dwc->lock, flags);
 
 	return ret;
@@ -2336,11 +2308,7 @@
 			DWC3_DEVTEN_USBRSTEN |
 			DWC3_DEVTEN_DISCONNEVTEN);
 
-<<<<<<< HEAD
-	if (dwc->revision < DWC3_REVISION_230A)
-=======
 	if (DWC3_VER_IS_PRIOR(DWC3, 250A))
->>>>>>> 86b41f49
 		reg |= DWC3_DEVTEN_ULSTCNGEN;
 
 	dwc3_writel(dwc->regs, DWC3_DEVTEN, reg);
@@ -2494,7 +2462,7 @@
 	 * Programs the number of outstanding pipelined transfer requests
 	 * the AXI master pushes to the AXI slave.
 	 */
-	if (dwc->revision >= DWC3_REVISION_270A) {
+	if (!DWC3_VER_IS_PRIOR(DWC3, 270A)) {
 		reg = dwc3_readl(dwc->regs, DWC3_GSBUSCFG1);
 		reg &= ~DWC3_GSBUSCFG1_PIPETRANSLIMIT_MASK;
 		reg |= DWC3_GSBUSCFG1_PIPETRANSLIMIT(0xe);
@@ -2727,95 +2695,12 @@
 	return 0;
 }
 
-<<<<<<< HEAD
 static int dwc3_gadget_init_in_out_endpoint(struct dwc3_ep *dep)
-=======
-static int dwc3_gadget_init_in_endpoint(struct dwc3_ep *dep)
 {
 	struct dwc3 *dwc = dep->dwc;
-	int mdwidth;
-	int size;
-
-	mdwidth = DWC3_MDWIDTH(dwc->hwparams.hwparams0);
-	if (DWC3_IP_IS(DWC32))
-		mdwidth += DWC3_GHWPARAMS6_MDWIDTH(dwc->hwparams.hwparams6);
-
-	/* MDWIDTH is represented in bits, we need it in bytes */
-	mdwidth /= 8;
-
-	size = dwc3_readl(dwc->regs, DWC3_GTXFIFOSIZ(dep->number >> 1));
-	if (DWC3_IP_IS(DWC3))
-		size = DWC3_GTXFIFOSIZ_TXFDEP(size);
-	else
-		size = DWC31_GTXFIFOSIZ_TXFDEP(size);
-
-	/* FIFO Depth is in MDWDITH bytes. Multiply */
-	size *= mdwidth;
-
-	/*
-	 * To meet performance requirement, a minimum TxFIFO size of 3x
-	 * MaxPacketSize is recommended for endpoints that support burst and a
-	 * minimum TxFIFO size of 2x MaxPacketSize for endpoints that don't
-	 * support burst. Use those numbers and we can calculate the max packet
-	 * limit as below.
-	 */
-	if (dwc->maximum_speed >= USB_SPEED_SUPER)
-		size /= 3;
-	else
-		size /= 2;
-
-	usb_ep_set_maxpacket_limit(&dep->endpoint, size);
-
-	dep->endpoint.max_streams = 15;
-	dep->endpoint.ops = &dwc3_gadget_ep_ops;
-	list_add_tail(&dep->endpoint.ep_list,
-			&dwc->gadget.ep_list);
-	dep->endpoint.caps.type_iso = true;
-	dep->endpoint.caps.type_bulk = true;
-	dep->endpoint.caps.type_int = true;
-
-	return dwc3_alloc_trb_pool(dep);
-}
-
-static int dwc3_gadget_init_out_endpoint(struct dwc3_ep *dep)
->>>>>>> 86b41f49
-{
-	struct dwc3 *dwc = dep->dwc;
-	int mdwidth;
-	int size;
-
-	mdwidth = DWC3_MDWIDTH(dwc->hwparams.hwparams0);
-	if (DWC3_IP_IS(DWC32))
-		mdwidth += DWC3_GHWPARAMS6_MDWIDTH(dwc->hwparams.hwparams6);
-
-	/* MDWIDTH is represented in bits, convert to bytes */
-	mdwidth /= 8;
-
-	/* All OUT endpoints share a single RxFIFO space */
-	size = dwc3_readl(dwc->regs, DWC3_GRXFIFOSIZ(0));
-	if (DWC3_IP_IS(DWC3))
-		size = DWC3_GRXFIFOSIZ_RXFDEP(size);
-	else
-		size = DWC31_GRXFIFOSIZ_RXFDEP(size);
-
-	/* FIFO depth is in MDWDITH bytes */
-	size *= mdwidth;
-
-	/*
-	 * To meet performance requirement, a minimum recommended RxFIFO size
-	 * is defined as follow:
-	 * RxFIFO size >= (3 x MaxPacketSize) +
-	 * (3 x 8 bytes setup packets size) + (16 bytes clock crossing margin)
-	 *
-	 * Then calculate the max packet limit as below.
-	 */
-	size -= (3 * 8) + 16;
-	if (size < 0)
-		size = 0;
-	else
-		size /= 3;
-
-	usb_ep_set_maxpacket_limit(&dep->endpoint, size);
+
+	usb_ep_set_maxpacket_limit(&dep->endpoint, 1024);
+
 	dep->endpoint.max_streams = 15;
 	dep->endpoint.ops = &dwc3_gadget_ep_ops;
 	list_add_tail(&dep->endpoint.ep_list,
@@ -3339,19 +3224,13 @@
 			dep->flags &= ~DWC3_EP_DELAY_START;
 		}
 		break;
-<<<<<<< HEAD
-	case DWC3_DEPEVT_STREAMEVT:
-		dep->dbg_ep_events.streamevent++;
-		break;
 	case DWC3_DEPEVT_XFERCOMPLETE:
 		dep->dbg_ep_events.xfercomplete++;
-=======
-	case DWC3_DEPEVT_XFERCOMPLETE:
 		dwc3_gadget_endpoint_transfer_complete(dep, event);
 		break;
 	case DWC3_DEPEVT_STREAMEVT:
+		dep->dbg_ep_events.streamevent++;
 		dwc3_gadget_endpoint_stream_event(dep, event);
->>>>>>> 86b41f49
 		break;
 	case DWC3_DEPEVT_RXTXFIFOEVT:
 		dep->dbg_ep_events.rxtxfifoevent++;
@@ -3623,7 +3502,7 @@
 	dwc->speed = speed;
 
 	/* Enable SUSPENDEVENT(BIT:6) for version 230A and above */
-	if (dwc->revision >= DWC3_REVISION_230A) {
+	if (!DWC3_VER_IS_PRIOR(DWC3, 230A)) {
 		reg = dwc3_readl(dwc->regs, DWC3_DEVTEN);
 		reg |= DWC3_DEVTEN_EOPFEN;
 		dwc3_writel(dwc->regs, DWC3_DEVTEN, reg);
@@ -3951,13 +3830,9 @@
 		break;
 	case DWC3_DEVICE_EVENT_EOPF:
 		/* It changed to be suspend event for version 2.30a and above */
-<<<<<<< HEAD
-		if (dwc->revision >= DWC3_REVISION_230A) {
+		if (!DWC3_VER_IS_PRIOR(DWC3, 230A)) {
 			dbg_event(0xFF, "GAD SUS", 0);
 			dwc->dbg_gadget_events.suspend++;
-=======
-		if (!DWC3_VER_IS_PRIOR(DWC3, 230A)) {
->>>>>>> 86b41f49
 			/*
 			 * Ignore suspend event until the gadget enters into
 			 * USB_STATE_CONFIGURED state.
