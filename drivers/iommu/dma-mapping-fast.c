--- conflicted
+++ resolved
@@ -84,22 +84,15 @@
 				bool skip_sync = (attrs &
 						  DMA_ATTR_SKIP_CPU_SYNC);
 
-<<<<<<< HEAD
 				iommu_flush_tlb_all(domain);
-=======
-				iommu_tlbiall(mapping->domain);
->>>>>>> 158801d1
 				bitmap_copy(mapping->clean_bitmap,
 					    mapping->bitmap,
 					    mapping->num_4k_pages);
 				mapping->have_stale_tlbs = false;
 				av8l_fast_clear_stale_ptes(mapping->pgtbl_ops,
-<<<<<<< HEAD
-=======
 							   mapping->base,
 							   mapping->base +
 							   mapping->size - 1,
->>>>>>> 158801d1
 							   skip_sync);
 				bit = bitmap_find_next_zero_area(
 							mapping->clean_bitmap,
@@ -107,17 +100,10 @@
 								 0, nbits,
 								 align);
 				if (unlikely(bit > mapping->num_4k_pages))
-<<<<<<< HEAD
 					return DMA_MAPPING_ERROR;
 
 			} else {
 				return DMA_MAPPING_ERROR;
-=======
-					return DMA_ERROR_CODE;
-
-			} else {
-				return DMA_ERROR_CODE;
->>>>>>> 158801d1
 			}
 		}
 	}
