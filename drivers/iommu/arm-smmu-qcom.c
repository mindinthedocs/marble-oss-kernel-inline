--- conflicted
+++ resolved
@@ -13,7 +13,6 @@
 	struct arm_smmu_device smmu;
 };
 
-<<<<<<< HEAD
 static int qcom_sdm845_smmu500_cfg_probe(struct arm_smmu_device *smmu)
 {
 	u32 s2cr;
@@ -51,10 +50,7 @@
 	return 0;
 }
 
-static const struct of_device_id qcom_smmu_client_of_match[] = {
-=======
 static const struct of_device_id qcom_smmu_client_of_match[] __maybe_unused = {
->>>>>>> ba47d845
 	{ .compatible = "qcom,adreno" },
 	{ .compatible = "qcom,mdp4" },
 	{ .compatible = "qcom,mdss" },
