// SPDX-License-Identifier: GPL-2.0-only
/*
 * IOMMU API for ARM architected SMMU implementations.
 *
 * Copyright (C) 2013 ARM Limited
 *
 * Author: Will Deacon <will.deacon@arm.com>
 *
 * This driver currently supports:
 *	- SMMUv1 and v2 implementations
 *	- Stream-matching and stream-indexing
 *	- v7/v8 long-descriptor format
 *	- Non-secure access to the SMMU
 *	- Context fault reporting
 *	- Extended Stream ID (16 bit)
 */

#define pr_fmt(fmt) "arm-smmu: " fmt

#include <linux/acpi.h>
#include <linux/acpi_iort.h>
#include <linux/bitfield.h>
#include <linux/delay.h>
#include <linux/device.h>
#include <linux/dma-iommu.h>
#include <linux/dma-mapping.h>
#include <linux/dma-mapping-fast.h>
#include <linux/dma-noncoherent.h>
#include <linux/err.h>
#include <linux/interrupt.h>
#include <linux/io.h>
#include <linux/iopoll.h>
#include <linux/module.h>
#include <linux/interconnect.h>
#include <linux/of.h>
#include <linux/of_address.h>
#include <linux/of_device.h>
#include <linux/of_iommu.h>
#include <linux/pci.h>
#include <linux/platform_device.h>
#include <linux/pm_runtime.h>
#include <linux/slab.h>
#include <soc/qcom/secure_buffer.h>
#include <linux/of_platform.h>
#include <linux/irq.h>
#include <linux/wait.h>
#include <linux/workqueue.h>

#include <linux/amba/bus.h>
#include <linux/fsl/mc.h>

#include <linux/qcom_scm.h>
#include "arm-smmu.h"
#include "iommu-logger.h"

#define CREATE_TRACE_POINTS
#include "arm-smmu-trace.h"

/*
 * Apparently, some Qualcomm arm64 platforms which appear to expose their SMMU
 * global register space are still, in fact, using a hypervisor to mediate it
 * by trapping and emulating register accesses. Sadly, some deployed versions
 * of said trapping code have bugs wherein they go horribly wrong for stores
 * using r31 (i.e. XZR/WZR) as the source register.
 */
#define QCOM_DUMMY_VAL -1

#define ARM_MMU500_ACR_CACHE_LOCK	(1 << 26)

#define TLB_LOOP_TIMEOUT		500000	/* 500ms */
#define TLB_LOOP_INC_MAX		1000      /*1ms*/

#define ARM_SMMU_IMPL_DEF1(smmu) \
	((smmu)->base + (6 * (1 << (smmu)->pgshift)))

#define MSI_IOVA_BASE			0x8000000
#define MSI_IOVA_LENGTH			0x100000

#define ARM_SMMU_ICC_AVG_BW		0
#define ARM_SMMU_ICC_PEAK_BW_HIGH	1000
#define ARM_SMMU_ICC_PEAK_BW_LOW	0
#define ARM_SMMU_ICC_ACTIVE_ONLY_TAG	0x3

static int force_stage;
module_param(force_stage, int, S_IRUGO);
MODULE_PARM_DESC(force_stage,
	"Force SMMU mappings to be installed at a particular stage of translation. A value of '1' or '2' forces the corresponding stage. All other values are ignored (i.e. no stage is forced). Note that selecting a specific stage will disable support for nested translation.");
static bool disable_bypass =
	IS_ENABLED(CONFIG_ARM_SMMU_DISABLE_BYPASS_BY_DEFAULT);
module_param(disable_bypass, bool, S_IRUGO);
MODULE_PARM_DESC(disable_bypass,
	"Disable bypass streams such that incoming transactions from devices that are not attached to an iommu domain will report an abort back to the device and will not be allowed to pass through the SMMU.");

<<<<<<< HEAD
/*
 * attach_count
 *	The SMR and S2CR registers are only programmed when the number of
 *	devices attached to the iommu using these registers is > 0. This
 *	is required for the "SID switch" use case for secure display.
 *	Protected by stream_map_mutex.
 */
struct arm_smmu_s2cr {
	struct iommu_group		*group;
	int				count;
	int				attach_count;
	enum arm_smmu_s2cr_type		type;
	enum arm_smmu_s2cr_privcfg	privcfg;
	u8				cbndx;
	bool				cb_handoff;
};

=======
>>>>>>> fde6e0c6
#define s2cr_init_val (struct arm_smmu_s2cr){				\
	.type = disable_bypass ? S2CR_TYPE_FAULT : S2CR_TYPE_BYPASS,	\
	.cb_handoff = false,						\
}

struct arm_smmu_cb {
	u64				ttbr[2];
	u32				tcr[2];
	u32				mair[2];
	struct arm_smmu_cfg		*cfg;
};

struct arm_smmu_master_cfg {
	struct arm_smmu_device		*smmu;
	s16				smendx[];
};
#define INVALID_SMENDX			-1
#define __fwspec_cfg(fw) ((struct arm_smmu_master_cfg *)fw->iommu_priv)
#define fwspec_smmu(fw)  (__fwspec_cfg(fw)->smmu)
#define fwspec_smendx(fw, i) \
	(i >= fw->num_ids ? INVALID_SMENDX : __fwspec_cfg(fw)->smendx[i])
#define for_each_cfg_sme(fw, i, idx) \
	for (i = 0; idx = fwspec_smendx(fw, i), i < fw->num_ids; ++i)

#define INVALID_CBNDX			0xff
#define INVALID_ASID			0xffff
/*
 * In V7L and V8L with TTBCR2.AS == 0, ASID is 8 bits.
 * V8L 16 with TTBCR2.AS == 1 (16 bit ASID) isn't supported yet.
 */
#define MAX_ASID			0xff

#define ARM_SMMU_CB_ASID(smmu, cfg)		((cfg)->asid)
#define ARM_SMMU_CB_VMID(smmu, cfg) ((u16)(smmu)->cavium_id_base + \
							(cfg)->cbndx + 1)

struct arm_smmu_pte_info {
	void *virt_addr;
	size_t size;
	struct list_head entry;
};

static bool using_legacy_binding, using_generic_binding;

struct arm_smmu_option_prop {
	u32 opt;
	const char *prop;
};

static struct arm_smmu_option_prop arm_smmu_options[] = {
	{ ARM_SMMU_OPT_FATAL_ASF, "qcom,fatal-asf" },
	{ ARM_SMMU_OPT_SKIP_INIT, "qcom,skip-init" },
	{ ARM_SMMU_OPT_3LVL_TABLES, "qcom,use-3-lvl-tables" },
	{ ARM_SMMU_OPT_NO_ASID_RETENTION, "qcom,no-asid-retention" },
	{ ARM_SMMU_OPT_DISABLE_ATOS, "qcom,disable-atos" },
	{ 0, NULL},
};

static phys_addr_t arm_smmu_iova_to_phys(struct iommu_domain *domain,
					dma_addr_t iova);
static phys_addr_t arm_smmu_iova_to_phys_hard(struct iommu_domain *domain,
					      dma_addr_t iova);
static void arm_smmu_destroy_domain_context(struct iommu_domain *domain);

static int arm_smmu_prepare_pgtable(void *addr, void *cookie);
static void arm_smmu_unprepare_pgtable(void *cookie, void *addr, size_t size);
static int arm_smmu_assign_table(struct arm_smmu_domain *smmu_domain);
static void arm_smmu_unassign_table(struct arm_smmu_domain *smmu_domain);

static uint64_t arm_smmu_iova_to_pte(struct iommu_domain *domain,
				    dma_addr_t iova);

static int arm_smmu_enable_s1_translations(struct arm_smmu_domain *smmu_domain);

static int arm_smmu_alloc_cb(struct iommu_domain *domain,
				struct arm_smmu_device *smmu,
				struct device *dev);

static int arm_smmu_setup_default_domain(struct device *dev,
				struct iommu_domain *domain);
static int __arm_smmu_domain_set_attr(struct iommu_domain *domain,
				    enum iommu_attr attr, void *data);
static int arm_smmu_domain_get_attr(struct iommu_domain *domain,
				    enum iommu_attr attr, void *data);

static inline int arm_smmu_rpm_get(struct arm_smmu_device *smmu)
{
	if (pm_runtime_enabled(smmu->dev))
		return pm_runtime_get_sync(smmu->dev);

	return 0;
}

static inline void arm_smmu_rpm_put(struct arm_smmu_device *smmu)
{
	if (pm_runtime_enabled(smmu->dev))
		pm_runtime_put(smmu->dev);
}

static struct arm_smmu_domain *to_smmu_domain(struct iommu_domain *dom)
{
	struct msm_iommu_domain *msm_domain = to_msm_iommu_domain(dom);

	return container_of(msm_domain, struct arm_smmu_domain, domain);
}

static struct arm_smmu_domain *cb_cfg_to_smmu_domain(struct arm_smmu_cfg *cfg)
{
	return container_of(cfg, struct arm_smmu_domain, cfg);
}

static void parse_driver_options(struct arm_smmu_device *smmu)
{
	int i = 0;

	do {
		if (of_property_read_bool(smmu->dev->of_node,
						arm_smmu_options[i].prop)) {
			smmu->options |= arm_smmu_options[i].opt;
			dev_dbg(smmu->dev, "option %s\n",
				arm_smmu_options[i].prop);
		}
	} while (arm_smmu_options[++i].opt);
}

static bool is_dynamic_domain(struct iommu_domain *domain)
{
	struct arm_smmu_domain *smmu_domain = to_smmu_domain(domain);

	return test_bit(DOMAIN_ATTR_DYNAMIC, smmu_domain->attributes);
}

static bool is_iommu_pt_coherent(struct arm_smmu_domain *smmu_domain)
{
	if (test_bit(DOMAIN_ATTR_PAGE_TABLE_FORCE_COHERENT,
		     smmu_domain->attributes))
		return true;
	else if (smmu_domain->smmu && smmu_domain->smmu->dev)
		return dev_is_dma_coherent(smmu_domain->smmu->dev);
	else
		return false;
}

static bool arm_smmu_has_secure_vmid(struct arm_smmu_domain *smmu_domain)
{
	return (smmu_domain->secure_vmid != VMID_INVAL);
}

static void arm_smmu_secure_domain_lock(struct arm_smmu_domain *smmu_domain)
{
	if (arm_smmu_has_secure_vmid(smmu_domain))
		mutex_lock(&smmu_domain->assign_lock);
}

static void arm_smmu_secure_domain_unlock(struct arm_smmu_domain *smmu_domain)
{
	if (arm_smmu_has_secure_vmid(smmu_domain))
		mutex_unlock(&smmu_domain->assign_lock);
}

#ifdef CONFIG_ARM_SMMU_SELFTEST

static int selftest;
module_param_named(selftest, selftest, int, 0644);
static int irq_count;

struct arm_smmu_cf_selftest_data {
	struct arm_smmu_device *smmu;
	int cbndx;
};

static DECLARE_WAIT_QUEUE_HEAD(wait_int);
static irqreturn_t arm_smmu_cf_selftest(int irq, void *data)
{
	u32 fsr;
	struct irq_data *irq_data = irq_get_irq_data(irq);
	struct arm_smmu_cf_selftest_data *cb_data = data;
	struct arm_smmu_device *smmu = cb_data->smmu;
	int idx = cb_data->cbndx;
	unsigned long hwirq = ULONG_MAX;

	fsr = arm_smmu_cb_read(smmu, idx, ARM_SMMU_CB_FSR);

	irq_count++;
	if (irq_data)
		hwirq = irq_data->hwirq;
	pr_info("Interrupt (irq:%d hwirq:%ld) received, fsr:0x%x\n",
				irq, hwirq, fsr);

	arm_smmu_cb_write(smmu, idx, ARM_SMMU_CB_FSR, fsr);

	wake_up(&wait_int);
	return IRQ_HANDLED;
}

static void arm_smmu_interrupt_selftest(struct arm_smmu_device *smmu)
{
	int cb;
	int cb_count = 0;
	struct arm_smmu_cf_selftest_data *cb_data;

	if (!selftest)
		return;

	cb = smmu->num_s2_context_banks;

	if (smmu->version < ARM_SMMU_V2)
		return;

	cb_data = kmalloc(sizeof(*cb_data), GFP_KERNEL);
	if (!cb_data)
		return;
	cb_data->smmu = smmu;

	for_each_clear_bit_from(cb, smmu->context_map,
				smmu->num_context_banks) {
		int irq;
		int ret;
		u32 reg;
		u32 reg_orig;
		int irq_cnt;

		irq = smmu->irqs[smmu->num_global_irqs + cb];
		cb_data->cbndx = cb;

		ret = devm_request_threaded_irq(smmu->dev, irq, NULL,
				arm_smmu_cf_selftest,
				IRQF_ONESHOT | IRQF_SHARED,
				"arm-smmu-context-fault", cb_data);
		if (ret < 0) {
			dev_err(smmu->dev,
				"Failed to request cntx IRQ %d (%u)\n",
				cb, irq);
			continue;
		}

		cb_count++;
		irq_cnt = irq_count;

		reg_orig = arm_smmu_cb_read(smmu, cb, ARM_SMMU_CB_SCTLR);
		reg = reg_orig | SCTLR_CFIE | SCTLR_CFRE;

		arm_smmu_cb_write(smmu, cb, ARM_SMMU_CB_SCTLR, reg);
		dev_info(smmu->dev, "Testing cntx %d irq %d\n", cb, irq);

		/* Make sure ARM_SMMU_CB_SCTLR is configured */
		wmb();
		arm_smmu_cb_write(smmu, cb, ARM_SMMU_CB_FSRRESTORE, FSR_TF);

		wait_event_timeout(wait_int, (irq_count > irq_cnt),
			msecs_to_jiffies(1000));

		/* Make sure ARM_SMMU_CB_FSRRESTORE is written to */
		wmb();
		arm_smmu_cb_write(smmu, cb, ARM_SMMU_CB_SCTLR, reg_orig);
		devm_free_irq(smmu->dev, irq, cb_data);
	}

	kfree(cb_data);
	dev_info(smmu->dev,
			"Interrupt selftest completed...\n");
	dev_info(smmu->dev,
			"Tested %d contexts, received %d interrupts\n",
			cb_count, irq_count);
	WARN_ON(cb_count != irq_count);
	irq_count = 0;
}
#else
static void arm_smmu_interrupt_selftest(struct arm_smmu_device *smmu)
{
}
#endif

/*
 * init()
 * Hook for additional device tree parsing at probe time.
 *
 * device_reset()
 * Hook for one-time architecture-specific register settings.
 *
 * iova_to_phys_hard()
 * Provides debug information. May be called from the context fault irq handler.
 *
 * init_context_bank()
 * Hook for architecture-specific settings which require knowledge of the
 * dynamically allocated context bank number.
 *
 * device_group()
 * Hook for checking whether a device is compatible with a said group.
 *
 * tlb_sync_timeout()
 * Hook for performing architecture-specific procedures to collect additional
 * debugging information on a TLB sync timeout.
 *
 * device_remove()
 * Hook for performing architecture-specific procedures prior to powering off
 * the SMMU.
 */
struct arm_smmu_arch_ops {
	int (*init)(struct arm_smmu_device *smmu);
	void (*device_reset)(struct arm_smmu_device *smmu);
	phys_addr_t (*iova_to_phys_hard)(struct arm_smmu_domain *smmu_domain,
					 dma_addr_t iova);
	void (*init_context_bank)(struct arm_smmu_domain *smmu_domain,
					struct device *dev);
	int (*device_group)(struct device *dev, struct iommu_group *group);
	void (*tlb_sync_timeout)(struct arm_smmu_device *smmu);
	void (*device_remove)(struct arm_smmu_device *smmu);
};

static int arm_smmu_arch_init(struct arm_smmu_device *smmu)
{
	if (!smmu->arch_ops)
		return 0;
	if (!smmu->arch_ops->init)
		return 0;
	return smmu->arch_ops->init(smmu);
}

static void arm_smmu_arch_device_reset(struct arm_smmu_device *smmu)
{
	if (!smmu->arch_ops)
		return;
	if (!smmu->arch_ops->device_reset)
		return;
	return smmu->arch_ops->device_reset(smmu);
}

static void arm_smmu_arch_init_context_bank(
		struct arm_smmu_domain *smmu_domain, struct device *dev)
{
	struct arm_smmu_device *smmu = smmu_domain->smmu;

	if (!smmu->arch_ops)
		return;
	if (!smmu->arch_ops->init_context_bank)
		return;
	return smmu->arch_ops->init_context_bank(smmu_domain, dev);
}

static int arm_smmu_arch_device_group(struct device *dev,
					struct iommu_group *group)
{
	struct iommu_fwspec *fwspec = dev_iommu_fwspec_get(dev);
	struct arm_smmu_device *smmu = fwspec_smmu(fwspec);

	if (!smmu->arch_ops)
		return 0;
	if (!smmu->arch_ops->device_group)
		return 0;
	return smmu->arch_ops->device_group(dev, group);
}

static void arm_smmu_arch_tlb_sync_timeout(struct arm_smmu_device *smmu)
{
	if (!smmu->arch_ops || !smmu->arch_ops->tlb_sync_timeout)
		return;

	smmu->arch_ops->tlb_sync_timeout(smmu);
}


static void arm_smmu_arch_device_remove(struct arm_smmu_device *smmu)
{
	if (!smmu->arch_ops)
		return;
	if (!smmu->arch_ops->device_remove)
		return;
	return smmu->arch_ops->device_remove(smmu);
}

static void arm_smmu_arch_write_sync(struct arm_smmu_device *smmu)
{
	u32 id;

	if (!smmu)
		return;

	/* Read to complete prior write transcations */
	id = arm_smmu_gr0_read(smmu, ARM_SMMU_GR0_ID0);

	/* Wait for read to complete before off */
	rmb();
}

static struct platform_driver arm_smmu_driver;
static struct msm_iommu_ops arm_smmu_ops;

#ifdef CONFIG_ARM_SMMU_LEGACY_DT_BINDINGS
static int arm_smmu_bus_init(struct iommu_ops *ops);

static struct device_node *dev_get_dev_node(struct device *dev)
{
	if (dev_is_pci(dev)) {
		struct pci_bus *bus = to_pci_dev(dev)->bus;

		while (!pci_is_root_bus(bus))
			bus = bus->parent;
		return of_node_get(bus->bridge->parent->of_node);
	}

	return of_node_get(dev->of_node);
}

static int __arm_smmu_get_pci_sid(struct pci_dev *pdev, u16 alias, void *data)
{
	*((__be32 *)data) = cpu_to_be32(alias);
	return 0; /* Continue walking */
}

static int __find_legacy_master_phandle(struct device *dev, void *data)
{
	struct of_phandle_iterator *it = *(void **)data;
	struct device_node *np = it->node;
	int err;

	of_for_each_phandle(it, err, dev->of_node, "mmu-masters",
			    "#stream-id-cells", -1)
		if (it->node == np) {
			*(void **)data = dev;
			return 1;
		}
	it->node = np;
	return err == -ENOENT ? 0 : err;
}

static int arm_smmu_register_legacy_master(struct device *dev,
					   struct arm_smmu_device **smmu)
{
	struct device *smmu_dev;
	struct device_node *np;
	struct of_phandle_iterator it;
	void *data = &it;
	u32 *sids;
	__be32 pci_sid;
	int err = 0;

	memset(&it, 0, sizeof(it));
	np = dev_get_dev_node(dev);
	if (!np || !of_find_property(np, "#stream-id-cells", NULL)) {
		of_node_put(np);
		return -ENODEV;
	}

	it.node = np;
	err = driver_for_each_device(&arm_smmu_driver.driver, NULL, &data,
				     __find_legacy_master_phandle);
	smmu_dev = data;
	of_node_put(np);
	if (err == 0)
		return -ENODEV;
	if (err < 0)
		return err;

	if (dev_is_pci(dev)) {
		/* "mmu-masters" assumes Stream ID == Requester ID */
		pci_for_each_dma_alias(to_pci_dev(dev), __arm_smmu_get_pci_sid,
				       &pci_sid);
		it.cur = &pci_sid;
		it.cur_count = 1;
	}

	err = iommu_fwspec_init(dev, &smmu_dev->of_node->fwnode,
				&arm_smmu_ops.iommu_ops);
	if (err)
		return err;

	sids = kcalloc(it.cur_count, sizeof(*sids), GFP_KERNEL);
	if (!sids)
		return -ENOMEM;

	*smmu = dev_get_drvdata(smmu_dev);
	of_phandle_iterator_args(&it, sids, it.cur_count);
	err = iommu_fwspec_add_ids(dev, sids, it.cur_count);
	kfree(sids);
	return err;
}

/*
 * With the legacy DT binding in play, we have no guarantees about
 * probe order, but then we're also not doing default domains, so we can
 * delay setting bus ops until we're sure every possible SMMU is ready,
 * and that way ensure that no add_device() calls get missed.
 */
static int arm_smmu_legacy_bus_init(void)
{
	if (using_legacy_binding)
		return arm_smmu_bus_init(&arm_smmu_ops);
	return 0;
}
device_initcall_sync(arm_smmu_legacy_bus_init);
#else
static int arm_smmu_register_legacy_master(struct device *dev,
					   struct arm_smmu_device **smmu)
{
	return -ENODEV;
}
#endif /* CONFIG_ARM_SMMU_LEGACY_DT_BINDINGS */

static int __arm_smmu_alloc_cb(struct arm_smmu_device *smmu, int start,
			       struct device *dev)
{
	struct iommu_fwspec *fwspec = dev_iommu_fwspec_get(dev);
	unsigned long *map = smmu->context_map;
	int end = smmu->num_context_banks;
	int idx;
	int i;

	for_each_cfg_sme(fwspec, i, idx) {
		if (smmu->s2crs[idx].pinned)
			return smmu->s2crs[idx].cbndx;
	}

	do {
		idx = find_next_zero_bit(map, end, start);
		if (idx == end)
			return -ENOSPC;
	} while (test_and_set_bit(idx, map));

	return idx;
}

static void __arm_smmu_free_bitmap(unsigned long *map, int idx)
{
	clear_bit(idx, map);
}

static int arm_smmu_prepare_clocks(struct arm_smmu_power_resources *pwr)
{
	int i, ret = 0;

	for (i = 0; i < pwr->num_clocks; ++i) {
		ret = clk_prepare(pwr->clocks[i]);
		if (ret) {
			dev_err(pwr->dev, "Couldn't prepare clock #%d\n", i);
			while (i--)
				clk_unprepare(pwr->clocks[i]);
			break;
		}
	}
	return ret;
}

static void arm_smmu_unprepare_clocks(struct arm_smmu_power_resources *pwr)
{
	int i;

	for (i = pwr->num_clocks; i; --i)
		clk_unprepare(pwr->clocks[i - 1]);
}

static int arm_smmu_enable_clocks(struct arm_smmu_power_resources *pwr)
{
	int i, ret = 0;

	for (i = 0; i < pwr->num_clocks; ++i) {
		ret = clk_enable(pwr->clocks[i]);
		if (ret) {
			dev_err(pwr->dev, "Couldn't enable clock #%d\n", i);
			while (i--)
				clk_disable(pwr->clocks[i]);
			break;
		}
	}

	return ret;
}

static void arm_smmu_disable_clocks(struct arm_smmu_power_resources *pwr)
{
	int i;

	for (i = pwr->num_clocks; i; --i)
		clk_disable(pwr->clocks[i - 1]);
}

static int arm_smmu_raise_interconnect_bw(struct arm_smmu_power_resources *pwr)
{
	if (!pwr->icc_path)
		return 0;
	return icc_set_bw(pwr->icc_path, ARM_SMMU_ICC_AVG_BW,
			  ARM_SMMU_ICC_PEAK_BW_HIGH);
}

static void arm_smmu_lower_interconnect_bw(struct arm_smmu_power_resources *pwr)
{
	if (!pwr->icc_path)
		return;
	WARN_ON(icc_set_bw(pwr->icc_path, ARM_SMMU_ICC_AVG_BW,
			   ARM_SMMU_ICC_PEAK_BW_LOW));
}

static int arm_smmu_enable_regulators(struct arm_smmu_power_resources *pwr)
{
	struct regulator_bulk_data *consumers;
	int num_consumers, ret;
	int i;

	num_consumers = pwr->num_gdscs;
	consumers = pwr->gdscs;
	for (i = 0; i < num_consumers; i++) {
		ret = regulator_enable(consumers[i].consumer);
		if (ret)
			goto out;
	}
	return 0;

out:
	i -= 1;
	for (; i >= 0; i--)
		regulator_disable(consumers[i].consumer);
	return ret;
}

static int arm_smmu_disable_regulators(struct arm_smmu_power_resources *pwr)
{
	struct regulator_bulk_data *consumers;
	int i;
	int num_consumers, ret, r;

	num_consumers = pwr->num_gdscs;
	consumers = pwr->gdscs;
	for (i = num_consumers - 1; i >= 0; --i) {
		ret = regulator_disable_deferred(consumers[i].consumer,
						 pwr->regulator_defer);
		if (ret != 0)
			goto err;
	}

	return 0;

err:
	pr_err("Failed to disable %s: %d\n", consumers[i].supply, ret);
	for (++i; i < num_consumers; ++i) {
		r = regulator_enable(consumers[i].consumer);
		if (r != 0)
			pr_err("Failed to rename %s: %d\n",
			       consumers[i].supply, r);
	}

	return ret;
}

/* Clocks must be prepared before this (arm_smmu_prepare_clocks) */
static int arm_smmu_power_on_atomic(struct arm_smmu_power_resources *pwr)
{
	int ret = 0;
	unsigned long flags;

	spin_lock_irqsave(&pwr->clock_refs_lock, flags);
	if (pwr->clock_refs_count > 0) {
		pwr->clock_refs_count++;
		spin_unlock_irqrestore(&pwr->clock_refs_lock, flags);
		return 0;
	}

	ret = arm_smmu_enable_clocks(pwr);
	if (!ret)
		pwr->clock_refs_count = 1;

	spin_unlock_irqrestore(&pwr->clock_refs_lock, flags);
	return ret;
}

/* Clocks should be unprepared after this (arm_smmu_unprepare_clocks) */
static void arm_smmu_power_off_atomic(struct arm_smmu_device *smmu,
				      struct arm_smmu_power_resources *pwr)
{
	unsigned long flags;

	arm_smmu_arch_write_sync(smmu);

	spin_lock_irqsave(&pwr->clock_refs_lock, flags);
	if (pwr->clock_refs_count == 0) {
		WARN(1, "%s: bad clock_ref_count\n", dev_name(pwr->dev));
		spin_unlock_irqrestore(&pwr->clock_refs_lock, flags);
		return;

	} else if (pwr->clock_refs_count > 1) {
		pwr->clock_refs_count--;
		spin_unlock_irqrestore(&pwr->clock_refs_lock, flags);
		return;
	}

	arm_smmu_disable_clocks(pwr);

	pwr->clock_refs_count = 0;
	spin_unlock_irqrestore(&pwr->clock_refs_lock, flags);
}

static int arm_smmu_power_on_slow(struct arm_smmu_power_resources *pwr)
{
	int ret;

	mutex_lock(&pwr->power_lock);
	if (pwr->power_count > 0) {
		pwr->power_count += 1;
		mutex_unlock(&pwr->power_lock);
		return 0;
	}

	ret = arm_smmu_raise_interconnect_bw(pwr);
	if (ret)
		goto out_unlock;

	ret = arm_smmu_enable_regulators(pwr);
	if (ret)
		goto out_disable_bus;

	ret = arm_smmu_prepare_clocks(pwr);
	if (ret)
		goto out_disable_regulators;

	pwr->power_count = 1;
	mutex_unlock(&pwr->power_lock);
	return 0;

out_disable_regulators:
	regulator_bulk_disable(pwr->num_gdscs, pwr->gdscs);
out_disable_bus:
	arm_smmu_lower_interconnect_bw(pwr);
out_unlock:
	mutex_unlock(&pwr->power_lock);
	return ret;
}

static void arm_smmu_power_off_slow(struct arm_smmu_power_resources *pwr)
{
	mutex_lock(&pwr->power_lock);
	if (pwr->power_count == 0) {
		WARN(1, "%s: Bad power count\n", dev_name(pwr->dev));
		mutex_unlock(&pwr->power_lock);
		return;

	} else if (pwr->power_count > 1) {
		pwr->power_count--;
		mutex_unlock(&pwr->power_lock);
		return;
	}

	arm_smmu_unprepare_clocks(pwr);
	arm_smmu_disable_regulators(pwr);
	arm_smmu_lower_interconnect_bw(pwr);
	pwr->power_count = 0;
	mutex_unlock(&pwr->power_lock);
}

static int arm_smmu_power_on(struct arm_smmu_power_resources *pwr)
{
	int ret;

	ret = arm_smmu_power_on_slow(pwr);
	if (ret)
		return ret;

	ret = arm_smmu_power_on_atomic(pwr);
	if (ret)
		goto out_disable;

	return 0;

out_disable:
	arm_smmu_power_off_slow(pwr);
	return ret;
}

static void arm_smmu_power_off(struct arm_smmu_device *smmu,
			       struct arm_smmu_power_resources *pwr)
{
	arm_smmu_power_off_atomic(smmu, pwr);
	arm_smmu_power_off_slow(pwr);
}

/*
 * Must be used instead of arm_smmu_power_on if it may be called from
 * atomic context
 */
static int arm_smmu_domain_power_on(struct iommu_domain *domain,
				struct arm_smmu_device *smmu)
{
	struct arm_smmu_domain *smmu_domain = to_smmu_domain(domain);
	bool atomic_domain = test_bit(DOMAIN_ATTR_ATOMIC,
				      smmu_domain->attributes);

	if (atomic_domain)
		return arm_smmu_power_on_atomic(smmu->pwr);

	return arm_smmu_power_on(smmu->pwr);
}

/*
 * Must be used instead of arm_smmu_power_on if it may be called from
 * atomic context
 */
static void arm_smmu_domain_power_off(struct iommu_domain *domain,
				struct arm_smmu_device *smmu)
{
	struct arm_smmu_domain *smmu_domain = to_smmu_domain(domain);
	bool atomic_domain = test_bit(DOMAIN_ATTR_ATOMIC,
				      smmu_domain->attributes);

	if (atomic_domain) {
		arm_smmu_power_off_atomic(smmu, smmu->pwr);
		return;
	}

	arm_smmu_power_off(smmu, smmu->pwr);
}

/* Wait for any pending TLB invalidations to complete */
static int __arm_smmu_tlb_sync(struct arm_smmu_device *smmu, int page,
				int sync, int status)
{
	unsigned int inc, delay;
	u32 reg;

	/*
	 * Allowing an unbounded number of sync requests to be submitted when a
	 * TBU is not processing sync requests can cause a TBU's command queue
	 * to fill up. Once the queue is full, subsequent sync requests can
	 * stall the CPU indefinitely. Avoid this by gating subsequent sync
	 * requests after the first sync timeout on an SMMU.
	 */
	if (IS_ENABLED(CONFIG_IOMMU_TLBSYNC_DEBUG) &&
	    test_bit(0, &smmu->sync_timed_out))
		return -EINVAL;

	arm_smmu_writel(smmu, page, sync, QCOM_DUMMY_VAL);
	for (delay = 1, inc = 1; delay < TLB_LOOP_TIMEOUT; delay += inc) {
		reg = arm_smmu_readl(smmu, page, status);
		if (!(reg & sTLBGSTATUS_GSACTIVE))
			return 0;

		cpu_relax();
		udelay(inc);
		if (inc < TLB_LOOP_INC_MAX)
			inc *= 2;
	}

	if (IS_ENABLED(CONFIG_IOMMU_TLBSYNC_DEBUG) &&
	    test_and_set_bit_lock(0, &smmu->sync_timed_out))
		goto out;

	trace_tlbsync_timeout(smmu->dev, 0);
	arm_smmu_arch_tlb_sync_timeout(smmu);

out:
	return -EINVAL;
}

<<<<<<< HEAD
static void arm_smmu_tlb_sync_global(struct arm_smmu_device *smmu)
=======
static int arm_smmu_init_domain_context(struct iommu_domain *domain,
					struct arm_smmu_device *smmu,
					struct device *dev)
>>>>>>> fde6e0c6
{
	unsigned long flags;

	spin_lock_irqsave(&smmu->global_sync_lock, flags);
	if (__arm_smmu_tlb_sync(smmu, ARM_SMMU_GR0, ARM_SMMU_GR0_sTLBGSYNC,
				ARM_SMMU_GR0_sTLBGSTATUS))
		dev_err_ratelimited(smmu->dev,
				    "TLB global sync failed!\n");
	spin_unlock_irqrestore(&smmu->global_sync_lock, flags);
}

static void arm_smmu_tlb_sync_context(void *cookie)
{
	struct arm_smmu_domain *smmu_domain = cookie;
	struct arm_smmu_device *smmu = smmu_domain->smmu;
	int idx = smmu_domain->cfg.cbndx;
	unsigned long flags;

<<<<<<< HEAD
	spin_lock_irqsave(&smmu_domain->sync_lock, flags);
	if (__arm_smmu_tlb_sync(smmu, ARM_SMMU_CB(smmu, idx),
				ARM_SMMU_CB_TLBSYNC, ARM_SMMU_CB_TLBSTATUS))
		dev_err_ratelimited(smmu->dev,
				"TLB sync on cb%d failed for device %s\n",
				smmu_domain->cfg.cbndx,
				dev_name(smmu_domain->dev));
	spin_unlock_irqrestore(&smmu_domain->sync_lock, flags);
}
=======
	/*
	 * Mapping the requested stage onto what we support is surprisingly
	 * complicated, mainly because the spec allows S1+S2 SMMUs without
	 * support for nested translation. That means we end up with the
	 * following table:
	 *
	 * Requested        Supported        Actual
	 *     S1               N              S1
	 *     S1             S1+S2            S1
	 *     S1               S2             S2
	 *     S1               S1             S1
	 *     N                N              N
	 *     N              S1+S2            S2
	 *     N                S2             S2
	 *     N                S1             S1
	 *
	 * Note that you can't actually request stage-2 mappings.
	 */
	if (!(smmu->features & ARM_SMMU_FEAT_TRANS_S1))
		smmu_domain->stage = ARM_SMMU_DOMAIN_S2;
	if (!(smmu->features & ARM_SMMU_FEAT_TRANS_S2))
		smmu_domain->stage = ARM_SMMU_DOMAIN_S1;

	/*
	 * Choosing a suitable context format is even more fiddly. Until we
	 * grow some way for the caller to express a preference, and/or move
	 * the decision into the io-pgtable code where it arguably belongs,
	 * just aim for the closest thing to the rest of the system, and hope
	 * that the hardware isn't esoteric enough that we can't assume AArch64
	 * support to be a superset of AArch32 support...
	 */
	if (smmu->features & ARM_SMMU_FEAT_FMT_AARCH32_L)
		cfg->fmt = ARM_SMMU_CTX_FMT_AARCH32_L;
	if (IS_ENABLED(CONFIG_IOMMU_IO_PGTABLE_ARMV7S) &&
	    !IS_ENABLED(CONFIG_64BIT) && !IS_ENABLED(CONFIG_ARM_LPAE) &&
	    (smmu->features & ARM_SMMU_FEAT_FMT_AARCH32_S) &&
	    (smmu_domain->stage == ARM_SMMU_DOMAIN_S1))
		cfg->fmt = ARM_SMMU_CTX_FMT_AARCH32_S;
	if ((IS_ENABLED(CONFIG_64BIT) || cfg->fmt == ARM_SMMU_CTX_FMT_NONE) &&
	    (smmu->features & (ARM_SMMU_FEAT_FMT_AARCH64_64K |
			       ARM_SMMU_FEAT_FMT_AARCH64_16K |
			       ARM_SMMU_FEAT_FMT_AARCH64_4K)))
		cfg->fmt = ARM_SMMU_CTX_FMT_AARCH64;

	if (cfg->fmt == ARM_SMMU_CTX_FMT_NONE) {
		ret = -EINVAL;
		goto out_unlock;
	}

	switch (smmu_domain->stage) {
	case ARM_SMMU_DOMAIN_S1:
		cfg->cbar = CBAR_TYPE_S1_TRANS_S2_BYPASS;
		start = smmu->num_s2_context_banks;
		ias = smmu->va_size;
		oas = smmu->ipa_size;
		if (cfg->fmt == ARM_SMMU_CTX_FMT_AARCH64) {
			fmt = ARM_64_LPAE_S1;
		} else if (cfg->fmt == ARM_SMMU_CTX_FMT_AARCH32_L) {
			fmt = ARM_32_LPAE_S1;
			ias = min(ias, 32UL);
			oas = min(oas, 40UL);
		} else {
			fmt = ARM_V7S;
			ias = min(ias, 32UL);
			oas = min(oas, 32UL);
		}
		smmu_domain->flush_ops = &arm_smmu_s1_tlb_ops;
		break;
	case ARM_SMMU_DOMAIN_NESTED:
		/*
		 * We will likely want to change this if/when KVM gets
		 * involved.
		 */
	case ARM_SMMU_DOMAIN_S2:
		cfg->cbar = CBAR_TYPE_S2_TRANS;
		start = 0;
		ias = smmu->ipa_size;
		oas = smmu->pa_size;
		if (cfg->fmt == ARM_SMMU_CTX_FMT_AARCH64) {
			fmt = ARM_64_LPAE_S2;
		} else {
			fmt = ARM_32_LPAE_S2;
			ias = min(ias, 40UL);
			oas = min(oas, 40UL);
		}
		if (smmu->version == ARM_SMMU_V2)
			smmu_domain->flush_ops = &arm_smmu_s2_tlb_ops_v2;
		else
			smmu_domain->flush_ops = &arm_smmu_s2_tlb_ops_v1;
		break;
	default:
		ret = -EINVAL;
		goto out_unlock;
	}
	ret = __arm_smmu_alloc_cb(smmu, start, dev);
	if (ret < 0)
		goto out_unlock;

	cfg->cbndx = ret;
	if (smmu->version < ARM_SMMU_V2) {
		cfg->irptndx = atomic_inc_return(&smmu->irptndx);
		cfg->irptndx %= smmu->num_context_irqs;
	} else {
		cfg->irptndx = cfg->cbndx;
	}

	if (smmu_domain->stage == ARM_SMMU_DOMAIN_S2)
		cfg->vmid = cfg->cbndx + 1;
	else
		cfg->asid = cfg->cbndx;

	smmu_domain->smmu = smmu;
	if (smmu->impl && smmu->impl->init_context) {
		ret = smmu->impl->init_context(smmu_domain);
		if (ret)
			goto out_unlock;
	}

	pgtbl_cfg = (struct io_pgtable_cfg) {
		.pgsize_bitmap	= smmu->pgsize_bitmap,
		.ias		= ias,
		.oas		= oas,
		.coherent_walk	= smmu->features & ARM_SMMU_FEAT_COHERENT_WALK,
		.tlb		= &smmu_domain->flush_ops->tlb,
		.iommu_dev	= smmu->dev,
	};
>>>>>>> fde6e0c6

static void arm_smmu_tlb_sync_vmid(void *cookie)
{
	struct arm_smmu_domain *smmu_domain = cookie;

	arm_smmu_tlb_sync_global(smmu_domain->smmu);
}

static void arm_smmu_tlb_inv_context_s1(void *cookie)
{
	struct arm_smmu_domain *smmu_domain = cookie;
	struct device *dev = smmu_domain->dev;
	struct arm_smmu_cfg *cfg = &smmu_domain->cfg;
	struct arm_smmu_device *smmu = smmu_domain->smmu;
	int idx = smmu_domain->cfg.cbndx;
	bool use_tlbiall = smmu->options & ARM_SMMU_OPT_NO_ASID_RETENTION;
	ktime_t cur = ktime_get();

	trace_tlbi_start(dev, 0);

	if (!use_tlbiall) {
		wmb();
		arm_smmu_cb_write(smmu, idx, ARM_SMMU_CB_S1_TLBIASID,
				  cfg->asid);
	} else {
		wmb();
		arm_smmu_cb_write(smmu, idx, ARM_SMMU_CB_S1_TLBIALL, 0);
	}

	arm_smmu_tlb_sync_context(cookie);
	trace_tlbi_end(dev, ktime_us_delta(ktime_get(), cur));
}

static void arm_smmu_tlb_inv_context_s2(void *cookie)
{
	struct arm_smmu_domain *smmu_domain = cookie;
	struct arm_smmu_device *smmu = smmu_domain->smmu;

	/* See above */
	wmb();
	arm_smmu_gr0_write(smmu, ARM_SMMU_GR0_TLBIVMID, smmu_domain->cfg.vmid);
	arm_smmu_tlb_sync_global(smmu);
}

static void arm_smmu_tlb_inv_range_s1(unsigned long iova, size_t size,
				      size_t granule, bool leaf, void *cookie)
{
	struct arm_smmu_domain *smmu_domain = cookie;
	struct arm_smmu_device *smmu = smmu_domain->smmu;
	struct arm_smmu_cfg *cfg = &smmu_domain->cfg;
	int reg, idx = cfg->cbndx;
	bool use_tlbiall = smmu->options & ARM_SMMU_OPT_NO_ASID_RETENTION;

	if (smmu->features & ARM_SMMU_FEAT_COHERENT_WALK)
		wmb();

	if (!use_tlbiall) {
		reg = leaf ? ARM_SMMU_CB_S1_TLBIVAL : ARM_SMMU_CB_S1_TLBIVA;

		if (cfg->fmt != ARM_SMMU_CTX_FMT_AARCH64) {
			iova = (iova >> 12) << 12;
			iova |= cfg->asid;
			do {
				arm_smmu_cb_write(smmu, idx, reg, iova);
				iova += granule;
			} while (size -= granule);
		} else {
			iova >>= 12;
			iova |= (u64)cfg->asid << 48;
			do {
				arm_smmu_cb_writeq(smmu, idx, reg, iova);
				iova += granule >> 12;
			} while (size -= granule);
		}
	} else {
		arm_smmu_cb_write(smmu, idx, ARM_SMMU_CB_S1_TLBIALL, 0);
	}
}

static void arm_smmu_tlb_inv_range_s2(unsigned long iova, size_t size,
				      size_t granule, bool leaf, void *cookie)
{
	struct arm_smmu_domain *smmu_domain = cookie;
	struct arm_smmu_device *smmu = smmu_domain->smmu;
	int reg, idx = smmu_domain->cfg.cbndx;

	if (smmu->features & ARM_SMMU_FEAT_COHERENT_WALK)
		wmb();

	reg = leaf ? ARM_SMMU_CB_S2_TLBIIPAS2L : ARM_SMMU_CB_S2_TLBIIPAS2;
	iova >>= 12;
	do {
		if (smmu_domain->cfg.fmt == ARM_SMMU_CTX_FMT_AARCH64)
			arm_smmu_cb_writeq(smmu, idx, reg, iova);
		else
			arm_smmu_cb_write(smmu, idx, reg, iova);
		iova += granule >> 12;
	} while (size -= granule);
}

static void arm_smmu_tlb_inv_walk(unsigned long iova, size_t size,
				  size_t granule, void *cookie)
{
	struct arm_smmu_domain *smmu_domain = cookie;
	const struct arm_smmu_flush_ops *ops = smmu_domain->flush_ops;

	ops->tlb_inv_range(iova, size, granule, false, cookie);
	ops->tlb_sync(cookie);
}

static void arm_smmu_tlb_inv_leaf(unsigned long iova, size_t size,
				  size_t granule, void *cookie)
{
	struct arm_smmu_domain *smmu_domain = cookie;
	const struct arm_smmu_flush_ops *ops = smmu_domain->flush_ops;

	ops->tlb_inv_range(iova, size, granule, true, cookie);
	ops->tlb_sync(cookie);
}

static void arm_smmu_tlb_add_page(struct iommu_iotlb_gather *gather,
				  unsigned long iova, size_t granule,
				  void *cookie)
{
	struct arm_smmu_domain *smmu_domain = cookie;
	const struct arm_smmu_flush_ops *ops = smmu_domain->flush_ops;

	ops->tlb_inv_range(iova, granule, granule, true, cookie);
}

/*
 * On MMU-401 at least, the cost of firing off multiple TLBIVMIDs appears
 * almost negligible, but the benefit of getting the first one in as far ahead
 * of the sync as possible is significant, hence we don't just make this a
 * no-op and set .tlb_sync to arm_smmu_inv_context_s2() as you might think.
 */
static void arm_smmu_tlb_inv_vmid_nosync(unsigned long iova, size_t size,
					 size_t granule, bool leaf, void *cookie)
{
<<<<<<< HEAD
	struct arm_smmu_domain *smmu_domain = cookie;
	struct arm_smmu_device *smmu = smmu_domain->smmu;

	if (smmu->features & ARM_SMMU_FEAT_COHERENT_WALK)
		wmb();

	arm_smmu_gr0_write(smmu, ARM_SMMU_GR0_TLBIVMID, smmu_domain->cfg.vmid);
=======
	u32 s2cr;
	u32 smr;
	int idx;

	if (!smmu->smrs)
		return;

	for (idx = 0; idx < smmu->num_mapping_groups; idx++) {
		if (smmu->features & ARM_SMMU_FEAT_EXIDS) {
			s2cr = arm_smmu_gr0_read(smmu, ARM_SMMU_GR0_S2CR(idx));
			if (!FIELD_GET(S2CR_EXIDVALID, s2cr))
				break;
		} else {
			smr = arm_smmu_gr0_read(smmu, ARM_SMMU_GR0_SMR(idx));
			if (!FIELD_GET(SMR_VALID, smr))
				break;
		}
	}

	if (idx == smmu->num_mapping_groups) {
		dev_err(smmu->dev, "Unable to compute streamid_mask\n");
		return;
	}

	/*
	 * SMR.ID bits may not be preserved if the corresponding MASK
	 * bits are set, so check each one separately. We can reject
	 * masters later if they try to claim IDs outside these masks.
	 */
	smr = FIELD_PREP(SMR_ID, smmu->streamid_mask);
	arm_smmu_gr0_write(smmu, ARM_SMMU_GR0_SMR(idx), smr);
	smr = arm_smmu_gr0_read(smmu, ARM_SMMU_GR0_SMR(idx));
	smmu->streamid_mask = FIELD_GET(SMR_ID, smr);

	smr = FIELD_PREP(SMR_MASK, smmu->streamid_mask);
	arm_smmu_gr0_write(smmu, ARM_SMMU_GR0_SMR(idx), smr);
	smr = arm_smmu_gr0_read(smmu, ARM_SMMU_GR0_SMR(idx));
	smmu->smr_mask_mask = FIELD_GET(SMR_MASK, smr);
>>>>>>> fde6e0c6
}

struct arm_smmu_secure_pool_chunk {
	void *addr;
	size_t size;
	struct list_head list;
};

static void *arm_smmu_secure_pool_remove(struct arm_smmu_domain *smmu_domain,
					size_t size)
{
	struct arm_smmu_secure_pool_chunk *it;

	list_for_each_entry(it, &smmu_domain->secure_pool_list, list) {
		if (it->size == size) {
			void *addr = it->addr;

			list_del(&it->list);
			kfree(it);
			return addr;
		}
	}

	return NULL;
}

static int arm_smmu_secure_pool_add(struct arm_smmu_domain *smmu_domain,
				     void *addr, size_t size)
{
<<<<<<< HEAD
	struct arm_smmu_secure_pool_chunk *chunk;

	chunk = kmalloc(sizeof(*chunk), GFP_ATOMIC);
	if (!chunk)
		return -ENOMEM;
=======
	bool pinned = smmu->s2crs[idx].pinned;
	u8 cbndx = smmu->s2crs[idx].cbndx;;

	if (--smmu->s2crs[idx].count)
		return false;

	smmu->s2crs[idx] = s2cr_init_val;
	if (pinned) {
		smmu->s2crs[idx].pinned = true;
		smmu->s2crs[idx].cbndx = cbndx;
	} else if (smmu->smrs) {
		smmu->smrs[idx].valid = false;
	}
>>>>>>> fde6e0c6

	chunk->addr = addr;
	chunk->size = size;
	memset(addr, 0, size);
	list_add(&chunk->list, &smmu_domain->secure_pool_list);

	return 0;
}

static void arm_smmu_secure_pool_destroy(struct arm_smmu_domain *smmu_domain)
{
	struct arm_smmu_secure_pool_chunk *it, *i;

	list_for_each_entry_safe(it, i, &smmu_domain->secure_pool_list, list) {
		arm_smmu_unprepare_pgtable(smmu_domain, it->addr, it->size);
		/* pages will be freed later (after being unassigned) */
		list_del(&it->list);
		kfree(it);
	}
}

static void *arm_smmu_alloc_pages_exact(void *cookie,
					size_t size, gfp_t gfp_mask)
{
	int ret;
	void *page;
	struct arm_smmu_domain *smmu_domain = cookie;

	if (!arm_smmu_has_secure_vmid(smmu_domain)) {
		struct page *pg;
		/* size is expected to be 4K with current configuration */
		if (size == PAGE_SIZE) {
			pg = list_first_entry_or_null(
				&smmu_domain->nonsecure_pool, struct page, lru);
			if (pg) {
				list_del_init(&pg->lru);
				return page_address(pg);
			}
		}
		return alloc_pages_exact(size, gfp_mask);
	}

	page = arm_smmu_secure_pool_remove(smmu_domain, size);
	if (page)
		return page;

	page = alloc_pages_exact(size, gfp_mask);
	if (page) {
		ret = arm_smmu_prepare_pgtable(page, cookie);
		if (ret) {
			free_pages_exact(page, size);
			return NULL;
		}
	}

	return page;
}

static void arm_smmu_free_pages_exact(void *cookie, void *virt, size_t size)
{
	struct arm_smmu_domain *smmu_domain = cookie;

	if (!arm_smmu_has_secure_vmid(smmu_domain)) {
		free_pages_exact(virt, size);
		return;
	}

	if (arm_smmu_secure_pool_add(smmu_domain, virt, size))
		arm_smmu_unprepare_pgtable(smmu_domain, virt, size);
}

#define ARM_SMMU_INIT_MSM_TLB_OPS(_tlb_flush_all) \
	{\
		.alloc_pages_exact = arm_smmu_alloc_pages_exact, \
		.free_pages_exact = arm_smmu_free_pages_exact, \
		.tlb_ops = { \
			.tlb_flush_all = _tlb_flush_all, \
			.tlb_flush_walk = arm_smmu_tlb_inv_walk, \
			.tlb_flush_leaf = arm_smmu_tlb_inv_leaf, \
			.tlb_add_page = arm_smmu_tlb_add_page, \
		} \
	}

#define ARM_SMMU_MSM_TLB_OPS_S1	\
	ARM_SMMU_INIT_MSM_TLB_OPS(arm_smmu_tlb_inv_context_s1)

#define ARM_SMMU_MSM_TLB_OPS_S2_V2 \
	ARM_SMMU_INIT_MSM_TLB_OPS(arm_smmu_tlb_inv_context_s2)

#define ARM_SMMU_MSM_TLB_OPS_S2_V1 \
	ARM_SMMU_INIT_MSM_TLB_OPS(arm_smmu_tlb_inv_context_s2)

static const struct arm_smmu_flush_ops arm_smmu_s1_tlb_ops = {
	.tlb			= ARM_SMMU_MSM_TLB_OPS_S1,
	.tlb_inv_range		= arm_smmu_tlb_inv_range_s1,
	.tlb_sync		= arm_smmu_tlb_sync_context,
};

static const struct arm_smmu_flush_ops arm_smmu_s2_tlb_ops_v2 = {
	.tlb			= ARM_SMMU_MSM_TLB_OPS_S2_V2,
	.tlb_inv_range		= arm_smmu_tlb_inv_range_s2,
	.tlb_sync		= arm_smmu_tlb_sync_context,
};

static const struct arm_smmu_flush_ops arm_smmu_s2_tlb_ops_v1 = {
	.tlb			= ARM_SMMU_MSM_TLB_OPS_S2_V1,
	.tlb_inv_range		= arm_smmu_tlb_inv_vmid_nosync,
	.tlb_sync		= arm_smmu_tlb_sync_vmid,
};

static void print_ctx_regs(struct arm_smmu_device *smmu, struct arm_smmu_cfg
			   *cfg, unsigned int fsr)
{
	u32 fsynr0;
	int idx = cfg->cbndx;
	bool stage1 = cfg->cbar != CBAR_TYPE_S2_TRANS;

	fsynr0 = arm_smmu_cb_read(smmu, idx, ARM_SMMU_CB_FSYNR0);

	dev_err(smmu->dev, "FAR    = 0x%016llx\n",
		arm_smmu_cb_readq(smmu, idx, ARM_SMMU_CB_FAR));
	dev_err(smmu->dev, "PAR    = 0x%pK\n",
		(void *) arm_smmu_cb_readq(smmu, idx, ARM_SMMU_CB_PAR));

	dev_err(smmu->dev,
		"FSR    = 0x%08x [%s%s%s%s%s%s%s%s%s%s]\n",
		fsr,
		(fsr & FSR_TF) ?  (fsynr0 & FSYNR0_WNR ?
				 "TF W " : "TF R ") : "",
		(fsr & FSR_AFF) ? "AFF " : "",
		(fsr & FSR_PF) ? (fsynr0 & FSYNR0_WNR ?
				"PF W " : "PF R ") : "",
		(fsr & FSR_EF) ? "EF " : "",
		(fsr & FSR_TLBMCF) ? "TLBMCF " : "",
		(fsr & FSR_TLBLKF) ? "TLBLKF " : "",
		(fsr & FSR_ASF) ? "ASF " : "",
		(fsr & FSR_UUT) ? "UUT " : "",
		(fsr & FSR_SS) ? "SS " : "",
		(fsr & FSR_MULTI) ? "MULTI " : "");

	if (cfg->fmt == ARM_SMMU_CTX_FMT_AARCH32_S) {
		dev_err(smmu->dev, "TTBR0  = 0x%pK\n",
			(void *) (unsigned long)
			arm_smmu_cb_read(smmu, idx, ARM_SMMU_CB_TTBR0));
		dev_err(smmu->dev, "TTBR1  = 0x%pK\n",
			(void *) (unsigned long)
			arm_smmu_cb_read(smmu, idx, ARM_SMMU_CB_TTBR1));
	} else {
		dev_err(smmu->dev, "TTBR0  = 0x%pK\n",
			(void *) arm_smmu_cb_readq(smmu, idx,
						   ARM_SMMU_CB_TTBR0));
		if (stage1)
			dev_err(smmu->dev, "TTBR1  = 0x%pK\n",
				(void *) arm_smmu_cb_readq(smmu, idx,
							   ARM_SMMU_CB_TTBR1));
	}


	dev_err(smmu->dev, "SCTLR  = 0x%08x ACTLR  = 0x%08x\n",
	       arm_smmu_cb_read(smmu, idx, ARM_SMMU_CB_SCTLR),
	       arm_smmu_cb_read(smmu, idx, ARM_SMMU_CB_ACTLR));
	dev_err(smmu->dev, "CBAR  = 0x%08x\n",
		arm_smmu_gr1_read(smmu, ARM_SMMU_GR1_CBAR(cfg->cbndx)));
	dev_err(smmu->dev, "MAIR0   = 0x%08x MAIR1   = 0x%08x\n",
	       arm_smmu_cb_read(smmu, idx, ARM_SMMU_CB_S1_MAIR0),
	       arm_smmu_cb_read(smmu, idx, ARM_SMMU_CB_S1_MAIR1));

}

static phys_addr_t arm_smmu_verify_fault(struct iommu_domain *domain,
					 dma_addr_t iova, u32 fsr)
{
	struct arm_smmu_domain *smmu_domain = to_smmu_domain(domain);
	struct arm_smmu_device *smmu = smmu_domain->smmu;
	struct msm_io_pgtable_info *pgtbl_info = &smmu_domain->pgtbl_info;
	phys_addr_t phys;
	phys_addr_t phys_post_tlbiall;

	phys = arm_smmu_iova_to_phys_hard(domain, iova);
	pgtbl_info->pgtbl_cfg.tlb->tlb_flush_all(smmu_domain);
	phys_post_tlbiall = arm_smmu_iova_to_phys_hard(domain, iova);

	if (phys != phys_post_tlbiall) {
		dev_err(smmu->dev,
			"ATOS results differed across TLBIALL...\n"
			"Before: %pa After: %pa\n", &phys, &phys_post_tlbiall);
	}

	return (phys == 0 ? phys_post_tlbiall : phys);
}

static irqreturn_t arm_smmu_context_fault(int irq, void *dev)
{
	int flags, ret, tmp;
	u32 fsr, fsynr0, fsynr1, frsynra, resume;
	unsigned long iova;
	struct iommu_domain *domain = dev;
	struct arm_smmu_domain *smmu_domain = to_smmu_domain(domain);
	struct arm_smmu_device *smmu = smmu_domain->smmu;
	struct arm_smmu_cfg *cfg = &smmu_domain->cfg;
	bool fatal_asf = smmu->options & ARM_SMMU_OPT_FATAL_ASF;
	phys_addr_t phys_soft;
	uint64_t pte;
	bool non_fatal_fault = test_bit(DOMAIN_ATTR_NON_FATAL_FAULTS,
					smmu_domain->attributes);

	static DEFINE_RATELIMIT_STATE(_rs,
				      DEFAULT_RATELIMIT_INTERVAL,
				      DEFAULT_RATELIMIT_BURST);
	int idx = smmu_domain->cfg.cbndx;

	ret = arm_smmu_power_on(smmu->pwr);
	if (ret)
		return IRQ_NONE;

	fsr = arm_smmu_cb_read(smmu, idx, ARM_SMMU_CB_FSR);

	if (!(fsr & FSR_FAULT)) {
		ret = IRQ_NONE;
		goto out_power_off;
	}

	if (fatal_asf && (fsr & FSR_ASF)) {
		dev_err(smmu->dev,
			"Took an address size fault.  Refusing to recover.\n");
		BUG();
	}

	fsynr0 = arm_smmu_cb_read(smmu, idx, ARM_SMMU_CB_FSYNR0);
	fsynr1 = arm_smmu_cb_read(smmu, idx, ARM_SMMU_CB_FSYNR1);
	flags = fsynr0 & FSYNR0_WNR ? IOMMU_FAULT_WRITE : IOMMU_FAULT_READ;
	if (fsr & FSR_TF)
		flags |= IOMMU_FAULT_TRANSLATION;
	if (fsr & FSR_PF)
		flags |= IOMMU_FAULT_PERMISSION;
	if (fsr & FSR_EF)
		flags |= IOMMU_FAULT_EXTERNAL;
	if (fsr & FSR_SS)
		flags |= IOMMU_FAULT_TRANSACTION_STALLED;

	iova = arm_smmu_cb_readq(smmu, idx, ARM_SMMU_CB_FAR);
	phys_soft = arm_smmu_iova_to_phys(domain, iova);
	frsynra = arm_smmu_gr1_read(smmu, ARM_SMMU_GR1_CBFRSYNRA(cfg->cbndx));
	frsynra &= CBFRSYNRA_SID_MASK;
	tmp = report_iommu_fault(domain, smmu->dev, iova, flags);
	if (!tmp || (tmp == -EBUSY)) {
		dev_dbg(smmu->dev,
			"Context fault handled by client: iova=0x%08lx, cb=%d, fsr=0x%x, fsynr0=0x%x, fsynr1=0x%x\n",
			iova, cfg->cbndx, fsr, fsynr0, fsynr1);
		dev_dbg(smmu->dev,
			"Client info: BID=0x%lx, PID=0x%lx, MID=0x%lx\n",
			FIELD_GET(FSYNR1_BID, fsynr1),
			FIELD_GET(FSYNR1_PID, fsynr1),
			FIELD_GET(FSYNR1_MID, fsynr1));
		dev_dbg(smmu->dev,
			"soft iova-to-phys=%pa\n", &phys_soft);
		ret = IRQ_HANDLED;
		resume = RESUME_TERMINATE;
	} else {
		if (__ratelimit(&_rs)) {
			phys_addr_t phys_atos;

<<<<<<< HEAD
			print_ctx_regs(smmu, cfg, fsr);
			phys_atos = arm_smmu_verify_fault(domain, iova, fsr);
			dev_err(smmu->dev,
				"Unhandled context fault: iova=0x%08lx, cb=%d, fsr=0x%x, fsynr0=0x%x, fsynr1=0x%x\n",
				iova, cfg->cbndx, fsr, fsynr0, fsynr1);
			dev_err(smmu->dev,
				"Client info: BID=0x%lx, PID=0x%lx, MID=0x%lx\n",
				FIELD_GET(FSYNR1_BID, fsynr1),
				FIELD_GET(FSYNR1_PID, fsynr1),
				FIELD_GET(FSYNR1_MID, fsynr1));

			dev_err(smmu->dev,
				"soft iova-to-phys=%pa\n", &phys_soft);
			if (!phys_soft)
				dev_err(smmu->dev,
					"SOFTWARE TABLE WALK FAILED! Looks like %s accessed an unmapped address!\n",
					dev_name(smmu->dev));
			else {
				pte = arm_smmu_iova_to_pte(domain, iova);
				dev_err(smmu->dev, "PTE = %016llx\n", pte);
			}
			if (phys_atos)
				dev_err(smmu->dev, "hard iova-to-phys (ATOS)=%pa\n",
					&phys_atos);
			else
				dev_err(smmu->dev, "hard iova-to-phys (ATOS) failed\n");
			dev_err(smmu->dev, "SID=0x%x\n", frsynra);
		}
		ret = IRQ_HANDLED;
		resume = RESUME_TERMINATE;
		if (!non_fatal_fault) {
			dev_err(smmu->dev,
				"Unhandled arm-smmu context fault!\n");
			BUG();
		}
	}
=======
	/* Ensure that the domain is finalised */
	ret = arm_smmu_init_domain_context(domain, smmu, dev);
	if (ret < 0)
		goto rpm_put;
>>>>>>> fde6e0c6

	/*
	 * If the client returns -EBUSY, do not clear FSR and do not RESUME
	 * if stalled. This is required to keep the IOMMU client stalled on
	 * the outstanding fault. This gives the client a chance to take any
	 * debug action and then terminate the stalled transaction.
	 * So, the sequence in case of stall on fault should be:
	 * 1) Do not clear FSR or write to RESUME here
	 * 2) Client takes any debug action
	 * 3) Client terminates the stalled transaction and resumes the IOMMU
	 * 4) Client clears FSR. The FSR should only be cleared after 3) and
	 *    not before so that the fault remains outstanding. This ensures
	 *    SCTLR.HUPCF has the desired effect if subsequent transactions also
	 *    need to be terminated.
	 */
	if (tmp != -EBUSY) {
		/* Clear the faulting FSR */
		arm_smmu_cb_write(smmu, idx, ARM_SMMU_CB_FSR, fsr);

		/*
		 * Barrier required to ensure that the FSR is cleared
		 * before resuming SMMU operation
		 */
		wmb();

		/* Retry or terminate any stalled transactions */
		if (fsr & FSR_SS)
			arm_smmu_cb_write(smmu, idx, ARM_SMMU_CB_RESUME,
					  resume);
	}

out_power_off:
	arm_smmu_power_off(smmu, smmu->pwr);

	return ret;
}

static irqreturn_t arm_smmu_global_fault(int irq, void *dev)
{
	u32 gfsr, gfsynr0, gfsynr1, gfsynr2;
	struct arm_smmu_device *smmu = dev;

	if (arm_smmu_power_on(smmu->pwr))
		return IRQ_NONE;

	gfsr = arm_smmu_gr0_read(smmu, ARM_SMMU_GR0_sGFSR);
	gfsynr0 = arm_smmu_gr0_read(smmu, ARM_SMMU_GR0_sGFSYNR0);
	gfsynr1 = arm_smmu_gr0_read(smmu, ARM_SMMU_GR0_sGFSYNR1);
	gfsynr2 = arm_smmu_gr0_read(smmu, ARM_SMMU_GR0_sGFSYNR2);

	if (!gfsr) {
		arm_smmu_power_off(smmu, smmu->pwr);
		return IRQ_NONE;
	}

	dev_err_ratelimited(smmu->dev,
		"Unexpected global fault, this could be serious\n");
	dev_err_ratelimited(smmu->dev,
		"\tGFSR 0x%08x, GFSYNR0 0x%08x, GFSYNR1 0x%08x, GFSYNR2 0x%08x\n",
		gfsr, gfsynr0, gfsynr1, gfsynr2);

	wmb();
	arm_smmu_gr0_write(smmu, ARM_SMMU_GR0_sGFSR, gfsr);
	arm_smmu_power_off(smmu, smmu->pwr);
	return IRQ_HANDLED;
}

static void arm_smmu_init_context_bank(struct arm_smmu_domain *smmu_domain,
				       struct io_pgtable_cfg *pgtbl_cfg)
{
	struct arm_smmu_cfg *cfg = &smmu_domain->cfg;
	struct arm_smmu_cb *cb = &smmu_domain->smmu->cbs[cfg->cbndx];
	bool stage1 = cfg->cbar != CBAR_TYPE_S2_TRANS;

	cb->cfg = cfg;

	/* TCR */
	if (stage1) {
		if (cfg->fmt == ARM_SMMU_CTX_FMT_AARCH32_S) {
			cb->tcr[0] = pgtbl_cfg->arm_v7s_cfg.tcr;
		} else {
			cb->tcr[0] = pgtbl_cfg->arm_lpae_s1_cfg.tcr;
			cb->tcr[1] = pgtbl_cfg->arm_lpae_s1_cfg.tcr >> 32;
			cb->tcr[1] |= FIELD_PREP(TCR2_SEP, TCR2_SEP_UPSTREAM);
			if (cfg->fmt == ARM_SMMU_CTX_FMT_AARCH64)
				cb->tcr[1] |= TCR2_AS;
		}
	} else {
		cb->tcr[0] = pgtbl_cfg->arm_lpae_s2_cfg.vtcr;
	}

	/* TTBRs */
	if (stage1) {
		if (cfg->fmt == ARM_SMMU_CTX_FMT_AARCH32_S) {
			cb->ttbr[0] = pgtbl_cfg->arm_v7s_cfg.ttbr[0];
			cb->ttbr[1] = pgtbl_cfg->arm_v7s_cfg.ttbr[1];
		} else {
			cb->ttbr[0] = pgtbl_cfg->arm_lpae_s1_cfg.ttbr[0];
			cb->ttbr[0] |= FIELD_PREP(TTBRn_ASID, cfg->asid);
			cb->ttbr[1] = pgtbl_cfg->arm_lpae_s1_cfg.ttbr[1];
			cb->ttbr[1] |= FIELD_PREP(TTBRn_ASID, cfg->asid);
		}
	} else {
		cb->ttbr[0] = pgtbl_cfg->arm_lpae_s2_cfg.vttbr;
	}

	/* MAIRs (stage-1 only) */
	if (stage1) {
		if (cfg->fmt == ARM_SMMU_CTX_FMT_AARCH32_S) {
			cb->mair[0] = pgtbl_cfg->arm_v7s_cfg.prrr;
			cb->mair[1] = pgtbl_cfg->arm_v7s_cfg.nmrr;
		} else {
			cb->mair[0] = pgtbl_cfg->arm_lpae_s1_cfg.mair[0];
			cb->mair[1] = pgtbl_cfg->arm_lpae_s1_cfg.mair[1];
		}
	}
}

static void arm_smmu_write_context_bank(struct arm_smmu_device *smmu, int idx,
					unsigned long *attributes)
{
	u32 reg;
	bool stage1;
	struct arm_smmu_cb *cb = &smmu->cbs[idx];
	struct arm_smmu_cfg *cfg = cb->cfg;
	struct arm_smmu_domain *smmu_domain = NULL;

	/* Unassigned context banks only need disabling */
	if (!cfg) {
		arm_smmu_cb_write(smmu, idx, ARM_SMMU_CB_SCTLR, 0);
		return;
	}

	stage1 = cfg->cbar != CBAR_TYPE_S2_TRANS;

	/* CBA2R */
	if (smmu->version > ARM_SMMU_V1) {
		if (cfg->fmt == ARM_SMMU_CTX_FMT_AARCH64)
			reg = CBA2R_VA64;
		else
			reg = 0;
		/* 16-bit VMIDs live in CBA2R */
		if (smmu->features & ARM_SMMU_FEAT_VMID16)
			reg |= FIELD_PREP(CBA2R_VMID16, cfg->vmid);

		arm_smmu_gr1_write(smmu, ARM_SMMU_GR1_CBA2R(idx), reg);
	}

	/* CBAR */
	reg = FIELD_PREP(CBAR_TYPE, cfg->cbar);
	if (smmu->version < ARM_SMMU_V2)
		reg |= FIELD_PREP(CBAR_IRPTNDX, cfg->irptndx);

	/*
	 * Use the weakest shareability/memory types, so they are
	 * overridden by the ttbcr/pte.
	 */
	if (stage1) {
		reg |= FIELD_PREP(CBAR_S1_BPSHCFG, CBAR_S1_BPSHCFG_NSH) |
			FIELD_PREP(CBAR_S1_MEMATTR, CBAR_S1_MEMATTR_WB);
	} else if (!(smmu->features & ARM_SMMU_FEAT_VMID16)) {
		/* 8-bit VMIDs live in CBAR */
		reg |= FIELD_PREP(CBAR_VMID, cfg->vmid);
	}
	arm_smmu_gr1_write(smmu, ARM_SMMU_GR1_CBAR(idx), reg);

	/*
	 * TCR
	 * We must write this before the TTBRs, since it determines the
	 * access behaviour of some fields (in particular, ASID[15:8]).
	 */
	if (stage1 && smmu->version > ARM_SMMU_V1)
		arm_smmu_cb_write(smmu, idx, ARM_SMMU_CB_TCR2, cb->tcr[1]);
	arm_smmu_cb_write(smmu, idx, ARM_SMMU_CB_TCR, cb->tcr[0]);

	/* TTBRs */
	if (cfg->fmt == ARM_SMMU_CTX_FMT_AARCH32_S) {
		arm_smmu_cb_write(smmu, idx, ARM_SMMU_CB_CONTEXTIDR, cfg->asid);
		arm_smmu_cb_write(smmu, idx, ARM_SMMU_CB_TTBR0, cb->ttbr[0]);
		arm_smmu_cb_write(smmu, idx, ARM_SMMU_CB_TTBR1, cb->ttbr[1]);
	} else {
		arm_smmu_cb_writeq(smmu, idx, ARM_SMMU_CB_TTBR0, cb->ttbr[0]);
		if (stage1)
			arm_smmu_cb_writeq(smmu, idx, ARM_SMMU_CB_TTBR1,
					   cb->ttbr[1]);
	}

	/* MAIRs (stage-1 only) */
	if (stage1) {
		arm_smmu_cb_write(smmu, idx, ARM_SMMU_CB_S1_MAIR0, cb->mair[0]);
		arm_smmu_cb_write(smmu, idx, ARM_SMMU_CB_S1_MAIR1, cb->mair[1]);
	}

	/* SCTLR */
	reg = SCTLR_CFCFG | SCTLR_CFIE | SCTLR_CFRE | SCTLR_AFE | SCTLR_TRE;

	/*
	 * Ensure bypass transactions are Non-shareable only for clients
	 * who are not io-coherent.
	 */
	smmu_domain = cb_cfg_to_smmu_domain(cfg);

	/*
	 * Override cacheability, shareability, r/w allocation for
	 * clients who are io-coherent
	 */
	if (of_dma_is_coherent(smmu_domain->dev->of_node)) {

		reg |= FIELD_PREP(SCTLR_WACFG, SCTLR_WACFG_WA) |
		       FIELD_PREP(SCTLR_RACFG, SCTLR_RACFG_RA) |
		       SCTLR_MTCFG |
		       FIELD_PREP(SCTLR_MEM_ATTR, SCTLR_MEM_ATTR_OISH_WB_CACHE);
	} else {
		reg |= FIELD_PREP(SCTLR_SHCFG, SCTLR_SHCFG_NSH);
	}

	if (attributes && test_bit(DOMAIN_ATTR_CB_STALL_DISABLE, attributes)) {
		reg &= ~SCTLR_CFCFG;
		reg |= SCTLR_HUPCF;
	}

	if (attributes && test_bit(DOMAIN_ATTR_NO_CFRE, attributes))
		reg &= ~SCTLR_CFRE;

	if (!attributes || (!test_bit(DOMAIN_ATTR_S1_BYPASS, attributes) &&
	     !test_bit(DOMAIN_ATTR_EARLY_MAP, attributes)) || !stage1)
		reg |= SCTLR_M;
	if (stage1)
		reg |= SCTLR_S1_ASIDPNE;
	if (IS_ENABLED(CONFIG_CPU_BIG_ENDIAN))
		reg |= SCTLR_E;

	arm_smmu_cb_write(smmu, idx, ARM_SMMU_CB_SCTLR, reg);
}

static int arm_smmu_init_asid(struct iommu_domain *domain,
				struct arm_smmu_device *smmu)
{
	struct arm_smmu_domain *smmu_domain = to_smmu_domain(domain);
	struct arm_smmu_cfg *cfg = &smmu_domain->cfg;
	bool dynamic = is_dynamic_domain(domain);
	int ret;

	if (!dynamic) {
		cfg->asid = cfg->cbndx + 1;
	} else {
		mutex_lock(&smmu->idr_mutex);
		ret = idr_alloc_cyclic(&smmu->asid_idr, domain,
				smmu->num_context_banks + 2,
				MAX_ASID + 1, GFP_KERNEL);

		mutex_unlock(&smmu->idr_mutex);
		if (ret < 0) {
			dev_err(smmu->dev, "dynamic ASID allocation failed: %d\n",
				ret);
			return ret;
		}
		cfg->asid = ret;
	}
	return 0;
}

static void arm_smmu_free_asid(struct iommu_domain *domain)
{
	struct arm_smmu_domain *smmu_domain = to_smmu_domain(domain);
	struct arm_smmu_device *smmu = smmu_domain->smmu;
	struct arm_smmu_cfg *cfg = &smmu_domain->cfg;
	bool dynamic = is_dynamic_domain(domain);

	if (cfg->asid == INVALID_ASID || !dynamic)
		return;

	mutex_lock(&smmu->idr_mutex);
	idr_remove(&smmu->asid_idr, cfg->asid);
	mutex_unlock(&smmu->idr_mutex);
}

/*
 * Checks for "qcom,iommu-dma-addr-pool" property to specify the IOVA range
 * for the domain. If not present, and the domain doesn't use fastmap,
 * the domain geometry is unmodified.
 */
static int arm_smmu_adjust_domain_geometry(struct device *dev,
					   struct iommu_domain *domain)
{
	struct device_node *np;
	struct arm_smmu_domain *smmu_domain = to_smmu_domain(domain);
	int naddr, nsize, len;
	u64 dma_base, dma_size, dma_end;
	const __be32 *ranges;
	dma_addr_t hw_base = domain->geometry.aperture_start;
	dma_addr_t hw_end = domain->geometry.aperture_end;
	bool is_fast = test_bit(DOMAIN_ATTR_FAST, smmu_domain->attributes);

	if (!dev->of_node)
		return 0;

	np = of_parse_phandle(dev->of_node, "qcom,iommu-group", 0);
	if (!np)
		np = dev->of_node;

	ranges = of_get_property(np, "qcom,iommu-dma-addr-pool", &len);

	if (!ranges && !is_fast)
		return 0;

	if (ranges) {
		len /= sizeof(u32);
		naddr = of_n_addr_cells(np);
		nsize = of_n_size_cells(np);
		if (len < naddr + nsize) {
			dev_err(dev, "Invalid length for qcom,iommu-dma-addr-pool, expected %d cells\n",
				naddr + nsize);
			return -EINVAL;
		}
		if (naddr == 0 || nsize == 0) {
			dev_err(dev, "Invalid #address-cells %d or #size-cells %d\n",
				naddr, nsize);
			return -EINVAL;
		}

		dma_base = of_read_number(ranges, naddr);
		dma_size = of_read_number(ranges + naddr, nsize);
		dma_end = dma_base + dma_size - 1;
	} else {
		/*
		 * This domain uses fastmap, but doesn't have any domain
		 * geometry limitations, as implied by the absence of the
		 * qcom,iommu-dma-addr-pool property, so impose the default
		 * fastmap geometry requirement.
		 */
		dma_base = 0;
		dma_end = SZ_4G - 1;
	}

	/*
	 * The original geometry describes the IOVA limitations of the hardware,
	 * so lets make sure that the IOVA range for this device is at least
	 * within those bounds.
	 */
	if (!((hw_base <= dma_base) && (dma_end <= hw_end)))
		return -EINVAL;

	domain->geometry.aperture_start = dma_base;
	domain->geometry.aperture_end = dma_end;
	return 0;
}

/* This function assumes that the domain's init mutex is held */
static int arm_smmu_get_dma_cookie(struct device *dev,
				    struct arm_smmu_domain *smmu_domain)
{
	bool is_fast = test_bit(DOMAIN_ATTR_FAST, smmu_domain->attributes);
	bool s1_bypass = test_bit(DOMAIN_ATTR_S1_BYPASS,
				 smmu_domain->attributes);
	struct iommu_domain *domain = &smmu_domain->domain.iommu_domain;
	struct io_pgtable_ops *pgtbl_ops = smmu_domain->pgtbl_ops;

	if (s1_bypass)
		return 0;

	else if (is_fast)
		return fast_smmu_init_mapping(dev, domain, pgtbl_ops);

	return iommu_get_dma_cookie(domain);
}

static void arm_smmu_put_dma_cookie(struct iommu_domain *domain)
{
	int s1_bypass = 0, is_fast = 0;

	iommu_domain_get_attr(domain, DOMAIN_ATTR_S1_BYPASS,
					&s1_bypass);
	iommu_domain_get_attr(domain, DOMAIN_ATTR_FAST, &is_fast);

	if (is_fast && IS_ENABLED(CONFIG_IOMMU_IO_PGTABLE_FAST))
		fast_smmu_put_dma_cookie(domain);
	else if (!s1_bypass)
		iommu_put_dma_cookie(domain);
}

static void arm_smmu_domain_get_qcom_quirks(struct arm_smmu_domain *smmu_domain,
					    struct arm_smmu_device *smmu,
					    unsigned long *quirks)
{
	if (test_bit(DOMAIN_ATTR_USE_UPSTREAM_HINT, smmu_domain->attributes))
		*quirks |= IO_PGTABLE_QUIRK_QCOM_USE_UPSTREAM_HINT;
	if (test_bit(DOMAIN_ATTR_USE_LLC_NWA, smmu_domain->attributes))
		*quirks |= IO_PGTABLE_QUIRK_QCOM_USE_LLC_NWA;
}

static int arm_smmu_setup_context_bank(struct arm_smmu_domain *smmu_domain,
				       struct arm_smmu_device *smmu,
				       struct device *dev)
{
	struct iommu_domain *domain = &smmu_domain->domain.iommu_domain;
	struct arm_smmu_cfg *cfg = &smmu_domain->cfg;
	struct io_pgtable_cfg *pgtbl_cfg = &smmu_domain->pgtbl_info.pgtbl_cfg;
	bool dynamic = is_dynamic_domain(domain);
	int irq, ret = 0;

	if (!dynamic) {
		/* Initialise the context bank with our page table cfg */
		arm_smmu_init_context_bank(smmu_domain, pgtbl_cfg);
		arm_smmu_write_context_bank(smmu, cfg->cbndx,
					    smmu_domain->attributes);

		arm_smmu_arch_init_context_bank(smmu_domain, dev);

		if (smmu->version < ARM_SMMU_V2) {
			cfg->irptndx = atomic_inc_return(&smmu->irptndx);
			cfg->irptndx %= smmu->num_context_irqs;
		} else {
			cfg->irptndx = cfg->cbndx;
		}

		/*
		 * Request context fault interrupt. Do this last to avoid the
		 * handler seeing a half-initialised domain state.
		 */
		irq = smmu->irqs[smmu->num_global_irqs + cfg->irptndx];
		ret = devm_request_threaded_irq(smmu->dev, irq, NULL,
			arm_smmu_context_fault, IRQF_ONESHOT | IRQF_SHARED,
			"arm-smmu-context-fault", domain);
		if (ret < 0) {
			dev_err(smmu->dev, "failed to request context IRQ %d (%u)\n",
				cfg->irptndx, irq);
			cfg->irptndx = INVALID_IRPTNDX;
		}
	} else {
		cfg->irptndx = INVALID_IRPTNDX;
	}

	return ret;
}

static int arm_smmu_init_domain_context(struct iommu_domain *domain,
					struct arm_smmu_device *smmu,
					struct device *dev)
{
	int start, ret = 0;
	unsigned long ias, oas;
	enum io_pgtable_fmt fmt;
	struct arm_smmu_domain *smmu_domain = to_smmu_domain(domain);
	struct msm_io_pgtable_info *pgtbl_info = &smmu_domain->pgtbl_info;
	struct arm_smmu_cfg *cfg = &smmu_domain->cfg;
	unsigned long quirks = 0;
	struct iommu_group *group;

	mutex_lock(&smmu_domain->init_mutex);
	if (smmu_domain->smmu)
		goto out_unlock;

	group = iommu_group_get(dev);
	ret = iommu_logger_register(&smmu_domain->logger, domain, group);
	iommu_group_put(group);
	if (ret)
		goto out_unlock;

	if (domain->type == IOMMU_DOMAIN_DMA) {
		ret = arm_smmu_setup_default_domain(dev, domain);
		if (ret) {
			dev_err(dev, "%s: default domain setup failed\n",
				__func__);
			goto out_logger;
		}
	}

	if (domain->type == IOMMU_DOMAIN_IDENTITY) {
		smmu_domain->stage = ARM_SMMU_DOMAIN_BYPASS;
		smmu_domain->smmu = smmu;
		smmu_domain->cfg.irptndx = INVALID_IRPTNDX;
		smmu_domain->cfg.asid = INVALID_ASID;
	}

	/*
	 * Mapping the requested stage onto what we support is surprisingly
	 * complicated, mainly because the spec allows S1+S2 SMMUs without
	 * support for nested translation. That means we end up with the
	 * following table:
	 *
	 * Requested        Supported        Actual
	 *     S1               N              S1
	 *     S1             S1+S2            S1
	 *     S1               S2             S2
	 *     S1               S1             S1
	 *     N                N              N
	 *     N              S1+S2            S2
	 *     N                S2             S2
	 *     N                S1             S1
	 *
	 * Note that you can't actually request stage-2 mappings.
	 */
	if (!(smmu->features & ARM_SMMU_FEAT_TRANS_S1))
		smmu_domain->stage = ARM_SMMU_DOMAIN_S2;
	if (!(smmu->features & ARM_SMMU_FEAT_TRANS_S2))
		smmu_domain->stage = ARM_SMMU_DOMAIN_S1;

	/*
	 * Choosing a suitable context format is even more fiddly. Until we
	 * grow some way for the caller to express a preference, and/or move
	 * the decision into the io-pgtable code where it arguably belongs,
	 * just aim for the closest thing to the rest of the system, and hope
	 * that the hardware isn't esoteric enough that we can't assume AArch64
	 * support to be a superset of AArch32 support...
	 */
	if (smmu->features & ARM_SMMU_FEAT_FMT_AARCH32_L)
		cfg->fmt = ARM_SMMU_CTX_FMT_AARCH32_L;
	if (IS_ENABLED(CONFIG_IOMMU_IO_PGTABLE_ARMV7S) &&
	    !IS_ENABLED(CONFIG_64BIT) && !IS_ENABLED(CONFIG_ARM_LPAE) &&
	    (smmu->features & ARM_SMMU_FEAT_FMT_AARCH32_S) &&
	    (smmu_domain->stage == ARM_SMMU_DOMAIN_S1))
		cfg->fmt = ARM_SMMU_CTX_FMT_AARCH32_S;
	if ((IS_ENABLED(CONFIG_64BIT) || cfg->fmt == ARM_SMMU_CTX_FMT_NONE) &&
	    (smmu->features & (ARM_SMMU_FEAT_FMT_AARCH64_64K |
			       ARM_SMMU_FEAT_FMT_AARCH64_16K |
			       ARM_SMMU_FEAT_FMT_AARCH64_4K)))
		cfg->fmt = ARM_SMMU_CTX_FMT_AARCH64;

	if (cfg->fmt == ARM_SMMU_CTX_FMT_NONE) {
		ret = -EINVAL;
		goto out_logger;
	}

	switch (smmu_domain->stage) {
	case ARM_SMMU_DOMAIN_S1:
		cfg->cbar = CBAR_TYPE_S1_TRANS_S2_BYPASS;
		start = smmu->num_s2_context_banks;
		ias = smmu->va_size;
		oas = smmu->ipa_size;
		if (cfg->fmt == ARM_SMMU_CTX_FMT_AARCH64) {
			fmt = ARM_64_LPAE_S1;
			if (smmu->options & ARM_SMMU_OPT_3LVL_TABLES)
				ias = min(ias, 39UL);
		} else if (cfg->fmt == ARM_SMMU_CTX_FMT_AARCH32_L) {
			fmt = ARM_32_LPAE_S1;
			ias = min(ias, 32UL);
			oas = min(oas, 40UL);
		} else {
			fmt = ARM_V7S;
			ias = min(ias, 32UL);
			oas = min(oas, 32UL);
		}
		smmu_domain->flush_ops = &arm_smmu_s1_tlb_ops;
		break;
	case ARM_SMMU_DOMAIN_NESTED:
		/*
		 * We will likely want to change this if/when KVM gets
		 * involved.
		 */
	case ARM_SMMU_DOMAIN_S2:
		cfg->cbar = CBAR_TYPE_S2_TRANS;
		start = 0;
		ias = smmu->ipa_size;
		oas = smmu->pa_size;
		if (cfg->fmt == ARM_SMMU_CTX_FMT_AARCH64) {
			fmt = ARM_64_LPAE_S2;
		} else {
			fmt = ARM_32_LPAE_S2;
			ias = min(ias, 40UL);
			oas = min(oas, 40UL);
		}
		if (smmu->version == ARM_SMMU_V2)
			smmu_domain->flush_ops = &arm_smmu_s2_tlb_ops_v2;
		else
			smmu_domain->flush_ops = &arm_smmu_s2_tlb_ops_v1;
		break;
	default:
		ret = -EINVAL;
		goto out_logger;
	}

#ifdef CONFIG_IOMMU_IO_PGTABLE_FAST
	if (test_bit(DOMAIN_ATTR_FAST, smmu_domain->attributes))
		fmt = ARM_V8L_FAST;
#endif

	if (smmu_domain->non_strict)
		quirks |= IO_PGTABLE_QUIRK_NON_STRICT;
	arm_smmu_domain_get_qcom_quirks(smmu_domain, smmu, &quirks);

	ret = arm_smmu_alloc_cb(domain, smmu, dev);
	if (ret < 0)
		goto out_logger;

	cfg->cbndx = ret;

	smmu_domain->smmu = smmu;
	if (smmu->impl && smmu->impl->init_context) {
		ret = smmu->impl->init_context(smmu_domain);
		if (ret)
			goto out_clear_smmu;
	}

	pgtbl_info->pgtbl_cfg = (struct io_pgtable_cfg) {
		.quirks		= quirks,
		.pgsize_bitmap	= smmu->pgsize_bitmap,
		.ias		= ias,
		.oas		= oas,
		.coherent_walk	= is_iommu_pt_coherent(smmu_domain),
		.tlb		= &smmu_domain->flush_ops->tlb.tlb_ops,
		.iommu_dev	= smmu->dev,
	};

	smmu_domain->dev = dev;
	smmu_domain->pgtbl_ops = alloc_io_pgtable_ops(fmt,
						      &pgtbl_info->pgtbl_cfg,
						      smmu_domain);
	if (!smmu_domain->pgtbl_ops) {
		ret = -ENOMEM;
		goto out_clear_smmu;
	}

	/*
	 * assign any page table memory that might have been allocated
	 * during alloc_io_pgtable_ops
	 */
	arm_smmu_secure_domain_lock(smmu_domain);
	arm_smmu_assign_table(smmu_domain);
	arm_smmu_secure_domain_unlock(smmu_domain);

	/* Update the domain's page sizes to reflect the page table format */
	domain->pgsize_bitmap = pgtbl_info->pgtbl_cfg.pgsize_bitmap;
	domain->geometry.aperture_end = (1UL << ias) - 1;
	ret = arm_smmu_adjust_domain_geometry(dev, domain);
	if (ret)
		goto out_clear_smmu;
	domain->geometry.force_aperture = true;

	if (domain->type == IOMMU_DOMAIN_DMA) {
		ret = arm_smmu_get_dma_cookie(dev, smmu_domain);
		if (ret)
			goto out_clear_smmu;
	}

	/* Assign an asid */
	ret = arm_smmu_init_asid(domain, smmu);
	if (ret)
		goto out_clear_smmu;

	ret = arm_smmu_setup_context_bank(smmu_domain, smmu, dev);
	if (ret)
		goto out_clear_smmu;

	strlcpy(smmu_domain->domain.name, dev_name(dev),
		sizeof(smmu_domain->domain.name));
	mutex_unlock(&smmu_domain->init_mutex);

	return 0;

out_clear_smmu:
	arm_smmu_destroy_domain_context(domain);
	smmu_domain->smmu = NULL;
out_logger:
	iommu_logger_unregister(smmu_domain->logger);
out_unlock:
	mutex_unlock(&smmu_domain->init_mutex);
	return ret;
}

static void arm_smmu_domain_reinit(struct arm_smmu_domain *smmu_domain)
{
	smmu_domain->cfg.irptndx = INVALID_IRPTNDX;
	smmu_domain->cfg.cbndx = INVALID_CBNDX;
	smmu_domain->secure_vmid = VMID_INVAL;
}

static void arm_smmu_destroy_domain_context(struct iommu_domain *domain)
{
	struct arm_smmu_domain *smmu_domain = to_smmu_domain(domain);
	struct arm_smmu_device *smmu = smmu_domain->smmu;
	struct arm_smmu_cfg *cfg = &smmu_domain->cfg;
	int idx = cfg->cbndx;
	int irq;
	bool dynamic;
	int ret;

	if (!smmu || domain->type == IOMMU_DOMAIN_IDENTITY)
		return;

	ret = arm_smmu_rpm_get(smmu);
	if (ret < 0)
		return;

	ret = arm_smmu_power_on(smmu->pwr);
	if (ret) {
		WARN_ONCE(ret, "Woops, powering on smmu %pK failed. Leaking context bank\n",
				smmu);
		arm_smmu_rpm_put(smmu);
		return;
	}

	dynamic = is_dynamic_domain(domain);
	if (dynamic) {
		arm_smmu_free_asid(domain);
		free_io_pgtable_ops(smmu_domain->pgtbl_ops);
		arm_smmu_power_off(smmu, smmu->pwr);
		arm_smmu_rpm_put(smmu);
		arm_smmu_secure_domain_lock(smmu_domain);
		arm_smmu_secure_pool_destroy(smmu_domain);
		arm_smmu_unassign_table(smmu_domain);
		arm_smmu_secure_domain_unlock(smmu_domain);
		arm_smmu_domain_reinit(smmu_domain);
		return;
	}

	/*
	 * Disable the context bank and free the page tables before freeing
	 * it.
	 */
	smmu->cbs[cfg->cbndx].cfg = NULL;
	arm_smmu_cb_write(smmu, idx, ARM_SMMU_CB_SCTLR, 0);

	if (cfg->irptndx != INVALID_IRPTNDX) {
		irq = smmu->irqs[smmu->num_global_irqs + cfg->irptndx];
		devm_free_irq(smmu->dev, irq, domain);
	}

	free_io_pgtable_ops(smmu_domain->pgtbl_ops);
	arm_smmu_secure_domain_lock(smmu_domain);
	arm_smmu_secure_pool_destroy(smmu_domain);
	arm_smmu_unassign_table(smmu_domain);
	arm_smmu_secure_domain_unlock(smmu_domain);
	__arm_smmu_free_bitmap(smmu->context_map, cfg->cbndx);

	arm_smmu_power_off(smmu, smmu->pwr);
	arm_smmu_rpm_put(smmu);
	arm_smmu_domain_reinit(smmu_domain);
}

static struct iommu_domain *arm_smmu_domain_alloc(unsigned type)
{
	struct arm_smmu_domain *smmu_domain;

	if (type != IOMMU_DOMAIN_UNMANAGED &&
	    type != IOMMU_DOMAIN_IDENTITY &&
	    type != IOMMU_DOMAIN_DMA)
		return NULL;
	/*
	 * Allocate the domain and initialise some of its data structures.
	 * We can't really do anything meaningful until we've added a
	 * master.
	 */
	smmu_domain = kzalloc(sizeof(*smmu_domain), GFP_KERNEL);
	if (!smmu_domain)
		return NULL;

	mutex_init(&smmu_domain->init_mutex);
	spin_lock_init(&smmu_domain->cb_lock);
	spin_lock_init(&smmu_domain->sync_lock);
	INIT_LIST_HEAD(&smmu_domain->pte_info_list);
	INIT_LIST_HEAD(&smmu_domain->unassign_list);
	mutex_init(&smmu_domain->assign_lock);
	INIT_LIST_HEAD(&smmu_domain->secure_pool_list);
	INIT_LIST_HEAD(&smmu_domain->nonsecure_pool);
	arm_smmu_domain_reinit(smmu_domain);

	return &smmu_domain->domain.iommu_domain;
}

static void arm_smmu_domain_free(struct iommu_domain *domain)
{
	struct arm_smmu_domain *smmu_domain = to_smmu_domain(domain);

	/*
	 * Free the domain resources. We assume that all devices have
	 * already been detached.
	 */
	arm_smmu_put_dma_cookie(domain);
	arm_smmu_destroy_domain_context(domain);
	iommu_logger_unregister(smmu_domain->logger);
	kfree(smmu_domain);
}

static void arm_smmu_write_smr(struct arm_smmu_device *smmu, int idx)
{
	struct arm_smmu_smr *smr = smmu->smrs + idx;
	u32 reg = FIELD_PREP(SMR_ID, smr->id) | FIELD_PREP(SMR_MASK, smr->mask);

	if (!(smmu->features & ARM_SMMU_FEAT_EXIDS) && smr->valid)
		reg |= SMR_VALID;
	arm_smmu_gr0_write(smmu, ARM_SMMU_GR0_SMR(idx), reg);
}

static void arm_smmu_write_s2cr(struct arm_smmu_device *smmu, int idx)
{
	struct arm_smmu_s2cr *s2cr = smmu->s2crs + idx;
	u32 reg = FIELD_PREP(S2CR_TYPE, s2cr->type) |
		  FIELD_PREP(S2CR_CBNDX, s2cr->cbndx) |
		  FIELD_PREP(S2CR_PRIVCFG, s2cr->privcfg) |
		  FIELD_PREP(S2CR_SHCFG, S2CR_SHCFG_NSH);

	if (smmu->features & ARM_SMMU_FEAT_EXIDS && smmu->smrs &&
	    smmu->smrs[idx].valid)
		reg |= S2CR_EXIDVALID;
	arm_smmu_gr0_write(smmu, ARM_SMMU_GR0_S2CR(idx), reg);
}

static void arm_smmu_write_sme(struct arm_smmu_device *smmu, int idx)
{
	arm_smmu_write_s2cr(smmu, idx);
	if (smmu->smrs)
		arm_smmu_write_smr(smmu, idx);
}

/*
 * The width of SMR's mask field depends on sCR0_EXIDENABLE, so this function
 * should be called after sCR0 is written.
 */
static void arm_smmu_test_smr_masks(struct arm_smmu_device *smmu)
{
	unsigned long size;
	u32 smr, id;
	int idx;

	/* Check if Stream Match Register support is included */
	if (!smmu->smrs)
		return;

	/* ID0 */
	id = arm_smmu_gr0_read(smmu, ARM_SMMU_GR0_ID0);
	size = FIELD_GET(ID0_NUMSMRG, id);

	/*
	 * Few SMR registers may be inuse before the smmu driver
	 * probes(say by the bootloader). Find a SMR register
	 * which is not inuse.
	 */
	for (idx = 0; idx < size; idx++) {
		smr = arm_smmu_gr0_read(smmu, ARM_SMMU_GR0_SMR(idx));
		if (!(smr & SMR_VALID))
			break;
	}
	if (idx == size) {
		dev_err(smmu->dev,
				"Unable to compute streamid_masks\n");
		return;
	}

	/*
	 * SMR.ID bits may not be preserved if the corresponding MASK
	 * bits are set, so check each one separately. We can reject
	 * masters later if they try to claim IDs outside these masks.
	 */
	smr = FIELD_PREP(SMR_ID, smmu->streamid_mask);
	arm_smmu_gr0_write(smmu, ARM_SMMU_GR0_SMR(idx), smr);
	smr = arm_smmu_gr0_read(smmu, ARM_SMMU_GR0_SMR(idx));
	smmu->streamid_mask = FIELD_GET(SMR_ID, smr);

	smr = FIELD_PREP(SMR_MASK, smmu->streamid_mask);
	arm_smmu_gr0_write(smmu, ARM_SMMU_GR0_SMR(idx), smr);
	smr = arm_smmu_gr0_read(smmu, ARM_SMMU_GR0_SMR(idx));
	smmu->smr_mask_mask = FIELD_GET(SMR_MASK, smr);
}

static int arm_smmu_find_sme(struct arm_smmu_device *smmu, u16 id, u16 mask)
{
	struct arm_smmu_smr *smrs = smmu->smrs;
	int i, free_idx = -ENOSPC;

	/* Stream indexing is blissfully easy */
	if (!smrs)
		return id;

	/* Validating SMRs is... less so */
	for (i = 0; i < smmu->num_mapping_groups; ++i) {
		if (!smrs[i].valid) {
			/*
			 * Note the first free entry we come across, which
			 * we'll claim in the end if nothing else matches.
			 */
			if (free_idx < 0)
				free_idx = i;
			continue;
		}
		/*
		 * If the new entry is _entirely_ matched by an existing entry,
		 * then reuse that, with the guarantee that there also cannot
		 * be any subsequent conflicting entries. In normal use we'd
		 * expect simply identical entries for this case, but there's
		 * no harm in accommodating the generalisation.
		 */
		if ((mask & smrs[i].mask) == mask &&
		    !((id ^ smrs[i].id) & ~smrs[i].mask))
			return i;
		/*
		 * If the new entry has any other overlap with an existing one,
		 * though, then there always exists at least one stream ID
		 * which would cause a conflict, and we can't allow that risk.
		 */
		if (!((id ^ smrs[i].id) & ~(smrs[i].mask | mask)))
			return -EINVAL;
	}

	return free_idx;
}

static bool arm_smmu_free_sme(struct arm_smmu_device *smmu, int idx)
{
	if (--smmu->s2crs[idx].count)
		return false;

	smmu->s2crs[idx] = s2cr_init_val;
	if (smmu->smrs)
		smmu->smrs[idx].valid = false;

	return true;
}

static int arm_smmu_master_alloc_smes(struct device *dev)
{
	struct iommu_fwspec *fwspec = dev_iommu_fwspec_get(dev);
	struct arm_smmu_master_cfg *cfg = fwspec->iommu_priv;
	struct arm_smmu_device *smmu = cfg->smmu;
	struct arm_smmu_smr *smrs = smmu->smrs;
	struct iommu_group *group;
	int i, idx, ret;

	mutex_lock(&smmu->iommu_group_mutex);
	mutex_lock(&smmu->stream_map_mutex);
	/* Figure out a viable stream map entry allocation */
	for_each_cfg_sme(fwspec, i, idx) {
		u16 sid = FIELD_GET(SMR_ID, fwspec->ids[i]);
		u16 mask = FIELD_GET(SMR_MASK, fwspec->ids[i]);

		if (idx != INVALID_SMENDX) {
			ret = -EEXIST;
			goto sme_err;
		}

		ret = arm_smmu_find_sme(smmu, sid, mask);
		if (ret < 0)
			goto sme_err;

		idx = ret;
		if (smrs && smmu->s2crs[idx].count == 0) {
			smrs[idx].id = sid;
			smrs[idx].mask = mask;
			smrs[idx].valid = true;
		}
		smmu->s2crs[idx].count++;
		cfg->smendx[i] = (s16)idx;
	}
	mutex_unlock(&smmu->stream_map_mutex);

	group = iommu_group_get_for_dev(dev);
	if (!group)
		group = ERR_PTR(-ENOMEM);
	if (IS_ERR(group)) {
		ret = PTR_ERR(group);
		goto iommu_group_err;
	}
	iommu_group_put(group);

	/* It worked! Don't poke the actual hardware until we've attached */
	for_each_cfg_sme(fwspec, i, idx)
		smmu->s2crs[idx].group = group;

	mutex_unlock(&smmu->iommu_group_mutex);
	return 0;

iommu_group_err:
	mutex_lock(&smmu->stream_map_mutex);

sme_err:
	while (i--) {
		arm_smmu_free_sme(smmu, cfg->smendx[i]);
		cfg->smendx[i] = INVALID_SMENDX;
	}
	mutex_unlock(&smmu->stream_map_mutex);
	mutex_unlock(&smmu->iommu_group_mutex);
	return ret;
}

static void arm_smmu_master_free_smes(struct iommu_fwspec *fwspec)
{
	struct arm_smmu_device *smmu = fwspec_smmu(fwspec);
	struct arm_smmu_master_cfg *cfg = fwspec->iommu_priv;
	int i, idx;

	mutex_lock(&smmu->stream_map_mutex);
	for_each_cfg_sme(fwspec, i, idx) {
		if (arm_smmu_free_sme(smmu, idx))
			arm_smmu_write_sme(smmu, idx);
		cfg->smendx[i] = INVALID_SMENDX;
	}
	mutex_unlock(&smmu->stream_map_mutex);
}

static void arm_smmu_domain_remove_master(struct arm_smmu_domain *smmu_domain,
					  struct iommu_fwspec *fwspec)
{
	struct arm_smmu_device *smmu = smmu_domain->smmu;
	struct arm_smmu_s2cr *s2cr = smmu->s2crs;
	int i, idx;
	const struct iommu_flush_ops *tlb;

	tlb = smmu_domain->pgtbl_info.pgtbl_cfg.tlb;

	mutex_lock(&smmu->stream_map_mutex);
	for_each_cfg_sme(fwspec, i, idx) {
		if (WARN_ON(s2cr[idx].attach_count == 0)) {
			mutex_unlock(&smmu->stream_map_mutex);
			return;
		}
		s2cr[idx].attach_count -= 1;

		if (s2cr[idx].attach_count > 0)
			continue;

		arm_smmu_gr0_write(smmu, ARM_SMMU_GR0_SMR(idx), 0);
		arm_smmu_gr0_write(smmu, ARM_SMMU_GR0_S2CR(idx), 0);
	}
	mutex_unlock(&smmu->stream_map_mutex);

	/* Ensure there are no stale mappings for this context bank */
	tlb->tlb_flush_all(smmu_domain);
}

static int arm_smmu_domain_add_master(struct arm_smmu_domain *smmu_domain,
				      struct iommu_fwspec *fwspec)
{
	struct arm_smmu_device *smmu = smmu_domain->smmu;
	struct arm_smmu_s2cr *s2cr = smmu->s2crs;
	u8 cbndx = smmu_domain->cfg.cbndx;
	enum arm_smmu_s2cr_type type;
	int i, idx;

	if (smmu_domain->stage == ARM_SMMU_DOMAIN_BYPASS)
		type = S2CR_TYPE_BYPASS;
	else
		type = S2CR_TYPE_TRANS;

	mutex_lock(&smmu->stream_map_mutex);
	for_each_cfg_sme(fwspec, i, idx) {
		if (s2cr[idx].attach_count++ > 0)
			continue;

		s2cr[idx].type = type;
		s2cr[idx].privcfg = S2CR_PRIVCFG_DEFAULT;
		s2cr[idx].cbndx = cbndx;
		arm_smmu_write_sme(smmu, idx);
	}
	mutex_unlock(&smmu->stream_map_mutex);

	return 0;
}

static void arm_smmu_detach_dev(struct iommu_domain *domain,
				struct device *dev)
{
	struct arm_smmu_domain *smmu_domain = to_smmu_domain(domain);
	struct arm_smmu_device *smmu = smmu_domain->smmu;
	struct iommu_fwspec *fwspec = dev_iommu_fwspec_get(dev);
	bool dynamic = is_dynamic_domain(domain);
	bool atomic_domain = test_bit(DOMAIN_ATTR_ATOMIC,
				      smmu_domain->attributes);

	if (dynamic)
		return;

	if (!smmu) {
		dev_err(dev, "Domain not attached; cannot detach!\n");
		return;
	}

	if (atomic_domain)
		arm_smmu_power_on_atomic(smmu->pwr);
	else
		arm_smmu_power_on(smmu->pwr);

	arm_smmu_domain_remove_master(smmu_domain, fwspec);
	arm_smmu_power_off(smmu, smmu->pwr);
}

static int arm_smmu_assign_table(struct arm_smmu_domain *smmu_domain)
{
	int ret = 0;
	int dest_vmids[2] = {VMID_HLOS, smmu_domain->secure_vmid};
	int dest_perms[2] = {PERM_READ | PERM_WRITE, PERM_READ};
	int source_vmid = VMID_HLOS;
	struct arm_smmu_pte_info *pte_info, *temp;

	if (!arm_smmu_has_secure_vmid(smmu_domain))
		return ret;

	list_for_each_entry(pte_info, &smmu_domain->pte_info_list, entry) {
		ret = hyp_assign_phys(virt_to_phys(pte_info->virt_addr),
				      PAGE_SIZE, &source_vmid, 1,
				      dest_vmids, dest_perms, 2);
		if (WARN_ON(ret))
			break;
	}

	list_for_each_entry_safe(pte_info, temp, &smmu_domain->pte_info_list,
								entry) {
		list_del(&pte_info->entry);
		kfree(pte_info);
	}
	return ret;
}

static void arm_smmu_unassign_table(struct arm_smmu_domain *smmu_domain)
{
	int ret;
	int dest_vmids = VMID_HLOS;
	int dest_perms = PERM_READ | PERM_WRITE | PERM_EXEC;
	int source_vmlist[2] = {VMID_HLOS, smmu_domain->secure_vmid};
	struct arm_smmu_pte_info *pte_info, *temp;

	if (!arm_smmu_has_secure_vmid(smmu_domain))
		return;

	list_for_each_entry(pte_info, &smmu_domain->unassign_list, entry) {
		ret = hyp_assign_phys(virt_to_phys(pte_info->virt_addr),
				      PAGE_SIZE, source_vmlist, 2,
				      &dest_vmids, &dest_perms, 1);
		if (WARN_ON(ret))
			break;
		free_pages_exact(pte_info->virt_addr, pte_info->size);
	}

	list_for_each_entry_safe(pte_info, temp, &smmu_domain->unassign_list,
				 entry) {
		list_del(&pte_info->entry);
		kfree(pte_info);
	}
}

static void arm_smmu_unprepare_pgtable(void *cookie, void *addr, size_t size)
{
	struct arm_smmu_domain *smmu_domain = cookie;
	struct arm_smmu_pte_info *pte_info;

	if (!arm_smmu_has_secure_vmid(smmu_domain)) {
		WARN(1, "Invalid VMID is set !!\n");
		return;
	}

	pte_info = kzalloc(sizeof(struct arm_smmu_pte_info), GFP_ATOMIC);
	if (!pte_info)
		return;

	pte_info->virt_addr = addr;
	pte_info->size = size;
	list_add_tail(&pte_info->entry, &smmu_domain->unassign_list);
}

static int arm_smmu_prepare_pgtable(void *addr, void *cookie)
{
	struct arm_smmu_domain *smmu_domain = cookie;
	struct arm_smmu_pte_info *pte_info;

	if (!arm_smmu_has_secure_vmid(smmu_domain)) {
		WARN(1, "Invalid VMID is set !!\n");
		return -EINVAL;
	}

	pte_info = kzalloc(sizeof(struct arm_smmu_pte_info), GFP_ATOMIC);
	if (!pte_info)
		return -ENOMEM;
	pte_info->virt_addr = addr;
	list_add_tail(&pte_info->entry, &smmu_domain->pte_info_list);
	return 0;
}

static void arm_smmu_prealloc_memory(struct arm_smmu_domain *smmu_domain,
					size_t size, struct list_head *pool)
{
	int i;
	u32 nr = 0;
	struct page *page;

	if (test_bit(DOMAIN_ATTR_ATOMIC, smmu_domain->attributes) ||
	    arm_smmu_has_secure_vmid(smmu_domain))
		return;

	/* number of 2nd level pagetable entries */
	nr += round_up(size, SZ_1G) >> 30;
	/* number of 3rd level pagetabel entries */
	nr += round_up(size, SZ_2M) >> 21;

	/* Retry later with atomic allocation on error */
	for (i = 0; i < nr; i++) {
		page = alloc_pages(GFP_KERNEL | __GFP_ZERO, 0);
		if (!page)
			break;
		list_add(&page->lru, pool);
	}
}

static void arm_smmu_release_prealloc_memory(
		struct arm_smmu_domain *smmu_domain, struct list_head *list)
{
	struct page *page, *tmp;

	list_for_each_entry_safe(page, tmp, list, lru) {
		list_del(&page->lru);
		__free_pages(page, 0);
	}
}

static struct device_node *arm_iommu_get_of_node(struct device *dev)
{
	struct device_node *np;

	if (!dev->of_node)
		return NULL;

	np = of_parse_phandle(dev->of_node, "qcom,iommu-group", 0);
	return np ? np : dev->of_node;
}

static int arm_smmu_setup_default_domain(struct device *dev,
					 struct iommu_domain *domain)
{
	struct device_node *np;
	int ret;
	const char *str;
	int attr = 1;
	u32 val;

	np = arm_iommu_get_of_node(dev);
	if (!np)
		return 0;

	ret = of_property_read_string(np, "qcom,iommu-dma", &str);
	if (ret)
		str = "default";

	if (!strcmp(str, "bypass")) {
		__arm_smmu_domain_set_attr(
			domain, DOMAIN_ATTR_S1_BYPASS, &attr);
	} else if (!strcmp(str, "fastmap")) {
		/* Ensure DOMAIN_ATTR_ATOMIC is set for GKI */
		__arm_smmu_domain_set_attr(
			domain, DOMAIN_ATTR_ATOMIC, &attr);
		__arm_smmu_domain_set_attr(
			domain, DOMAIN_ATTR_FAST, &attr);
	} else if (!strcmp(str, "atomic")) {
		__arm_smmu_domain_set_attr(
			domain, DOMAIN_ATTR_ATOMIC, &attr);
	} else if (!strcmp(str, "disabled")) {
		/*
		 * Don't touch hw, and don't allocate irqs or other resources.
		 * Ensure the context bank is set to a valid value per dynamic
		 * attr requirement.
		 */
		__arm_smmu_domain_set_attr(
			domain, DOMAIN_ATTR_DYNAMIC, &attr);
		val = 0;
		__arm_smmu_domain_set_attr(
			domain, DOMAIN_ATTR_CONTEXT_BANK, &val);
	}

	/*
	 * default value:
	 * Stall-on-fault
	 * faults trigger kernel panic
	 * return abort
	 */
	if (of_property_match_string(np, "qcom,iommu-faults",
				     "stall-disable") >= 0)
		__arm_smmu_domain_set_attr(domain,
			DOMAIN_ATTR_CB_STALL_DISABLE, &attr);

	if (of_property_match_string(np, "qcom,iommu-faults", "non-fatal") >= 0)
		__arm_smmu_domain_set_attr(domain,
			DOMAIN_ATTR_NON_FATAL_FAULTS, &attr);

	if (of_property_match_string(np, "qcom,iommu-faults", "no-CFRE") >= 0)
		__arm_smmu_domain_set_attr(
			domain, DOMAIN_ATTR_NO_CFRE, &attr);

	/* Default value: disabled */
	ret = of_property_read_u32(np, "qcom,iommu-vmid", &val);
	if (!ret) {
		__arm_smmu_domain_set_attr(
			domain, DOMAIN_ATTR_SECURE_VMID, &val);
	}

	/* Default value: disabled */
	ret = of_property_read_string(np, "qcom,iommu-pagetable", &str);
	if (ret)
		str = "disabled";
	if (!strcmp(str, "coherent"))
		__arm_smmu_domain_set_attr(domain,
			DOMAIN_ATTR_PAGE_TABLE_FORCE_COHERENT, &attr);
	else if (!strcmp(str, "LLC"))
		__arm_smmu_domain_set_attr(domain,
			DOMAIN_ATTR_USE_UPSTREAM_HINT, &attr);
	else if (!strcmp(str, "LLC_NWA"))
		__arm_smmu_domain_set_attr(domain,
			DOMAIN_ATTR_USE_LLC_NWA, &attr);


	/* Default value: disabled */
	if (of_property_read_bool(np, "qcom,iommu-earlymap"))
		__arm_smmu_domain_set_attr(domain,
			DOMAIN_ATTR_EARLY_MAP, &attr);
	return 0;
}

struct lookup_iommu_group_data {
	struct device_node *np;
	struct iommu_group *group;
};

/* This isn't a "fast lookup" since its N^2, but probably good enough */
static int __bus_lookup_iommu_group(struct device *dev, void *priv)
{
	struct lookup_iommu_group_data *data = priv;
	struct device_node *np;
	struct iommu_group *group;

	group = iommu_group_get(dev);
	if (!group)
		return 0;

	np = of_parse_phandle(dev->of_node, "qcom,iommu-group", 0);
	if (np != data->np) {
		iommu_group_put(group);
		return 0;
	}

	data->group = group;
	iommu_group_put(group);
	return 1;
}

static struct iommu_group *of_get_device_group(struct device *dev)
{
	struct lookup_iommu_group_data data = {
		.np = NULL,
		.group = NULL,
	};
	struct iommu_group *group;
	int ret;

	data.np = of_parse_phandle(dev->of_node, "qcom,iommu-group", 0);
	if (!data.np)
		return NULL;

	ret = bus_for_each_dev(&platform_bus_type, NULL, &data,
				__bus_lookup_iommu_group);
	if (ret > 0)
		return data.group;

	ret = bus_for_each_dev(&pci_bus_type, NULL, &data,
				__bus_lookup_iommu_group);
	if (ret > 0)
		return data.group;

	group = generic_device_group(dev);
	if (IS_ERR(group))
		return NULL;
	return group;
}

static int arm_smmu_attach_dev(struct iommu_domain *domain, struct device *dev)
{
	int ret;
	struct iommu_fwspec *fwspec = dev_iommu_fwspec_get(dev);
	struct arm_smmu_device *smmu;
	struct arm_smmu_domain *smmu_domain = to_smmu_domain(domain);
	int s1_bypass = 0;

	if (!fwspec || fwspec->ops != &arm_smmu_ops.iommu_ops) {
		dev_err(dev, "cannot attach to SMMU, is it on the same bus?\n");
		return -ENXIO;
	}

	/*
	 * FIXME: The arch/arm DMA API code tries to attach devices to its own
	 * domains between of_xlate() and add_device() - we have no way to cope
	 * with that, so until ARM gets converted to rely on groups and default
	 * domains, just say no (but more politely than by dereferencing NULL).
	 * This should be at least a WARN_ON once that's sorted.
	 */
	if (!fwspec->iommu_priv)
		return -ENODEV;

	smmu = fwspec_smmu(fwspec);

	ret = arm_smmu_rpm_get(smmu);
	if (ret < 0)
		return ret;

	/* Enable Clocks and Power */
	ret = arm_smmu_power_on(smmu->pwr);
	if (ret) {
		arm_smmu_rpm_put(smmu);
		return ret;
	}

	/* Ensure that the domain is finalised */
	ret = arm_smmu_init_domain_context(domain, smmu, dev);
	if (ret < 0)
		goto out_power_off;

	ret = arm_smmu_domain_get_attr(domain, DOMAIN_ATTR_S1_BYPASS,
					&s1_bypass);
	if (s1_bypass)
		domain->type = IOMMU_DOMAIN_UNMANAGED;

	/* Do not modify the SIDs, HW is still running */
	if (is_dynamic_domain(domain)) {
		ret = 0;
		goto out_power_off;
	}

	/*
	 * Sanity check the domain. We don't support domains across
	 * different SMMUs.
	 */
	if (smmu_domain->smmu != smmu) {
		dev_err(dev,
			"cannot attach to SMMU %s whilst already attached to domain on SMMU %s\n",
			dev_name(smmu_domain->smmu->dev), dev_name(smmu->dev));
		ret = -EINVAL;
		goto out_power_off;
	}

	/* Looks ok, so add the device to the domain */
	ret = arm_smmu_domain_add_master(smmu_domain, fwspec);

out_power_off:
	/*
	 * Keep an additional vote for non-atomic power until domain is
	 * detached
	 */
	if (!ret && test_bit(DOMAIN_ATTR_ATOMIC, smmu_domain->attributes)) {
		WARN_ON(arm_smmu_power_on(smmu->pwr));
		arm_smmu_power_off_atomic(smmu, smmu->pwr);
	}

	arm_smmu_power_off(smmu, smmu->pwr);
	arm_smmu_rpm_put(smmu);

	return ret;
}

static int arm_smmu_map(struct iommu_domain *domain, unsigned long iova,
			phys_addr_t paddr, size_t size, int prot)
{
	int ret;
	unsigned long flags;
	struct arm_smmu_domain *smmu_domain = to_smmu_domain(domain);
	struct io_pgtable_ops *ops = to_smmu_domain(domain)->pgtbl_ops;
	struct arm_smmu_device *smmu = smmu_domain->smmu;
	LIST_HEAD(nonsecure_pool);

	if (!ops)
		return -ENODEV;

	arm_smmu_secure_domain_lock(smmu_domain);
	arm_smmu_rpm_get(smmu);
	spin_lock_irqsave(&smmu_domain->cb_lock, flags);
	ret = ops->map(ops, iova, paddr, size, prot);
	spin_unlock_irqrestore(&smmu_domain->cb_lock, flags);
	arm_smmu_rpm_put(smmu);

	/* if the map call failed due to insufficient memory,
	 * then retry again with preallocated memory to see
	 * if the map call succeeds.
	 */
	if (ret == -ENOMEM) {
		arm_smmu_prealloc_memory(smmu_domain, size, &nonsecure_pool);
		arm_smmu_rpm_get(smmu);
		spin_lock_irqsave(&smmu_domain->cb_lock, flags);
		list_splice_init(&nonsecure_pool, &smmu_domain->nonsecure_pool);
		ret = ops->map(ops, iova, paddr, size, prot);
		list_splice_init(&smmu_domain->nonsecure_pool, &nonsecure_pool);
		spin_unlock_irqrestore(&smmu_domain->cb_lock, flags);
		arm_smmu_rpm_put(smmu);
		arm_smmu_release_prealloc_memory(smmu_domain, &nonsecure_pool);

	}

	arm_smmu_assign_table(smmu_domain);
	arm_smmu_secure_domain_unlock(smmu_domain);

	return ret;
}

static uint64_t arm_smmu_iova_to_pte(struct iommu_domain *domain,
	      dma_addr_t iova)
{
	uint64_t ret;
	unsigned long flags;
	struct arm_smmu_domain *smmu_domain = to_smmu_domain(domain);
	struct msm_io_pgtable_info *pgtbl_info = &smmu_domain->pgtbl_info;

	if (!pgtbl_info->iova_to_pte)
		return 0;

	spin_lock_irqsave(&smmu_domain->cb_lock, flags);
	ret = pgtbl_info->iova_to_pte(smmu_domain->pgtbl_ops, iova);
	spin_unlock_irqrestore(&smmu_domain->cb_lock, flags);
	return ret;
}

static size_t arm_smmu_unmap(struct iommu_domain *domain, unsigned long iova,
			     size_t size, struct iommu_iotlb_gather *gather)
{
	size_t ret;
	struct arm_smmu_domain *smmu_domain = to_smmu_domain(domain);
	struct arm_smmu_device *smmu = smmu_domain->smmu;
	struct io_pgtable_ops *ops = smmu_domain->pgtbl_ops;
	unsigned long flags;

	if (!ops)
		return 0;

	ret = arm_smmu_domain_power_on(domain, smmu_domain->smmu);
	if (ret)
		return ret;

	arm_smmu_secure_domain_lock(smmu_domain);

	arm_smmu_rpm_get(smmu);
	spin_lock_irqsave(&smmu_domain->cb_lock, flags);
	ret = ops->unmap(ops, iova, size, gather);
	spin_unlock_irqrestore(&smmu_domain->cb_lock, flags);
	arm_smmu_rpm_put(smmu);

	arm_smmu_domain_power_off(domain, smmu_domain->smmu);
	/*
	 * While splitting up block mappings, we might allocate page table
	 * memory during unmap, so the vmids needs to be assigned to the
	 * memory here as well.
	 */
	arm_smmu_assign_table(smmu_domain);
	/* Also unassign any pages that were free'd during unmap */
	arm_smmu_unassign_table(smmu_domain);
	arm_smmu_secure_domain_unlock(smmu_domain);
	return ret;
}

static void arm_smmu_flush_iotlb_all(struct iommu_domain *domain)
{
	struct arm_smmu_domain *smmu_domain = to_smmu_domain(domain);
	struct arm_smmu_device *smmu = smmu_domain->smmu;

	if (smmu_domain->flush_ops) {
		arm_smmu_rpm_get(smmu);
		smmu_domain->flush_ops->tlb.tlb_ops.tlb_flush_all(smmu_domain);
		arm_smmu_rpm_put(smmu);
	}
}

static void arm_smmu_iotlb_sync(struct iommu_domain *domain,
				struct iommu_iotlb_gather *gather)
{
	struct arm_smmu_domain *smmu_domain = to_smmu_domain(domain);
	struct arm_smmu_device *smmu = smmu_domain->smmu;

	if (smmu_domain->flush_ops) {
		arm_smmu_rpm_get(smmu);
		smmu_domain->flush_ops->tlb_sync(smmu_domain);
		arm_smmu_rpm_put(smmu);
	}
}

#define MAX_MAP_SG_BATCH_SIZE (SZ_4M)
static size_t arm_smmu_map_sg(struct iommu_domain *domain, unsigned long iova,
			   struct scatterlist *sg, unsigned int nents, int prot)
{
	int ret;
	size_t size, batch_size, size_to_unmap = 0;
	unsigned long flags;
	struct arm_smmu_domain *smmu_domain = to_smmu_domain(domain);
	struct io_pgtable_ops *ops = smmu_domain->pgtbl_ops;
	struct msm_io_pgtable_info *pgtbl_info = &smmu_domain->pgtbl_info;
	unsigned int idx_start, idx_end;
	struct scatterlist *sg_start, *sg_end;
	unsigned long __saved_iova_start;
	LIST_HEAD(nonsecure_pool);

	if (!pgtbl_info->map_sg)
		return -ENODEV;


	arm_smmu_secure_domain_lock(smmu_domain);

	__saved_iova_start = iova;
	idx_start = idx_end = 0;
	sg_start = sg_end = sg;
	while (idx_end < nents) {
		batch_size = sg_end->length;
		sg_end = sg_next(sg_end);
		idx_end++;
		while ((idx_end < nents) &&
		       (batch_size + sg_end->length < MAX_MAP_SG_BATCH_SIZE)) {

			batch_size += sg_end->length;
			sg_end = sg_next(sg_end);
			idx_end++;
		}

		spin_lock_irqsave(&smmu_domain->cb_lock, flags);
		ret = pgtbl_info->map_sg(ops, iova, sg_start,
					 idx_end - idx_start, prot, &size);
		spin_unlock_irqrestore(&smmu_domain->cb_lock, flags);


		if (ret == -ENOMEM) {
			arm_smmu_prealloc_memory(smmu_domain,
						 batch_size, &nonsecure_pool);
			spin_lock_irqsave(&smmu_domain->cb_lock, flags);
			list_splice_init(&nonsecure_pool,
					 &smmu_domain->nonsecure_pool);
			ret = pgtbl_info->map_sg(ops, iova, sg_start,
						 idx_end - idx_start, prot,
						 &size);
			list_splice_init(&smmu_domain->nonsecure_pool,
					 &nonsecure_pool);
			spin_unlock_irqrestore(&smmu_domain->cb_lock, flags);
			arm_smmu_release_prealloc_memory(smmu_domain,
							 &nonsecure_pool);
		}

		/* Returns 0 on error */
		if (!ret) {
			size_to_unmap = iova + size - __saved_iova_start;
			goto out;
		}

		iova += batch_size;
		idx_start = idx_end;
		sg_start = sg_end;
	}

out:
	arm_smmu_assign_table(smmu_domain);
	arm_smmu_secure_domain_unlock(smmu_domain);

	if (size_to_unmap) {
		arm_smmu_unmap(domain, __saved_iova_start, size_to_unmap, NULL);
		iova = __saved_iova_start;
	}
	return iova - __saved_iova_start;
}

static phys_addr_t __arm_smmu_iova_to_phys_hard(struct iommu_domain *domain,
					      dma_addr_t iova)
{
	struct arm_smmu_domain *smmu_domain = to_smmu_domain(domain);
	struct arm_smmu_device *smmu = smmu_domain->smmu;
	struct arm_smmu_cfg *cfg = &smmu_domain->cfg;
	struct io_pgtable_ops *ops = smmu_domain->pgtbl_ops;
	struct device *dev = smmu->dev;
	void __iomem *reg;
	u32 tmp;
	u64 phys;
	unsigned long va;
	int idx = cfg->cbndx;

	va = iova & ~0xfffUL;
	if (cfg->fmt == ARM_SMMU_CTX_FMT_AARCH64)
		arm_smmu_cb_writeq(smmu, idx, ARM_SMMU_CB_ATS1PR, va);
	else
		arm_smmu_cb_write(smmu, idx, ARM_SMMU_CB_ATS1PR, va);

	reg = arm_smmu_page(smmu, ARM_SMMU_CB(smmu, idx)) + ARM_SMMU_CB_ATSR;
	if (readl_poll_timeout_atomic(reg, tmp, !(tmp & ATSR_ACTIVE), 5, 50)) {
		phys = ops->iova_to_phys(ops, iova);
		dev_err(dev,
			"iova to phys timed out on %pad. software table walk result=%pa.\n",
			&iova, &phys);
		phys = 0;
		return phys;
	}

	phys = arm_smmu_cb_readq(smmu, idx, ARM_SMMU_CB_PAR);
	if (phys & CB_PAR_F) {
		dev_err(dev, "translation fault!\n");
		dev_err(dev, "PAR = 0x%llx\n", phys);
		phys = 0;
	} else {
		phys = (phys & (PHYS_MASK & ~0xfffULL)) | (iova & 0xfff);
	}

	return phys;
}

static phys_addr_t arm_smmu_iova_to_phys(struct iommu_domain *domain,
					dma_addr_t iova)
{
	phys_addr_t ret;
	unsigned long flags;
	struct arm_smmu_domain *smmu_domain = to_smmu_domain(domain);
	struct io_pgtable_ops *ops = smmu_domain->pgtbl_ops;

	if (domain->type == IOMMU_DOMAIN_IDENTITY)
		return iova;

	if (!ops)
		return 0;

	spin_lock_irqsave(&smmu_domain->cb_lock, flags);
	ret = ops->iova_to_phys(ops, iova);
	spin_unlock_irqrestore(&smmu_domain->cb_lock, flags);

	return ret;
}

/*
 * This function can sleep, and cannot be called from atomic context. Will
 * power on register block if required. This restriction does not apply to the
 * original iova_to_phys() op.
 */
static phys_addr_t arm_smmu_iova_to_phys_hard(struct iommu_domain *domain,
					dma_addr_t iova)
{
	phys_addr_t ret = 0;
	unsigned long flags;
	struct arm_smmu_domain *smmu_domain = to_smmu_domain(domain);
	struct arm_smmu_device *smmu = smmu_domain->smmu;

	if (smmu->options & ARM_SMMU_OPT_DISABLE_ATOS)
		return 0;

	if (arm_smmu_power_on(smmu_domain->smmu->pwr))
		return 0;

	if (smmu_domain->smmu->arch_ops &&
	    smmu_domain->smmu->arch_ops->iova_to_phys_hard) {
		ret = smmu_domain->smmu->arch_ops->iova_to_phys_hard(
						smmu_domain, iova);
		goto out;
	}

	spin_lock_irqsave(&smmu_domain->cb_lock, flags);
	if (smmu_domain->smmu->features & ARM_SMMU_FEAT_TRANS_OPS &&
			smmu_domain->stage == ARM_SMMU_DOMAIN_S1)
		ret = __arm_smmu_iova_to_phys_hard(domain, iova);

	spin_unlock_irqrestore(&smmu_domain->cb_lock, flags);

out:
	arm_smmu_power_off(smmu, smmu_domain->smmu->pwr);

	return ret;
}

static bool arm_smmu_capable(enum iommu_cap cap)
{
	switch (cap) {
	case IOMMU_CAP_CACHE_COHERENCY:
		/*
		 * Return true here as the SMMU can always send out coherent
		 * requests.
		 */
		return true;
	case IOMMU_CAP_NOEXEC:
		return true;
	default:
		return false;
	}
}

static
struct arm_smmu_device *arm_smmu_get_by_fwnode(struct fwnode_handle *fwnode)
{
	struct device *dev = driver_find_device_by_fwnode(&arm_smmu_driver.driver,
							  fwnode);
	put_device(dev);
	return dev ? dev_get_drvdata(dev) : NULL;
}

static int arm_smmu_add_device(struct device *dev)
{
	struct arm_smmu_device *smmu;
	struct arm_smmu_master_cfg *cfg;
	struct iommu_fwspec *fwspec = dev_iommu_fwspec_get(dev);
	struct device_link *link;
	int i, ret;

	if (using_legacy_binding) {
		ret = arm_smmu_register_legacy_master(dev, &smmu);

		/*
		 * If dev->iommu_fwspec is initally NULL, arm_smmu_register_legacy_master()
		 * will allocate/initialise a new one. Thus we need to update fwspec for
		 * later use.
		 */
		fwspec = dev_iommu_fwspec_get(dev);
		if (ret)
			goto out_free;
	} else if (fwspec && fwspec->ops == &arm_smmu_ops.iommu_ops) {
		smmu = arm_smmu_get_by_fwnode(fwspec->iommu_fwnode);
		if (!smmu)
			return -ENODEV;
	} else {
		return -ENODEV;
	}

	ret = arm_smmu_power_on(smmu->pwr);
	if (ret)
		goto out_free;

	ret = -EINVAL;
	for (i = 0; i < fwspec->num_ids; i++) {
		u16 sid = FIELD_GET(SMR_ID, fwspec->ids[i]);
		u16 mask = FIELD_GET(SMR_MASK, fwspec->ids[i]);

		if (sid & ~smmu->streamid_mask) {
			dev_err(dev, "stream ID 0x%x out of range for SMMU (0x%x)\n",
				sid, smmu->streamid_mask);
			goto out_pwr_off;
		}
		if (mask & ~smmu->smr_mask_mask) {
			dev_err(dev, "SMR mask 0x%x out of range for SMMU (0x%x)\n",
				mask, smmu->smr_mask_mask);
			goto out_pwr_off;
		}
	}

	ret = -ENOMEM;
	cfg = kzalloc(offsetof(struct arm_smmu_master_cfg, smendx[i]),
		      GFP_KERNEL);
	if (!cfg)
		goto out_pwr_off;

	cfg->smmu = smmu;
	fwspec->iommu_priv = cfg;
	while (i--)
		cfg->smendx[i] = INVALID_SMENDX;

	link = device_link_add(dev, smmu->dev, DL_FLAG_STATELESS);
	if (!link) {
		dev_err(dev, "error in device link creation between %s & %s\n",
				dev_name(smmu->dev), dev_name(dev));
		ret = -ENODEV;
		goto out_cfg_free;
	}

	ret = arm_smmu_master_alloc_smes(dev);
	if (ret)
		goto out_dev_link_free;
	arm_smmu_power_off(smmu, smmu->pwr);
	return 0;

out_dev_link_free:
	device_link_del(link);
out_cfg_free:
	kfree(cfg);
out_pwr_off:
	arm_smmu_power_off(smmu, smmu->pwr);
out_free:
	iommu_fwspec_free(dev);
	return ret;
}

static void arm_smmu_remove_device(struct device *dev)
{
	struct iommu_fwspec *fwspec = dev_iommu_fwspec_get(dev);
	struct arm_smmu_device *smmu;
	struct device_link *link;
	int ret;

	if (!fwspec || fwspec->ops != &arm_smmu_ops.iommu_ops)
		return;

	smmu = fwspec_smmu(fwspec);

	ret = arm_smmu_rpm_get(smmu);
	if (ret < 0)
		return;

	if (arm_smmu_power_on(smmu->pwr)) {
		WARN_ON(1);
		arm_smmu_rpm_put(smmu);
		return;
	}

	/* Remove the device link between dev and the smmu if any */
	list_for_each_entry(link, &smmu->dev->links.consumers, s_node) {
		if (link->consumer == dev)
			device_link_del(link);
	}

	arm_smmu_master_free_smes(fwspec);
	iommu_group_remove_device(dev);
	kfree(fwspec->iommu_priv);
	iommu_fwspec_free(dev);
	arm_smmu_power_off(smmu, smmu->pwr);
	arm_smmu_rpm_put(smmu);
}

static struct iommu_group *arm_smmu_device_group(struct device *dev)
{
	struct iommu_fwspec *fwspec = dev_iommu_fwspec_get(dev);
	struct arm_smmu_device *smmu = fwspec_smmu(fwspec);
	struct iommu_group *group = NULL;
	int i, idx;

	group = of_get_device_group(dev);
	for_each_cfg_sme(fwspec, i, idx) {
		if (group && smmu->s2crs[idx].group &&
		    group != smmu->s2crs[idx].group) {
			dev_err(dev, "ID:%x IDX:%x is already in a group!\n",
				fwspec->ids[i], idx);
			return ERR_PTR(-EINVAL);
		}

		if (!group)
			group = smmu->s2crs[idx].group;
	}

	if (group)
		iommu_group_ref_get(group);
	else {
		if (dev_is_pci(dev))
			group = pci_device_group(dev);
		else if (dev_is_fsl_mc(dev))
			group = fsl_mc_device_group(dev);
		else
			group = generic_device_group(dev);

		if (IS_ERR(group))
			return NULL;
	}

	if (arm_smmu_arch_device_group(dev, group)) {
		iommu_group_put(group);
		return ERR_PTR(-EINVAL);
	}

	return group;
}

static int arm_smmu_domain_get_attr(struct iommu_domain *domain,
				    enum iommu_attr attr, void *data)
{
	struct arm_smmu_domain *smmu_domain = to_smmu_domain(domain);
	struct io_pgtable_cfg *pgtbl_cfg = &smmu_domain->pgtbl_info.pgtbl_cfg;
	int ret = 0;
	unsigned long iommu_attr = (unsigned long)attr;

	mutex_lock(&smmu_domain->init_mutex);
	switch (iommu_attr) {
	case DOMAIN_ATTR_NESTING:
		*(int *)data = (smmu_domain->stage == ARM_SMMU_DOMAIN_NESTED);
		ret = 0;
		break;
	case DOMAIN_ATTR_DMA_USE_FLUSH_QUEUE:
		*(int *)data = smmu_domain->non_strict;
		ret = 0;
		break;
	case DOMAIN_ATTR_PT_BASE_ADDR:
		*((phys_addr_t *)data) = pgtbl_cfg->arm_lpae_s1_cfg.ttbr[0];
		ret = 0;
		break;
	case DOMAIN_ATTR_CONTEXT_BANK:
		/* context bank index isn't valid until we are attached */
		if (smmu_domain->smmu == NULL) {
			ret = -ENODEV;
			break;
		}
		*((unsigned int *) data) = smmu_domain->cfg.cbndx;
		ret = 0;
		break;
	case DOMAIN_ATTR_TTBR0: {
		u64 val;
		struct arm_smmu_device *smmu = smmu_domain->smmu;
		/* not valid until we are attached */
		if (smmu == NULL) {
			ret = -ENODEV;
			break;
		}
		val = pgtbl_cfg->arm_lpae_s1_cfg.ttbr[0];
		if (smmu_domain->cfg.cbar != CBAR_TYPE_S2_TRANS)
			val |= FIELD_PREP(TTBRn_ASID, ARM_SMMU_CB_ASID(smmu,
							&smmu_domain->cfg));
		*((u64 *)data) = val;
		ret = 0;
		break;
	}
	case DOMAIN_ATTR_CONTEXTIDR:
		/* not valid until attached */
		if (smmu_domain->smmu == NULL) {
			ret = -ENODEV;
			break;
		}
		*((u32 *)data) = smmu_domain->cfg.procid;
		ret = 0;
		break;
	case DOMAIN_ATTR_PROCID:
		*((u32 *)data) = smmu_domain->cfg.procid;
		ret = 0;
		break;
	case DOMAIN_ATTR_DYNAMIC:
		*((int *)data) = test_bit(DOMAIN_ATTR_DYNAMIC,
					  smmu_domain->attributes);
		ret = 0;
		break;
	case DOMAIN_ATTR_NON_FATAL_FAULTS:
		*((int *)data) = test_bit(DOMAIN_ATTR_NON_FATAL_FAULTS,
					  smmu_domain->attributes);
		ret = 0;
		break;
	case DOMAIN_ATTR_S1_BYPASS:
		*((int *)data) = test_bit(DOMAIN_ATTR_S1_BYPASS,
					  smmu_domain->attributes);
		ret = 0;
		break;
	case DOMAIN_ATTR_SECURE_VMID:
		*((int *)data) = smmu_domain->secure_vmid;
		ret = 0;
		break;
	case DOMAIN_ATTR_PGTBL_INFO: {
		struct iommu_pgtbl_info *info = data;

		if (!test_bit(DOMAIN_ATTR_FAST, smmu_domain->attributes)) {
			ret = -ENODEV;
			break;
		}
		info->ops = smmu_domain->pgtbl_ops;
		ret = 0;
		break;
	}
	case DOMAIN_ATTR_FAST:
		*((int *)data) = test_bit(DOMAIN_ATTR_FAST,
					  smmu_domain->attributes);
		ret = 0;
		break;
	case DOMAIN_ATTR_USE_UPSTREAM_HINT:
		*((int *)data) = test_bit(DOMAIN_ATTR_USE_UPSTREAM_HINT,
					  smmu_domain->attributes);
		ret = 0;
		break;
	case DOMAIN_ATTR_USE_LLC_NWA:
		*((int *)data) = test_bit(DOMAIN_ATTR_USE_LLC_NWA,
					  smmu_domain->attributes);
		ret = 0;
		break;
	case DOMAIN_ATTR_EARLY_MAP:
		*((int *)data) = test_bit(DOMAIN_ATTR_EARLY_MAP,
					  smmu_domain->attributes);
		ret = 0;
		break;
	case DOMAIN_ATTR_PAGE_TABLE_IS_COHERENT:
		if (!smmu_domain->smmu) {
			ret = -ENODEV;
			break;
		}
		*((int *)data) = is_iommu_pt_coherent(smmu_domain);
		ret = 0;
		break;
	case DOMAIN_ATTR_PAGE_TABLE_FORCE_COHERENT:
		*((int *)data) = test_bit(DOMAIN_ATTR_PAGE_TABLE_FORCE_COHERENT,
					  smmu_domain->attributes);
		ret = 0;
		break;
	case DOMAIN_ATTR_CB_STALL_DISABLE:
		*((int *)data) = test_bit(DOMAIN_ATTR_CB_STALL_DISABLE,
					  smmu_domain->attributes);
		ret = 0;
		break;
	case DOMAIN_ATTR_NO_CFRE:
		*((int *)data) = test_bit(DOMAIN_ATTR_NO_CFRE,
					  smmu_domain->attributes);
		ret = 0;
		break;
	default:
		ret = -ENODEV;
		break;
	}
	mutex_unlock(&smmu_domain->init_mutex);
	return ret;
}

static int __arm_smmu_domain_set_attr2(struct iommu_domain *domain,
				    enum iommu_attr attr, void *data);
static int __arm_smmu_domain_set_attr(struct iommu_domain *domain,
				    enum iommu_attr attr, void *data)
{
	int ret = 0;
	struct arm_smmu_domain *smmu_domain = to_smmu_domain(domain);
	unsigned long iommu_attr = (unsigned long)attr;

	switch (iommu_attr) {
	case DOMAIN_ATTR_NESTING:
		if (smmu_domain->smmu) {
			ret = -EPERM;
			goto out;
		}

		if (*(int *)data)
			smmu_domain->stage = ARM_SMMU_DOMAIN_NESTED;
		else
			smmu_domain->stage = ARM_SMMU_DOMAIN_S1;

		break;
	case DOMAIN_ATTR_DMA_USE_FLUSH_QUEUE:
		smmu_domain->non_strict = *(int *)data;
		break;
	case DOMAIN_ATTR_PROCID:
		if (smmu_domain->smmu != NULL) {
			dev_err(smmu_domain->smmu->dev,
			  "cannot change procid attribute while attached\n");
			ret = -EBUSY;
			break;
		}
		smmu_domain->cfg.procid = *((u32 *)data);
		ret = 0;
		break;
	case DOMAIN_ATTR_DYNAMIC: {
		int dynamic = *((int *)data);

		if (smmu_domain->smmu != NULL) {
			dev_err(smmu_domain->smmu->dev,
			  "cannot change dynamic attribute while attached\n");
			ret = -EBUSY;
			break;
		}

		if (dynamic)
			set_bit(DOMAIN_ATTR_DYNAMIC, smmu_domain->attributes);
		else
			clear_bit(DOMAIN_ATTR_DYNAMIC, smmu_domain->attributes);
		ret = 0;
		break;
	}
	case DOMAIN_ATTR_CONTEXT_BANK:
		/* context bank can't be set while attached */
		if (smmu_domain->smmu != NULL) {
			ret = -EBUSY;
			break;
		}
		/* ... and it can only be set for dynamic contexts. */
		if (!test_bit(DOMAIN_ATTR_DYNAMIC, smmu_domain->attributes)) {
			ret = -EINVAL;
			break;
		}

		/* this will be validated during attach */
		smmu_domain->cfg.cbndx = *((unsigned int *)data);
		ret = 0;
		break;
	case DOMAIN_ATTR_NON_FATAL_FAULTS: {
		u32 non_fatal_faults = *((int *)data);

		if (non_fatal_faults)
			set_bit(DOMAIN_ATTR_NON_FATAL_FAULTS,
				smmu_domain->attributes);
		else
			clear_bit(DOMAIN_ATTR_NON_FATAL_FAULTS,
				  smmu_domain->attributes);
		ret = 0;
		break;
	}
	case DOMAIN_ATTR_S1_BYPASS: {
		int bypass = *((int *)data);

		/* bypass can't be changed while attached */
		if (smmu_domain->smmu != NULL) {
			ret = -EBUSY;
			break;
		}
		if (bypass)
			set_bit(DOMAIN_ATTR_S1_BYPASS, smmu_domain->attributes);
		else
			clear_bit(DOMAIN_ATTR_S1_BYPASS,
				  smmu_domain->attributes);

		ret = 0;
		break;
	}
	case DOMAIN_ATTR_ATOMIC:
	{
		int atomic_ctx = *((int *)data);

		/* can't be changed while attached */
		if (smmu_domain->smmu != NULL) {
			ret = -EBUSY;
			break;
		}
		if (atomic_ctx)
			set_bit(DOMAIN_ATTR_ATOMIC, smmu_domain->attributes);
		else
			clear_bit(DOMAIN_ATTR_ATOMIC, smmu_domain->attributes);
		break;
	}
	case DOMAIN_ATTR_SECURE_VMID:
		/* can't be changed while attached */
		if (smmu_domain->smmu != NULL) {
			ret = -EBUSY;
			break;
		}

		if (smmu_domain->secure_vmid != VMID_INVAL) {
			ret = -ENODEV;
			WARN(1, "secure vmid already set!");
			break;
		}
		smmu_domain->secure_vmid = *((int *)data);
		break;
		/*
		 * fast_smmu_unmap_page() and fast_smmu_alloc_iova() both
		 * expect that the bus/clock/regulator are already on. Thus also
		 * force DOMAIN_ATTR_ATOMIC to bet set.
		 */
	case DOMAIN_ATTR_FAST:
		/* can't be changed while attached */
		if (smmu_domain->smmu != NULL) {
			ret = -EBUSY;
			break;
		}

		if (*((int *)data)) {
			if (IS_ENABLED(CONFIG_IOMMU_IO_PGTABLE_FAST)) {
				set_bit(DOMAIN_ATTR_FAST,
					smmu_domain->attributes);
				set_bit(DOMAIN_ATTR_ATOMIC,
					smmu_domain->attributes);
				ret = 0;
			} else {
				ret = -ENOTSUPP;
			}
		}
		break;
	default:
		ret = __arm_smmu_domain_set_attr2(domain, attr, data);
	}
out:
	return ret;
}

/* yeee-haw */
static int __arm_smmu_domain_set_attr2(struct iommu_domain *domain,
				    enum iommu_attr attr, void *data)
{
	struct arm_smmu_domain *smmu_domain = to_smmu_domain(domain);
	int ret = 0;
	unsigned long iommu_attr = (unsigned long)attr;

	switch (iommu_attr) {
	case DOMAIN_ATTR_USE_UPSTREAM_HINT:
	case DOMAIN_ATTR_USE_LLC_NWA:
		if (IS_ENABLED(CONFIG_QCOM_IOMMU_IO_PGTABLE_QUIRKS)) {

			/* can't be changed while attached */
			if (smmu_domain->smmu != NULL) {
				ret = -EBUSY;
			} else if (*((int *)data)) {
				set_bit(attr, smmu_domain->attributes);
				ret = 0;
			}
		} else {
			ret = -ENOTSUPP;
		}
		break;
	case DOMAIN_ATTR_EARLY_MAP: {
		int early_map = *((int *)data);

		ret = 0;
		if (early_map) {
			set_bit(DOMAIN_ATTR_EARLY_MAP, smmu_domain->attributes);
		} else {
			if (smmu_domain->smmu)
				ret = arm_smmu_enable_s1_translations(
								smmu_domain);

			if (!ret)
				clear_bit(DOMAIN_ATTR_EARLY_MAP,
					  smmu_domain->attributes);
		}
		break;
	}
	case DOMAIN_ATTR_CB_STALL_DISABLE:
	case DOMAIN_ATTR_NO_CFRE:
		if (*((int *)data))
			set_bit(attr, smmu_domain->attributes);
		ret = 0;
		break;
	case DOMAIN_ATTR_PAGE_TABLE_FORCE_COHERENT: {
		int force_coherent = *((int *)data);

		if (IS_ENABLED(CONFIG_QCOM_IOMMU_IO_PGTABLE_QUIRKS)) {
			if (smmu_domain->smmu != NULL) {
				dev_err(smmu_domain->smmu->dev,
				  "cannot change force coherent attribute while attached\n");
				ret = -EBUSY;
			} else if (force_coherent) {
				set_bit(DOMAIN_ATTR_PAGE_TABLE_FORCE_COHERENT,
					smmu_domain->attributes);
				ret = 0;
			} else {
				clear_bit(DOMAIN_ATTR_PAGE_TABLE_FORCE_COHERENT,
					  smmu_domain->attributes);
				ret = 0;
			}
		} else {
			ret = -ENOTSUPP;
		}
		break;
	}
	default:
		ret = -ENODEV;
	}

	return ret;
}

static int arm_smmu_domain_set_attr(struct iommu_domain *domain,
				    enum iommu_attr attr, void *data)
{
	struct arm_smmu_domain *smmu_domain = to_smmu_domain(domain);
	int ret;

	mutex_lock(&smmu_domain->init_mutex);
	ret = __arm_smmu_domain_set_attr(domain, attr, data);
	mutex_unlock(&smmu_domain->init_mutex);

	return ret;
}
static int arm_smmu_of_xlate(struct device *dev, struct of_phandle_args *args)
{
	u32 mask, fwid = 0;

	if (args->args_count > 0)
		fwid |= FIELD_PREP(SMR_ID, args->args[0]);

	if (args->args_count > 1)
		fwid |= FIELD_PREP(SMR_MASK, args->args[1]);
	else if (!of_property_read_u32(args->np, "stream-match-mask", &mask))
		fwid |= FIELD_PREP(SMR_MASK, mask);

	return iommu_fwspec_add_ids(dev, &fwid, 1);
}

static void arm_smmu_get_resv_regions(struct device *dev,
				      struct list_head *head)
{
	struct iommu_resv_region *region;
	int prot = IOMMU_WRITE | IOMMU_NOEXEC | IOMMU_MMIO;

	region = iommu_alloc_resv_region(MSI_IOVA_BASE, MSI_IOVA_LENGTH,
					 prot, IOMMU_RESV_SW_MSI);
	if (!region)
		return;

	list_add_tail(&region->list, head);

	iommu_dma_get_resv_regions(dev, head);
}

static void arm_smmu_put_resv_regions(struct device *dev,
				      struct list_head *head)
{
	struct iommu_resv_region *entry, *next;

	list_for_each_entry_safe(entry, next, head, list)
		kfree(entry);
}
static int arm_smmu_enable_s1_translations(struct arm_smmu_domain *smmu_domain)
{
	struct arm_smmu_cfg *cfg = &smmu_domain->cfg;
	struct arm_smmu_device *smmu = smmu_domain->smmu;
	int idx = cfg->cbndx;
	u32 reg;
	int ret;

	ret = arm_smmu_power_on(smmu->pwr);
	if (ret)
		return ret;

	reg = arm_smmu_cb_read(smmu, idx, ARM_SMMU_CB_SCTLR);
	reg |= SCTLR_M;

	arm_smmu_cb_write(smmu, idx, ARM_SMMU_CB_SCTLR, reg);
	arm_smmu_power_off(smmu, smmu->pwr);
	return ret;
}

static bool arm_smmu_is_iova_coherent(struct iommu_domain *domain,
					 dma_addr_t iova)
{
	bool ret;
	unsigned long flags;
	struct arm_smmu_domain *smmu_domain = to_smmu_domain(domain);
	struct io_pgtable_ops *ops = smmu_domain->pgtbl_ops;
	struct msm_io_pgtable_info *pgtbl_info = &smmu_domain->pgtbl_info;

	if (!pgtbl_info->is_iova_coherent)
		return false;

	spin_lock_irqsave(&smmu_domain->cb_lock, flags);
	ret = pgtbl_info->is_iova_coherent(ops, iova);
	spin_unlock_irqrestore(&smmu_domain->cb_lock, flags);
	return ret;
}

static void arm_smmu_trigger_fault(struct iommu_domain *domain,
					unsigned long flags)
{
	struct arm_smmu_domain *smmu_domain = to_smmu_domain(domain);
	struct arm_smmu_cfg *cfg = &smmu_domain->cfg;
	struct arm_smmu_device *smmu;
	int idx = cfg->cbndx;

	if (!smmu_domain->smmu) {
		pr_err("Can't trigger faults on non-attached domains\n");
		return;
	}

	smmu = smmu_domain->smmu;
	if (arm_smmu_power_on(smmu->pwr))
		return;

	dev_err(smmu->dev, "Writing 0x%lx to FSRRESTORE on cb %d\n",
		flags, cfg->cbndx);
	arm_smmu_cb_write(smmu, idx, ARM_SMMU_CB_FSRRESTORE, flags);
	/* give the interrupt time to fire... */
	msleep(1000);

	arm_smmu_power_off(smmu, smmu->pwr);
}

static void arm_smmu_tlbi_domain(struct iommu_domain *domain)
{
	arm_smmu_tlb_inv_context_s1(to_smmu_domain(domain));
}

static int arm_smmu_enable_config_clocks(struct iommu_domain *domain)
{
	struct arm_smmu_domain *smmu_domain = to_smmu_domain(domain);

	return arm_smmu_power_on(smmu_domain->smmu->pwr);
}

static void arm_smmu_disable_config_clocks(struct iommu_domain *domain)
{
	struct arm_smmu_domain *smmu_domain = to_smmu_domain(domain);

	arm_smmu_power_off(smmu_domain->smmu, smmu_domain->smmu->pwr);
}

static struct msm_iommu_ops arm_smmu_ops = {
	.map_sg			= arm_smmu_map_sg,
	.iova_to_phys_hard	= arm_smmu_iova_to_phys_hard,
	.is_iova_coherent	= arm_smmu_is_iova_coherent,
	.trigger_fault		= arm_smmu_trigger_fault,
	.tlbi_domain		= arm_smmu_tlbi_domain,
	.enable_config_clocks	= arm_smmu_enable_config_clocks,
	.disable_config_clocks	= arm_smmu_disable_config_clocks,
	.iova_to_pte		= arm_smmu_iova_to_pte,
	.iommu_ops = {

		.capable		= arm_smmu_capable,
		.domain_alloc		= arm_smmu_domain_alloc,
		.domain_free		= arm_smmu_domain_free,
		.attach_dev		= arm_smmu_attach_dev,
		.detach_dev		= arm_smmu_detach_dev,
		.map			= arm_smmu_map,
		.unmap			= arm_smmu_unmap,
		.flush_iotlb_all	= arm_smmu_flush_iotlb_all,
		.iotlb_sync		= arm_smmu_iotlb_sync,
		.iova_to_phys		= arm_smmu_iova_to_phys,
		.add_device		= arm_smmu_add_device,
		.remove_device		= arm_smmu_remove_device,
		.device_group		= arm_smmu_device_group,
		.domain_get_attr	= arm_smmu_domain_get_attr,
		.domain_set_attr	= arm_smmu_domain_set_attr,
		.of_xlate		= arm_smmu_of_xlate,
		.get_resv_regions	= arm_smmu_get_resv_regions,
		.put_resv_regions	= arm_smmu_put_resv_regions,
		/* Restricted during device attach */
		.pgsize_bitmap		= -1UL,
		.owner			= THIS_MODULE,
	}
};

static void arm_smmu_context_bank_reset(struct arm_smmu_device *smmu)
{
	int i;

	/* Make sure all context banks are disabled and clear CB_FSR  */
	for (i = 0; i < smmu->num_context_banks; ++i) {
		arm_smmu_write_context_bank(smmu, i, 0);
		arm_smmu_cb_write(smmu, i, ARM_SMMU_CB_FSR, FSR_FAULT);
	}
}

static void arm_smmu_device_reset(struct arm_smmu_device *smmu)
{
	int i;
	u32 reg;

	/* clear global FSR */
	reg = arm_smmu_gr0_read(smmu, ARM_SMMU_GR0_sGFSR);
	arm_smmu_gr0_write(smmu, ARM_SMMU_GR0_sGFSR, reg);

	/*
	 * Reset stream mapping groups: Initial values mark all SMRn as
	 * invalid and all S2CRn as bypass unless overridden.
	 */
	if (!(smmu->options & ARM_SMMU_OPT_SKIP_INIT)) {
		for (i = 0; i < smmu->num_mapping_groups; ++i)
			arm_smmu_write_sme(smmu, i);

		arm_smmu_context_bank_reset(smmu);
	}

	/* Invalidate the TLB, just in case */
	arm_smmu_gr0_write(smmu, ARM_SMMU_GR0_TLBIALLH, QCOM_DUMMY_VAL);
	arm_smmu_gr0_write(smmu, ARM_SMMU_GR0_TLBIALLNSNH, QCOM_DUMMY_VAL);

	reg = arm_smmu_gr0_read(smmu, ARM_SMMU_GR0_sCR0);

	/* Enable fault reporting */
	reg |= (sCR0_GFRE | sCR0_GFIE | sCR0_GCFGFRE | sCR0_GCFGFIE);

	/* Disable TLB broadcasting. */
	reg |= (sCR0_VMIDPNE | sCR0_PTM);

	/* Enable client access, handling unmatched streams as appropriate */
	reg &= ~sCR0_CLIENTPD;
	if (disable_bypass)
		reg |= sCR0_USFCFG;
	else
		reg &= ~sCR0_USFCFG;

	/* Disable forced broadcasting */
	reg &= ~sCR0_FB;

	/* Don't upgrade barriers */
	reg &= ~(sCR0_BSU);

	if (smmu->features & ARM_SMMU_FEAT_VMID16)
		reg |= sCR0_VMID16EN;

	if (smmu->features & ARM_SMMU_FEAT_EXIDS)
		reg |= sCR0_EXIDENABLE;

	/* Force bypass transaction to be Non-Shareable & not io-coherent */
	reg &= ~sCR0_SHCFG;
	reg |= FIELD_PREP(sCR0_SHCFG, sCR0_SHCFG_NSH);

	if (smmu->impl && smmu->impl->reset)
		smmu->impl->reset(smmu);

	/* Push the button */
	arm_smmu_tlb_sync_global(smmu);
	wmb();
	arm_smmu_gr0_write(smmu, ARM_SMMU_GR0_sCR0, reg);

	/* Manage any implementation defined features */
	arm_smmu_arch_device_reset(smmu);
}

static int arm_smmu_id_size_to_bits(int size)
{
	switch (size) {
	case 0:
		return 32;
	case 1:
		return 36;
	case 2:
		return 40;
	case 3:
		return 42;
	case 4:
		return 44;
	case 5:
	default:
		return 48;
	}
}


/*
 * Some context banks needs to be transferred from bootloader to HLOS in a way
 * that allows ongoing traffic. The current expectation is that these context
 * banks operate in bypass mode.
 * Additionally, there must be exactly one device in devicetree with stream-ids
 * overlapping those used by the bootloader.
 */
static int arm_smmu_alloc_cb(struct iommu_domain *domain,
				struct arm_smmu_device *smmu,
				struct device *dev)
{
	struct iommu_fwspec *fwspec = dev_iommu_fwspec_get(dev);
	struct arm_smmu_domain *smmu_domain = to_smmu_domain(domain);
	u32 i, idx;
	int cb = -EINVAL;
	bool dynamic;

	/*
	 * Dynamic domains have already set cbndx through domain attribute.
	 * Verify that they picked a valid value.
	 */
	dynamic = is_dynamic_domain(domain);
	if (dynamic) {
		cb = smmu_domain->cfg.cbndx;
		if (cb < smmu->num_context_banks)
			return cb;
		else
			return -EINVAL;
	}

	mutex_lock(&smmu->stream_map_mutex);
	for_each_cfg_sme(fwspec, i, idx) {
		if (smmu->s2crs[idx].cb_handoff)
			cb = smmu->s2crs[idx].cbndx;
	}

	if (cb < 0) {
		mutex_unlock(&smmu->stream_map_mutex);
		return __arm_smmu_alloc_bitmap(smmu->context_map,
						smmu->num_s2_context_banks,
						smmu->num_context_banks);
	}

	for (i = 0; i < smmu->num_mapping_groups; i++) {
		if (smmu->s2crs[i].cb_handoff && smmu->s2crs[i].cbndx == cb) {
			smmu->s2crs[i].cb_handoff = false;
			smmu->s2crs[i].count -= 1;
		}
	}
	mutex_unlock(&smmu->stream_map_mutex);

	return cb;
}

static int arm_smmu_handoff_cbs(struct arm_smmu_device *smmu)
{
	u32 i, raw_smr, raw_s2cr;
	struct arm_smmu_smr smr;
	struct arm_smmu_s2cr s2cr;

	for (i = 0; i < smmu->num_mapping_groups; i++) {
		raw_smr = arm_smmu_gr0_read(smmu, ARM_SMMU_GR0_SMR(i));
		if (!(raw_smr & SMR_VALID))
			continue;

		smr.mask = FIELD_GET(SMR_MASK, raw_smr);
		smr.id = FIELD_GET(SMR_ID, raw_smr);
		smr.valid = true;

		raw_s2cr = arm_smmu_gr0_read(smmu, ARM_SMMU_GR0_S2CR(i));
		memset(&s2cr, 0, sizeof(s2cr));
		s2cr.group = NULL;
		s2cr.count = 1;
		s2cr.type = FIELD_GET(S2CR_TYPE, raw_s2cr);
		s2cr.privcfg = FIELD_GET(S2CR_PRIVCFG, raw_s2cr);
		s2cr.cbndx = (u8)raw_s2cr;
		s2cr.cb_handoff = true;

		if (s2cr.type != S2CR_TYPE_TRANS)
			continue;

		smmu->smrs[i] = smr;
		smmu->s2crs[i] = s2cr;
		bitmap_set(smmu->context_map, s2cr.cbndx, 1);
		dev_dbg(smmu->dev, "Handoff smr: %x s2cr: %x cb: %d\n",
			raw_smr, raw_s2cr, s2cr.cbndx);
	}

	return 0;
}

static int arm_smmu_parse_impl_def_registers(struct arm_smmu_device *smmu)
{
	struct device *dev = smmu->dev;
	int i, ntuples, ret;
	u32 *tuples;
	struct arm_smmu_impl_def_reg *regs, *regit;

	if (!of_find_property(dev->of_node, "attach-impl-defs", &ntuples))
		return 0;

	ntuples /= sizeof(u32);
	if (ntuples % 2) {
		dev_err(dev,
			"Invalid number of attach-impl-defs registers: %d\n",
			ntuples);
		return -EINVAL;
	}

	regs = devm_kmalloc(
		dev, sizeof(*smmu->impl_def_attach_registers) * ntuples,
		GFP_KERNEL);
	if (!regs)
		return -ENOMEM;

	tuples = devm_kmalloc(dev, sizeof(u32) * ntuples * 2, GFP_KERNEL);
	if (!tuples)
		return -ENOMEM;

	ret = of_property_read_u32_array(dev->of_node, "attach-impl-defs",
					tuples, ntuples);
	if (ret)
		return ret;

	for (i = 0, regit = regs; i < ntuples; i += 2, ++regit) {
		regit->offset = tuples[i];
		regit->value = tuples[i + 1];
	}

	devm_kfree(dev, tuples);

	smmu->impl_def_attach_registers = regs;
	smmu->num_impl_def_attach_registers = ntuples / 2;

	return 0;
}


static int arm_smmu_init_clocks(struct arm_smmu_power_resources *pwr)
{
	const char *cname;
	struct property *prop;
	int i;
	struct device *dev = pwr->dev;

	pwr->num_clocks =
		of_property_count_strings(dev->of_node, "clock-names");

	if (pwr->num_clocks < 1) {
		pwr->num_clocks = 0;
		return 0;
	}

	pwr->clocks = devm_kzalloc(
		dev, sizeof(*pwr->clocks) * pwr->num_clocks,
		GFP_KERNEL);

	if (!pwr->clocks)
		return -ENOMEM;

	i = 0;
	of_property_for_each_string(dev->of_node, "clock-names",
				prop, cname) {
		struct clk *c = devm_clk_get(dev, cname);

		if (IS_ERR(c)) {
			dev_err(dev, "Couldn't get clock: %s\n",
				cname);
			return PTR_ERR(c);
		}

		if (clk_get_rate(c) == 0) {
			long rate = clk_round_rate(c, 1000);

			clk_set_rate(c, rate);
		}

		pwr->clocks[i] = c;

		++i;
	}
	return 0;
}

static int arm_smmu_init_regulators(struct arm_smmu_power_resources *pwr)
{
	const char *cname;
	struct property *prop;
	int i, ret = 0;
	struct device *dev = pwr->dev;

	pwr->num_gdscs =
		of_property_count_strings(dev->of_node, "qcom,regulator-names");

	if (pwr->num_gdscs < 1) {
		pwr->num_gdscs = 0;
		return 0;
	}

	pwr->gdscs = devm_kzalloc(
			dev, sizeof(*pwr->gdscs) * pwr->num_gdscs, GFP_KERNEL);

	if (!pwr->gdscs)
		return -ENOMEM;

	if (!of_property_read_u32(dev->of_node,
				  "qcom,deferred-regulator-disable-delay",
				  &(pwr->regulator_defer)))
		dev_info(dev, "regulator defer delay %d\n",
			pwr->regulator_defer);

	i = 0;
	of_property_for_each_string(dev->of_node, "qcom,regulator-names",
				prop, cname)
		pwr->gdscs[i++].supply = cname;

	ret = devm_regulator_bulk_get(dev, pwr->num_gdscs, pwr->gdscs);
	return ret;
}

static int arm_smmu_init_interconnect(struct arm_smmu_power_resources *pwr)
{
	struct device *dev = pwr->dev;

	/* We don't want the interconnect APIs to print an error message */
	if (!of_find_property(dev->of_node, "interconnects", NULL)) {
		dev_dbg(dev, "No interconnect info\n");
		return 0;
	}

	pwr->icc_path = of_icc_get(dev, NULL);
	if (IS_ERR_OR_NULL(pwr->icc_path)) {
		if (PTR_ERR(pwr->icc_path) != -EPROBE_DEFER)
			dev_err(dev, "Unable to read interconnect path from devicetree rc: %ld\n",
				PTR_ERR(pwr->icc_path));
		return pwr->icc_path ? PTR_ERR(pwr->icc_path) : -EINVAL;
	}

	if (of_property_read_bool(dev->of_node, "qcom,active-only"))
		icc_set_tag(pwr->icc_path, ARM_SMMU_ICC_ACTIVE_ONLY_TAG);

	return 0;
}

/*
 * Cleanup done by devm. Any non-devm resources must clean up themselves.
 */
static struct arm_smmu_power_resources *arm_smmu_init_power_resources(
						struct platform_device *pdev)
{
	struct arm_smmu_power_resources *pwr;
	int ret;

	pwr = devm_kzalloc(&pdev->dev, sizeof(*pwr), GFP_KERNEL);
	if (!pwr)
		return ERR_PTR(-ENOMEM);

	pwr->dev = &pdev->dev;
	pwr->pdev = pdev;
	mutex_init(&pwr->power_lock);
	spin_lock_init(&pwr->clock_refs_lock);

	ret = arm_smmu_init_clocks(pwr);
	if (ret)
		return ERR_PTR(ret);

	ret = arm_smmu_init_regulators(pwr);
	if (ret)
		return ERR_PTR(ret);

	ret = arm_smmu_init_interconnect(pwr);
	if (ret)
		return ERR_PTR(ret);

	return pwr;
}

static void arm_smmu_exit_power_resources(struct arm_smmu_power_resources *pwr)
{
	icc_put(pwr->icc_path);
}

static int arm_smmu_device_cfg_probe(struct arm_smmu_device *smmu)
{
	unsigned int size;
	u32 id;
	bool cttw_reg, cttw_fw = smmu->features & ARM_SMMU_FEAT_COHERENT_WALK;
	int i;

	dev_dbg(smmu->dev, "probing hardware configuration...\n");
	dev_dbg(smmu->dev, "SMMUv%d with:\n",
			smmu->version == ARM_SMMU_V2 ? 2 : 1);

	/* ID0 */
	id = arm_smmu_gr0_read(smmu, ARM_SMMU_GR0_ID0);

	/* Restrict available stages based on module parameter */
	if (force_stage == 1)
		id &= ~(ID0_S2TS | ID0_NTS);
	else if (force_stage == 2)
		id &= ~(ID0_S1TS | ID0_NTS);

	if (id & ID0_S1TS) {
		smmu->features |= ARM_SMMU_FEAT_TRANS_S1;
		dev_dbg(smmu->dev, "\tstage 1 translation\n");
	}

	if (id & ID0_S2TS) {
		smmu->features |= ARM_SMMU_FEAT_TRANS_S2;
		dev_dbg(smmu->dev, "\tstage 2 translation\n");
	}

	if (id & ID0_NTS) {
		smmu->features |= ARM_SMMU_FEAT_TRANS_NESTED;
		dev_dbg(smmu->dev, "\tnested translation\n");
	}

	if (!(smmu->features &
		(ARM_SMMU_FEAT_TRANS_S1 | ARM_SMMU_FEAT_TRANS_S2))) {
		dev_err(smmu->dev, "\tno translation support!\n");
		return -ENODEV;
	}

	if ((id & ID0_S1TS) &&
		((smmu->version < ARM_SMMU_V2) || !(id & ID0_ATOSNS))) {
		smmu->features |= ARM_SMMU_FEAT_TRANS_OPS;
		dev_dbg(smmu->dev, "\taddress translation ops\n");
	}

	/*
	 * In order for DMA API calls to work properly, we must defer to what
	 * the FW says about coherency, regardless of what the hardware claims.
	 * Fortunately, this also opens up a workaround for systems where the
	 * ID register value has ended up configured incorrectly.
	 */
	cttw_reg = !!(id & ID0_CTTW);
	if (cttw_fw || cttw_reg)
		dev_notice(smmu->dev, "\t%scoherent table walk\n",
			   cttw_fw ? "" : "non-");
	if (cttw_fw != cttw_reg)
		dev_notice(smmu->dev,
			   "\t(IDR0.CTTW overridden by FW configuration)\n");

	/* Max. number of entries we have for stream matching/indexing */
	if (smmu->version == ARM_SMMU_V2 && id & ID0_EXIDS) {
		smmu->features |= ARM_SMMU_FEAT_EXIDS;
		size = 1 << 16;
	} else {
		size = 1 << FIELD_GET(ID0_NUMSIDB, id);
	}
	smmu->streamid_mask = size - 1;
	if (id & ID0_SMS) {
		smmu->features |= ARM_SMMU_FEAT_STREAM_MATCH;
		size = FIELD_GET(ID0_NUMSMRG, id);
		if (size == 0) {
			dev_err(smmu->dev,
				"stream-matching supported, but no SMRs present!\n");
			return -ENODEV;
		}

		/* Zero-initialised to mark as invalid */
		smmu->smrs = devm_kcalloc(smmu->dev, size, sizeof(*smmu->smrs),
					  GFP_KERNEL);
		if (!smmu->smrs)
			return -ENOMEM;

		dev_notice(smmu->dev,
			   "\tstream matching with %u register groups", size);
	}
	/* s2cr->type == 0 means translation, so initialise explicitly */
	smmu->s2crs = devm_kmalloc_array(smmu->dev, size, sizeof(*smmu->s2crs),
					 GFP_KERNEL);
	if (!smmu->s2crs)
		return -ENOMEM;
	for (i = 0; i < size; i++)
		smmu->s2crs[i] = s2cr_init_val;

	smmu->num_mapping_groups = size;
	mutex_init(&smmu->stream_map_mutex);
	mutex_init(&smmu->iommu_group_mutex);
	spin_lock_init(&smmu->global_sync_lock);

	if (smmu->version < ARM_SMMU_V2 || !(id & ID0_PTFS_NO_AARCH32)) {
		smmu->features |= ARM_SMMU_FEAT_FMT_AARCH32_L;
		if (!(id & ID0_PTFS_NO_AARCH32S))
			smmu->features |= ARM_SMMU_FEAT_FMT_AARCH32_S;
	}

	/* ID1 */
	id = arm_smmu_gr0_read(smmu, ARM_SMMU_GR0_ID1);
	smmu->pgshift = (id & ID1_PAGESIZE) ? 16 : 12;

	/* Check for size mismatch of SMMU address space from mapped region */
	size = 1 << (FIELD_GET(ID1_NUMPAGENDXB, id) + 1);
	if (smmu->numpage != 2 * size << smmu->pgshift)
		dev_warn(smmu->dev,
			"SMMU address space size (0x%x) differs from mapped region size (0x%x)!\n",
			2 * size << smmu->pgshift, smmu->numpage);
	/* Now properly encode NUMPAGE to subsequently derive SMMU_CB_BASE */
	smmu->numpage = size;

	smmu->num_s2_context_banks = FIELD_GET(ID1_NUMS2CB, id);
	smmu->num_context_banks = FIELD_GET(ID1_NUMCB, id);
	if (smmu->num_s2_context_banks > smmu->num_context_banks) {
		dev_err(smmu->dev, "impossible number of S2 context banks!\n");
		return -ENODEV;
	}
	dev_dbg(smmu->dev, "\t%u context banks (%u stage-2 only)\n",
		   smmu->num_context_banks, smmu->num_s2_context_banks);
	smmu->cbs = devm_kcalloc(smmu->dev, smmu->num_context_banks,
				 sizeof(*smmu->cbs), GFP_KERNEL);
	if (!smmu->cbs)
		return -ENOMEM;

	/* ID2 */
	id = arm_smmu_gr0_read(smmu, ARM_SMMU_GR0_ID2);
	size = arm_smmu_id_size_to_bits(FIELD_GET(ID2_IAS, id));
	smmu->ipa_size = size;

	/* The output mask is also applied for bypass */
	size = arm_smmu_id_size_to_bits(FIELD_GET(ID2_OAS, id));
	smmu->pa_size = size;

	if (id & ID2_VMID16)
		smmu->features |= ARM_SMMU_FEAT_VMID16;

	/*
	 * What the page table walker can address actually depends on which
	 * descriptor format is in use, but since a) we don't know that yet,
	 * and b) it can vary per context bank, this will have to do...
	 */
	if (dma_set_mask_and_coherent(smmu->dev, DMA_BIT_MASK(size)))
		dev_warn(smmu->dev,
			 "failed to set DMA mask for table walker\n");

	if (smmu->version < ARM_SMMU_V2) {
		smmu->va_size = smmu->ipa_size;
		if (smmu->version == ARM_SMMU_V1_64K)
			smmu->features |= ARM_SMMU_FEAT_FMT_AARCH64_64K;
	} else {
		size = FIELD_GET(ID2_UBS, id);
		smmu->va_size = arm_smmu_id_size_to_bits(size);
		if (id & ID2_PTFS_4K)
			smmu->features |= ARM_SMMU_FEAT_FMT_AARCH64_4K;
		if (id & ID2_PTFS_16K)
			smmu->features |= ARM_SMMU_FEAT_FMT_AARCH64_16K;
		if (id & ID2_PTFS_64K)
			smmu->features |= ARM_SMMU_FEAT_FMT_AARCH64_64K;
	}

	/* Now we've corralled the various formats, what'll it do? */
	if (smmu->features & ARM_SMMU_FEAT_FMT_AARCH32_S)
		smmu->pgsize_bitmap |= SZ_4K | SZ_64K | SZ_1M | SZ_16M;
	if (smmu->features &
	    (ARM_SMMU_FEAT_FMT_AARCH32_L | ARM_SMMU_FEAT_FMT_AARCH64_4K))
		smmu->pgsize_bitmap |= SZ_4K | SZ_2M | SZ_1G;
	if (smmu->features & ARM_SMMU_FEAT_FMT_AARCH64_16K)
		smmu->pgsize_bitmap |= SZ_16K | SZ_32M;
	if (smmu->features & ARM_SMMU_FEAT_FMT_AARCH64_64K)
		smmu->pgsize_bitmap |= SZ_64K | SZ_512M;

	if (arm_smmu_ops.iommu_ops.pgsize_bitmap == -1UL)
		arm_smmu_ops.iommu_ops.pgsize_bitmap = smmu->pgsize_bitmap;
	else
		arm_smmu_ops.iommu_ops.pgsize_bitmap |= smmu->pgsize_bitmap;
	dev_dbg(smmu->dev, "\tSupported page sizes: 0x%08lx\n",
		   smmu->pgsize_bitmap);


	if (smmu->features & ARM_SMMU_FEAT_TRANS_S1)
		dev_dbg(smmu->dev, "\tStage-1: %lu-bit VA -> %lu-bit IPA\n",
			smmu->va_size, smmu->ipa_size);

	if (smmu->features & ARM_SMMU_FEAT_TRANS_S2)
		dev_dbg(smmu->dev, "\tStage-2: %lu-bit IPA -> %lu-bit PA\n",
			smmu->ipa_size, smmu->pa_size);

	if (smmu->impl && smmu->impl->cfg_probe)
		return smmu->impl->cfg_probe(smmu);

	return 0;
}

struct arm_smmu_match_data {
	enum arm_smmu_arch_version version;
	enum arm_smmu_implementation model;
	struct arm_smmu_arch_ops *arch_ops;
};

#define ARM_SMMU_MATCH_DATA(name, ver, imp, ops)	\
static struct arm_smmu_match_data name = {		\
.version = ver,						\
.model = imp,						\
.arch_ops = ops,					\
}							\

static struct arm_smmu_arch_ops qsmmuv500_arch_ops;

ARM_SMMU_MATCH_DATA(smmu_generic_v1, ARM_SMMU_V1, GENERIC_SMMU, NULL);
ARM_SMMU_MATCH_DATA(smmu_generic_v2, ARM_SMMU_V2, GENERIC_SMMU, NULL);
ARM_SMMU_MATCH_DATA(arm_mmu401, ARM_SMMU_V1_64K, GENERIC_SMMU, NULL);
ARM_SMMU_MATCH_DATA(arm_mmu500, ARM_SMMU_V2, ARM_MMU500, NULL);
ARM_SMMU_MATCH_DATA(cavium_smmuv2, ARM_SMMU_V2, CAVIUM_SMMUV2, NULL);
ARM_SMMU_MATCH_DATA(qcom_smmuv500, ARM_SMMU_V2, QCOM_SMMUV500,
		    &qsmmuv500_arch_ops);
ARM_SMMU_MATCH_DATA(qcom_smmuv2, ARM_SMMU_V2, QCOM_SMMUV2, NULL);

static const struct of_device_id arm_smmu_of_match[] = {
	{ .compatible = "arm,smmu-v1", .data = &smmu_generic_v1 },
	{ .compatible = "arm,smmu-v2", .data = &smmu_generic_v2 },
	{ .compatible = "arm,mmu-400", .data = &smmu_generic_v1 },
	{ .compatible = "arm,mmu-401", .data = &arm_mmu401 },
	{ .compatible = "arm,mmu-500", .data = &arm_mmu500 },
	{ .compatible = "cavium,smmu-v2", .data = &cavium_smmuv2 },
	{ .compatible = "qcom,qsmmu-v500", .data = &qcom_smmuv500 },
	{ .compatible = "qcom,smmu-v2", .data = &qcom_smmuv2 },
	{ },
};
MODULE_DEVICE_TABLE(of, arm_smmu_of_match);

#ifdef CONFIG_ACPI
static int acpi_smmu_get_data(u32 model, struct arm_smmu_device *smmu)
{
	int ret = 0;

	switch (model) {
	case ACPI_IORT_SMMU_V1:
	case ACPI_IORT_SMMU_CORELINK_MMU400:
		smmu->version = ARM_SMMU_V1;
		smmu->model = GENERIC_SMMU;
		break;
	case ACPI_IORT_SMMU_CORELINK_MMU401:
		smmu->version = ARM_SMMU_V1_64K;
		smmu->model = GENERIC_SMMU;
		break;
	case ACPI_IORT_SMMU_V2:
		smmu->version = ARM_SMMU_V2;
		smmu->model = GENERIC_SMMU;
		break;
	case ACPI_IORT_SMMU_CORELINK_MMU500:
		smmu->version = ARM_SMMU_V2;
		smmu->model = ARM_MMU500;
		break;
	case ACPI_IORT_SMMU_CAVIUM_THUNDERX:
		smmu->version = ARM_SMMU_V2;
		smmu->model = CAVIUM_SMMUV2;
		break;
	default:
		ret = -ENODEV;
	}

	return ret;
}

static int arm_smmu_device_acpi_probe(struct platform_device *pdev,
				      struct arm_smmu_device *smmu)
{
	struct device *dev = smmu->dev;
	struct acpi_iort_node *node =
		*(struct acpi_iort_node **)dev_get_platdata(dev);
	struct acpi_iort_smmu *iort_smmu;
	int ret;

	/* Retrieve SMMU1/2 specific data */
	iort_smmu = (struct acpi_iort_smmu *)node->node_data;

	ret = acpi_smmu_get_data(iort_smmu->model, smmu);
	if (ret < 0)
		return ret;

	/* Ignore the configuration access interrupt */
	smmu->num_global_irqs = 1;

	if (iort_smmu->flags & ACPI_IORT_SMMU_COHERENT_WALK)
		smmu->features |= ARM_SMMU_FEAT_COHERENT_WALK;

	return 0;
}
#else
static inline int arm_smmu_device_acpi_probe(struct platform_device *pdev,
					     struct arm_smmu_device *smmu)
{
	return -ENODEV;
}
#endif

static int arm_smmu_bus_init(struct iommu_ops *ops)
{
	int err;

	/* Oh, for a proper bus abstraction */
	if (!iommu_present(&platform_bus_type)) {
		err = bus_set_iommu(&platform_bus_type, ops);
		if (err)
			return err;
	}
#ifdef CONFIG_ARM_AMBA
	if (!iommu_present(&amba_bustype)) {
		err = bus_set_iommu(&amba_bustype, ops);
		if (err)
			goto err_reset_platform_ops;
	}
#endif
#ifdef CONFIG_PCI
	if (!iommu_present(&pci_bus_type)) {
		err = bus_set_iommu(&pci_bus_type, ops);
		if (err)
			goto err_reset_amba_ops;
	}
#endif
#ifdef CONFIG_FSL_MC_BUS
	if (!iommu_present(&fsl_mc_bus_type)) {
		err = bus_set_iommu(&fsl_mc_bus_type, ops);
		if (err)
			goto err_reset_pci_ops;
	}
#endif
	return 0;

err_reset_pci_ops: __maybe_unused;
#ifdef CONFIG_PCI
	bus_set_iommu(&pci_bus_type, NULL);
#endif
err_reset_amba_ops: __maybe_unused;
#ifdef CONFIG_ARM_AMBA
	bus_set_iommu(&amba_bustype, NULL);
#endif
err_reset_platform_ops: __maybe_unused;
	bus_set_iommu(&platform_bus_type, NULL);
	return err;
}

static int arm_smmu_device_dt_probe(struct platform_device *pdev)
{
	const struct arm_smmu_match_data *data;
	struct resource *res;
	struct arm_smmu_device *smmu;
	struct device *dev = &pdev->dev;
	int num_irqs, i, err;
	bool legacy_binding;

	legacy_binding = of_find_property(dev->of_node, "mmu-masters", NULL);
	if (legacy_binding && !using_generic_binding) {
		if (!using_legacy_binding) {
			pr_notice("deprecated \"mmu-masters\" DT property in use; %s support unavailable\n",
				  IS_ENABLED(CONFIG_ARM_SMMU_LEGACY_DT_BINDINGS) ? "DMA API" : "SMMU");
		}
		using_legacy_binding = true;
	} else if (!legacy_binding && !using_legacy_binding) {
		using_generic_binding = true;
	} else {
		dev_err(dev, "not probing due to mismatched DT properties\n");
		return -ENODEV;
	}

	smmu = devm_kzalloc(dev, sizeof(*smmu), GFP_KERNEL);
	if (!smmu)
		return -ENOMEM;

	smmu->dev = dev;
	spin_lock_init(&smmu->atos_lock);
	idr_init(&smmu->asid_idr);
	mutex_init(&smmu->idr_mutex);

	data = of_device_get_match_data(dev);
	smmu->version = data->version;
	smmu->model = data->model;
	smmu->arch_ops = data->arch_ops;

	if (of_dma_is_coherent(dev->of_node))
		smmu->features |= ARM_SMMU_FEAT_COHERENT_WALK;

	smmu = arm_smmu_impl_init(smmu);
	if (IS_ERR(smmu))
		return PTR_ERR(smmu);

	res = platform_get_resource(pdev, IORESOURCE_MEM, 0);
	if (res == NULL) {
		dev_err(dev, "no MEM resource info\n");
		return -EINVAL;
	}

	smmu->phys_addr = res->start;
	smmu->base = devm_ioremap_resource(dev, res);
	if (IS_ERR(smmu->base))
		return PTR_ERR(smmu->base);
	/*
	 * The resource size should effectively match the value of SMMU_TOP;
	 * stash that temporarily until we know PAGESIZE to validate it with.
	 */
	smmu->numpage = resource_size(res);

	if (of_property_read_u32(dev->of_node, "#global-interrupts",
				 &smmu->num_global_irqs)) {
		dev_err(dev, "missing #global-interrupts property\n");
		return -ENODEV;
	}

	num_irqs = 0;
	while ((res = platform_get_resource(pdev, IORESOURCE_IRQ, num_irqs))) {
		num_irqs++;
		if (num_irqs > smmu->num_global_irqs)
			smmu->num_context_irqs++;
	}

	if (!smmu->num_context_irqs) {
		dev_err(dev, "found %d interrupts but expected at least %d\n",
			num_irqs, smmu->num_global_irqs + 1);
		return -ENODEV;
	}

	smmu->irqs = devm_kcalloc(dev, num_irqs, sizeof(*smmu->irqs),
				  GFP_KERNEL);
	if (!smmu->irqs)
		return -ENOMEM;

	for (i = 0; i < num_irqs; ++i) {
		int irq = platform_get_irq(pdev, i);

		if (irq < 0) {
			dev_err(dev, "failed to get irq index %d\n", i);
			return -ENODEV;
		}
		smmu->irqs[i] = irq;
	}

	parse_driver_options(smmu);

	smmu->pwr = arm_smmu_init_power_resources(pdev);
	if (IS_ERR(smmu->pwr))
		return PTR_ERR(smmu->pwr);

	err = arm_smmu_power_on(smmu->pwr);
	if (err)
		goto out_exit_power_resources;

	err = arm_smmu_device_cfg_probe(smmu);
	if (err)
		goto out_power_off;

	err = arm_smmu_handoff_cbs(smmu);
	if (err)
		goto out_power_off;

	err = arm_smmu_parse_impl_def_registers(smmu);
	if (err)
		goto out_power_off;

	if (smmu->version == ARM_SMMU_V2) {
		if (smmu->num_context_banks > smmu->num_context_irqs) {
			dev_err(dev,
				"found %d context interrupt(s) but have %d context banks. assuming %d context interrupts.\n",
				smmu->num_context_irqs, smmu->num_context_banks,
				smmu->num_context_banks);
			return -ENODEV;
		}
		/* Ignore superfluous interrupts */
		smmu->num_context_irqs = smmu->num_context_banks;
	}

	for (i = 0; i < smmu->num_global_irqs; ++i) {
		err = devm_request_threaded_irq(smmu->dev, smmu->irqs[i],
					NULL, arm_smmu_global_fault,
					IRQF_ONESHOT | IRQF_SHARED,
					"arm-smmu global fault", smmu);
		if (err) {
			dev_err(dev, "failed to request global IRQ %d (%u)\n",
				i, smmu->irqs[i]);
			goto out_power_off;
		}
	}

	err = arm_smmu_arch_init(smmu);
	if (err)
		goto out_power_off;

	iommu_device_set_ops(&smmu->iommu, &arm_smmu_ops.iommu_ops);
	iommu_device_set_fwnode(&smmu->iommu, dev->fwnode);

	err = iommu_device_register(&smmu->iommu);

	if (err) {
		dev_err(dev, "Failed to register iommu\n");
		return err;
	}
	platform_set_drvdata(pdev, smmu);
	arm_smmu_device_reset(smmu);
	arm_smmu_test_smr_masks(smmu);
	arm_smmu_interrupt_selftest(smmu);
	arm_smmu_power_off(smmu, smmu->pwr);

	/*
	 * We want to avoid touching dev->power.lock in fastpaths unless
	 * it's really going to do something useful - pm_runtime_enabled()
	 * can serve as an ideal proxy for that decision. So, conditionally
	 * enable pm_runtime.
	 */
	if (dev->pm_domain) {
		pm_runtime_set_active(dev);
		pm_runtime_enable(dev);
	}

	/*
	 * For ACPI and generic DT bindings, an SMMU will be probed before
	 * any device which might need it, so we want the bus ops in place
	 * ready to handle default domain setup as soon as any SMMU exists.
	 */
	if (!using_legacy_binding)
		return arm_smmu_bus_init(&arm_smmu_ops.iommu_ops);

	return 0;

out_power_off:
	arm_smmu_power_off(smmu, smmu->pwr);

out_exit_power_resources:
	arm_smmu_exit_power_resources(smmu->pwr);

	return err;
}

static int arm_smmu_device_remove(struct platform_device *pdev)
{
	struct arm_smmu_device *smmu = platform_get_drvdata(pdev);

	if (!smmu)
		return -ENODEV;

	if (arm_smmu_power_on(smmu->pwr))
		return -EINVAL;

	if (!bitmap_empty(smmu->context_map, ARM_SMMU_MAX_CBS))
		dev_err(&pdev->dev, "removing device with active domains!\n");

	arm_smmu_bus_init(NULL);
	iommu_device_unregister(&smmu->iommu);

	arm_smmu_arch_device_remove(smmu);

	idr_destroy(&smmu->asid_idr);

	/* Turn the thing off */
	arm_smmu_gr0_write(smmu, ARM_SMMU_GR0_sCR0, sCR0_CLIENTPD);
	arm_smmu_power_off(smmu, smmu->pwr);

	arm_smmu_exit_power_resources(smmu->pwr);

	return 0;
}

static int __maybe_unused arm_smmu_runtime_resume(struct device *dev)
{
	struct arm_smmu_device *smmu = dev_get_drvdata(dev);
	int ret;

	ret = clk_bulk_enable(smmu->num_clks, smmu->clks);
	if (ret)
		return ret;

	ret = arm_smmu_power_on(smmu->pwr);
	if (ret)
		return ret;

	arm_smmu_device_reset(smmu);
	arm_smmu_power_off(smmu, smmu->pwr);

	return 0;
}

static int __maybe_unused arm_smmu_runtime_suspend(struct device *dev)
{
	struct arm_smmu_device *smmu = dev_get_drvdata(dev);

	clk_bulk_disable(smmu->num_clks, smmu->clks);

	return 0;
}

static int __maybe_unused arm_smmu_pm_resume(struct device *dev)
{
	if (pm_runtime_suspended(dev))
		return 0;

	return arm_smmu_runtime_resume(dev);
}

static int __maybe_unused arm_smmu_pm_suspend(struct device *dev)
{
	if (pm_runtime_suspended(dev))
		return 0;

	return arm_smmu_runtime_suspend(dev);
}

static const struct dev_pm_ops arm_smmu_pm_ops = {
	SET_SYSTEM_SLEEP_PM_OPS(arm_smmu_pm_suspend, arm_smmu_pm_resume)
	SET_RUNTIME_PM_OPS(arm_smmu_runtime_suspend,
			   arm_smmu_runtime_resume, NULL)
};

static struct platform_driver arm_smmu_driver = {
	.driver	= {
		.name			= "arm-smmu",
		.of_match_table		= of_match_ptr(arm_smmu_of_match),
		.pm			= &arm_smmu_pm_ops,
		.suppress_bind_attrs    = true,
	},
	.probe	= arm_smmu_device_dt_probe,
	.remove	= arm_smmu_device_remove,
};

static struct platform_driver qsmmuv500_tbu_driver;
static int __init arm_smmu_init(void)
{
	int ret;
	ktime_t cur;

	cur = ktime_get();
	ret = platform_driver_register(&qsmmuv500_tbu_driver);
	if (ret)
		return ret;

	ret = platform_driver_register(&arm_smmu_driver);
	if (ret) {
		platform_driver_unregister(&qsmmuv500_tbu_driver);
		return ret;
	}

	trace_smmu_init(ktime_us_delta(ktime_get(), cur));
	return ret;
}

static void __exit arm_smmu_exit(void)
{
	platform_driver_unregister(&arm_smmu_driver);
	platform_driver_unregister(&qsmmuv500_tbu_driver);
}

subsys_initcall(arm_smmu_init);
module_exit(arm_smmu_exit);

#define TCU_HW_VERSION_HLOS1		(0x18)

#define DEBUG_SID_HALT_REG		0x0
#define DEBUG_SID_HALT_REQ		BIT(16)
#define DEBUG_SID_HALT_SID		GENMASK(9, 0)

#define DEBUG_VA_ADDR_REG		0x8

#define DEBUG_TXN_TRIGG_REG		0x18
#define DEBUG_TXN_AXPROT		GENMASK(8, 6)
#define DEBUG_TXN_AXCACHE		GENMASK(5, 2)
#define DEBUG_TRX_WRITE			(0x1 << 1)
#define DEBUG_TXN_READ			(0x0 << 1)
#define DEBUG_TXN_TRIGGER		BIT(0)

#define DEBUG_SR_HALT_ACK_REG		0x20
#define DEBUG_SR_HALT_ACK_VAL		(0x1 << 1)
#define DEBUG_SR_ECATS_RUNNING_VAL	(0x1 << 0)

#define DEBUG_PAR_REG			0x28
#define DEBUG_PAR_PA			GENMASK_ULL(47, 12)
#define DEBUG_PAR_FAULT_VAL		BIT(0)

#define DEBUG_AXUSER_REG		0x30
#define DEBUG_AXUSER_CDMID		GENMASK_ULL(43, 36)
#define DEBUG_AXUSER_CDMID_VAL          255

#define TBU_DBG_TIMEOUT_US		100

#define TNX_TCR_CNTL			0x130
#define TNX_TCR_CNTL_TBU_OT_CAPTURE_EN	BIT(18)
#define TNX_TCR_CNTL_ALWAYS_CAPTURE	BIT(15)
#define TNX_TCR_CNTL_MATCH_MASK_UPD	BIT(7)
#define TNX_TCR_CNTL_MATCH_MASK_VALID	BIT(6)

#define CAPTURE1_SNAPSHOT_1		0x138

#define TNX_TCR_CNTL_2			0x178
#define TNX_TCR_CNTL_2_CAP1_VALID	BIT(0)

struct actlr_setting {
	struct arm_smmu_smr smr;
	u32 actlr;
};

struct qsmmuv500_archdata {
	struct list_head		tbus;
	void __iomem			*tcu_base;
	u32				version;
	struct actlr_setting		*actlrs;
	u32				actlr_tbl_size;
	struct work_struct		outstanding_tnx_work;
	struct arm_smmu_device		*smmu;
};
#define get_qsmmuv500_archdata(smmu)				\
	((struct qsmmuv500_archdata *)(smmu->archdata))

struct qsmmuv500_tbu_device {
	struct list_head		list;
	struct device			*dev;
	struct arm_smmu_device		*smmu;
	void __iomem			*base;
	void __iomem			*status_reg;

	struct arm_smmu_power_resources *pwr;
	u32				sid_start;
	u32				num_sids;

	/* Protects halt count */
	spinlock_t			halt_lock;
	u32				halt_count;
};

struct qsmmuv500_group_iommudata {
	bool has_actlr;
	u32 actlr;
};
#define to_qsmmuv500_group_iommudata(group)				\
	((struct qsmmuv500_group_iommudata *)				\
		(iommu_group_get_iommudata(group)))

static struct qsmmuv500_tbu_device *qsmmuv500_find_tbu(
	struct arm_smmu_device *smmu, u32 sid);

/*
 * Provides mutually exclusive access to the registers used by the
 * outstanding transaction snapshot feature and the transaction
 * snapshot capture feature.
 */
static DEFINE_MUTEX(capture_reg_lock);

static void qsmmuv500_log_outstanding_transactions(struct work_struct *work)
{
	struct qsmmuv500_tbu_device *tbu = NULL;
	u64 outstanding_tnxs;
	u64 tcr_cntl_val, res;
	struct qsmmuv500_archdata *data = container_of(work,
						struct qsmmuv500_archdata,
						outstanding_tnx_work);
	struct arm_smmu_device *smmu = data->smmu;
	void __iomem *base;

	if (!mutex_trylock(&capture_reg_lock)) {
		dev_warn_ratelimited(smmu->dev,
			"Tnx snapshot regs in use, not dumping OT tnxs.\n");
		goto bug;
	}

	if (arm_smmu_power_on(smmu->pwr)) {
		dev_err_ratelimited(smmu->dev,
				    "%s: Failed to power on SMMU.\n",
				    __func__);
		goto unlock;
	}

	list_for_each_entry(tbu, &data->tbus, list) {
		if (arm_smmu_power_on(tbu->pwr)) {
			dev_err_ratelimited(tbu->dev,
					    "%s: Failed to power on TBU.\n",
					    __func__);
			continue;
		}
		base = tbu->base;

		tcr_cntl_val = readq_relaxed(base + TNX_TCR_CNTL);

		/* Write 1 into MATCH_MASK_UPD of TNX_TCR_CNTL */
		writeq_relaxed(tcr_cntl_val | TNX_TCR_CNTL_MATCH_MASK_UPD,
			       base + TNX_TCR_CNTL);

		/*
		 * Simultaneously write 0 into MATCH_MASK_UPD, 0 into
		 * ALWAYS_CAPTURE, 0 into MATCH_MASK_VALID, and 1 into
		 * TBU_OT_CAPTURE_EN of TNX_TCR_CNTL
		 */
		tcr_cntl_val &= ~(TNX_TCR_CNTL_MATCH_MASK_UPD |
				  TNX_TCR_CNTL_ALWAYS_CAPTURE |
				  TNX_TCR_CNTL_MATCH_MASK_VALID);
		writeq_relaxed(tcr_cntl_val | TNX_TCR_CNTL_TBU_OT_CAPTURE_EN,
			       base + TNX_TCR_CNTL);

		/* Poll for CAPTURE1_VALID to become 1 on TNX_TCR_CNTL_2 */
		if (readq_poll_timeout_atomic(base + TNX_TCR_CNTL_2, res,
					      res & TNX_TCR_CNTL_2_CAP1_VALID,
					      0, TBU_DBG_TIMEOUT_US)) {
			dev_err_ratelimited(tbu->dev,
					    "Timeout on TNX snapshot poll\n");
			goto poll_timeout;
		}

		/* Read Register CAPTURE1_SNAPSHOT_1 */
		outstanding_tnxs = readq_relaxed(base + CAPTURE1_SNAPSHOT_1);
		dev_err_ratelimited(tbu->dev,
				    "Outstanding Transaction Bitmap: 0x%llx\n",
				    outstanding_tnxs);
poll_timeout:
		/* Write TBU_OT_CAPTURE_EN to 0 of TNX_TCR_CNTL */
		writeq_relaxed(tcr_cntl_val & ~TNX_TCR_CNTL_TBU_OT_CAPTURE_EN,
			       tbu->base + TNX_TCR_CNTL);

		arm_smmu_power_off(smmu, tbu->pwr);
	}

	arm_smmu_power_off(smmu, smmu->pwr);
unlock:
	mutex_unlock(&capture_reg_lock);
bug:
	BUG_ON(IS_ENABLED(CONFIG_IOMMU_TLBSYNC_DEBUG));
}

static void qsmmuv500_tlb_sync_timeout(struct arm_smmu_device *smmu)
{
	u32 sync_inv_ack, tbu_pwr_status, sync_inv_progress;
	u32 tbu_inv_pending = 0, tbu_sync_pending = 0;
	u32 tbu_inv_acked = 0, tbu_sync_acked = 0;
	u32 tcu_inv_pending = 0, tcu_sync_pending = 0;
	u32 tbu_ids = 0;
	struct qsmmuv500_archdata *data = get_qsmmuv500_archdata(smmu);
	int ret;

	static DEFINE_RATELIMIT_STATE(_rs,
				      DEFAULT_RATELIMIT_INTERVAL,
				      DEFAULT_RATELIMIT_BURST);

	dev_err_ratelimited(smmu->dev,
			    "TLB sync timed out -- SMMU may be deadlocked\n");

	sync_inv_ack = arm_smmu_readl(smmu,
				      ARM_SMMU_IMPL_DEF0,
				      ARM_SMMU_STATS_SYNC_INV_TBU_ACK);
	ret = qcom_scm_io_readl((unsigned long)(smmu->phys_addr +
				ARM_SMMU_TBU_PWR_STATUS), &tbu_pwr_status);
	if (ret) {
		dev_err_ratelimited(smmu->dev,
				    "SCM read of TBU power status fails: %d\n",
				    ret);
		goto out;
	}

	ret = qcom_scm_io_readl((unsigned long)(smmu->phys_addr +
				ARM_SMMU_MMU2QSS_AND_SAFE_WAIT_CNTR),
				&sync_inv_progress);
	if (ret) {
		dev_err_ratelimited(smmu->dev,
				    "SCM read of TBU sync/inv prog fails: %d\n",
				    ret);
		goto out;
	}

	if (sync_inv_ack) {
		tbu_inv_pending = FIELD_GET(TBU_INV_REQ, sync_inv_ack);
		tbu_inv_acked = FIELD_GET(TBU_INV_ACK, sync_inv_ack);
		tbu_sync_pending = FIELD_GET(TBU_SYNC_REQ, sync_inv_ack);
		tbu_sync_acked = FIELD_GET(TBU_SYNC_ACK, sync_inv_ack);
	}

	if (tbu_pwr_status) {
		if (tbu_sync_pending)
			tbu_ids = tbu_pwr_status & ~tbu_sync_acked;
		else if (tbu_inv_pending)
			tbu_ids = tbu_pwr_status & ~tbu_inv_acked;
	}

	tcu_inv_pending = FIELD_GET(TCU_INV_IN_PRGSS, sync_inv_progress);
	tcu_sync_pending = FIELD_GET(TCU_SYNC_IN_PRGSS, sync_inv_progress);

	if (__ratelimit(&_rs)) {
		unsigned long tbu_id;

		dev_err(smmu->dev,
			"TBU ACK 0x%x TBU PWR 0x%x TCU sync_inv 0x%x\n",
			sync_inv_ack, tbu_pwr_status, sync_inv_progress);
		dev_err(smmu->dev,
			"TCU invalidation %s, TCU sync %s\n",
			tcu_inv_pending?"pending":"completed",
			tcu_sync_pending?"pending":"completed");

		for_each_set_bit(tbu_id, (unsigned long *) &tbu_ids,
				 sizeof(tbu_ids) * BITS_PER_BYTE) {

			struct qsmmuv500_tbu_device *tbu;

			tbu = qsmmuv500_find_tbu(smmu,
						 (u16)(tbu_id << TBUID_SHIFT));
			if (tbu) {
				dev_err(smmu->dev,
					"TBU %s ack pending for TBU %s, %s\n",
					tbu_sync_pending?"sync" : "inv",
					dev_name(tbu->dev),
					tbu_sync_pending ?
					"check pending transactions on TBU"
					: "check for TBU power status");
			}
		}
	}

	if (tcu_sync_pending)
		schedule_work(&data->outstanding_tnx_work);
	else
out:
		BUG_ON(IS_ENABLED(CONFIG_IOMMU_TLBSYNC_DEBUG));
}

static void qsmmuv500_device_remove(struct arm_smmu_device *smmu)
{
	struct qsmmuv500_archdata *data = get_qsmmuv500_archdata(smmu);

	cancel_work_sync(&data->outstanding_tnx_work);
}

static bool arm_smmu_fwspec_match_smr(struct iommu_fwspec *fwspec,
				      struct arm_smmu_smr *smr)
{
	struct arm_smmu_smr *smr2;
	struct arm_smmu_device *smmu = fwspec_smmu(fwspec);
	int i, idx;

	for_each_cfg_sme(fwspec, i, idx) {
		smr2 = &smmu->smrs[idx];
		/* Continue if table entry does not match */
		if ((smr->id ^ smr2->id) & ~(smr->mask | smr2->mask))
			continue;
		return true;
	}
	return false;
}

static int qsmmuv500_tbu_halt(struct qsmmuv500_tbu_device *tbu,
				struct arm_smmu_domain *smmu_domain)
{
	unsigned long flags;
	struct arm_smmu_device *smmu = smmu_domain->smmu;
	int idx = smmu_domain->cfg.cbndx;
	u32 halt, fsr, status;
	void __iomem *tbu_base;

	if (of_property_read_bool(tbu->dev->of_node,
						"qcom,opt-out-tbu-halting")) {
		dev_notice(tbu->dev, "TBU opted-out for halting!\n");
		return -EBUSY;
	}

	spin_lock_irqsave(&tbu->halt_lock, flags);
	if (tbu->halt_count) {
		tbu->halt_count++;
		spin_unlock_irqrestore(&tbu->halt_lock, flags);
		return 0;
	}

	tbu_base = tbu->base;
	halt = readl_relaxed(tbu_base + DEBUG_SID_HALT_REG);
	halt |= DEBUG_SID_HALT_REQ;
	writel_relaxed(halt, tbu_base + DEBUG_SID_HALT_REG);

	fsr = arm_smmu_cb_read(smmu, idx, ARM_SMMU_CB_FSR);
	if ((fsr & FSR_FAULT) && (fsr & FSR_SS)) {
		u32 sctlr_orig, sctlr;
		/*
		 * We are in a fault; Our request to halt the bus will not
		 * complete until transactions in front of us (such as the fault
		 * itself) have completed. Disable iommu faults and terminate
		 * any existing transactions.
		 */
		sctlr_orig = arm_smmu_cb_read(smmu, idx, ARM_SMMU_CB_SCTLR);
		sctlr = sctlr_orig & ~(SCTLR_CFCFG | SCTLR_CFIE);
		arm_smmu_cb_write(smmu, idx, ARM_SMMU_CB_SCTLR, sctlr);

		arm_smmu_cb_write(smmu, idx, ARM_SMMU_CB_FSR, fsr);
		/*
		 * Barrier required to ensure that the FSR is cleared
		 * before resuming SMMU operation
		 */
		wmb();
		arm_smmu_cb_write(smmu, idx, ARM_SMMU_CB_RESUME,
				  RESUME_TERMINATE);

		arm_smmu_cb_write(smmu, idx, ARM_SMMU_CB_SCTLR, sctlr_orig);
	}

	if (readl_poll_timeout_atomic(tbu_base + DEBUG_SR_HALT_ACK_REG, status,
					(status & DEBUG_SR_HALT_ACK_VAL),
					0, TBU_DBG_TIMEOUT_US)) {
		dev_err(tbu->dev, "Couldn't halt TBU!\n");

		halt = readl_relaxed(tbu_base + DEBUG_SID_HALT_REG);
		halt &= ~DEBUG_SID_HALT_REQ;
		writel_relaxed(halt, tbu_base + DEBUG_SID_HALT_REG);

		spin_unlock_irqrestore(&tbu->halt_lock, flags);
		return -ETIMEDOUT;
	}

	tbu->halt_count = 1;
	spin_unlock_irqrestore(&tbu->halt_lock, flags);
	return 0;
}

static void qsmmuv500_tbu_resume(struct qsmmuv500_tbu_device *tbu)
{
	unsigned long flags;
	u32 val;
	void __iomem *base;

	spin_lock_irqsave(&tbu->halt_lock, flags);
	if (!tbu->halt_count) {
		WARN(1, "%s: bad tbu->halt_count", dev_name(tbu->dev));
		spin_unlock_irqrestore(&tbu->halt_lock, flags);
		return;

	} else if (tbu->halt_count > 1) {
		tbu->halt_count--;
		spin_unlock_irqrestore(&tbu->halt_lock, flags);
		return;
	}

	base = tbu->base;
	val = readl_relaxed(base + DEBUG_SID_HALT_REG);
	val &= ~DEBUG_SID_HALT_REQ;
	writel_relaxed(val, base + DEBUG_SID_HALT_REG);

	tbu->halt_count = 0;
	spin_unlock_irqrestore(&tbu->halt_lock, flags);
}

static struct qsmmuv500_tbu_device *qsmmuv500_find_tbu(
	struct arm_smmu_device *smmu, u32 sid)
{
	struct qsmmuv500_tbu_device *tbu = NULL;
	struct qsmmuv500_archdata *data = get_qsmmuv500_archdata(smmu);

	list_for_each_entry(tbu, &data->tbus, list) {
		if (tbu->sid_start <= sid &&
		    sid < tbu->sid_start + tbu->num_sids)
			return tbu;
	}
	return NULL;
}

static int qsmmuv500_ecats_lock(struct arm_smmu_domain *smmu_domain,
				struct qsmmuv500_tbu_device *tbu,
				unsigned long *flags)
{
	struct arm_smmu_device *smmu = tbu->smmu;
	struct qsmmuv500_archdata *data = get_qsmmuv500_archdata(smmu);
	u32 val;

	spin_lock_irqsave(&smmu->atos_lock, *flags);
	/* The status register is not accessible on version 1.0 */
	if (data->version == 0x01000000)
		return 0;

	if (readl_poll_timeout_atomic(tbu->status_reg,
					val, (val == 0x1), 0,
					TBU_DBG_TIMEOUT_US)) {
		dev_err(tbu->dev, "ECATS hw busy!\n");
		spin_unlock_irqrestore(&smmu->atos_lock, *flags);
		return  -ETIMEDOUT;
	}

	return 0;
}

static void qsmmuv500_ecats_unlock(struct arm_smmu_domain *smmu_domain,
					struct qsmmuv500_tbu_device *tbu,
					unsigned long *flags)
{
	struct arm_smmu_device *smmu = tbu->smmu;
	struct qsmmuv500_archdata *data = get_qsmmuv500_archdata(smmu);

	/* The status register is not accessible on version 1.0 */
	if (data->version != 0x01000000)
		writel_relaxed(0, tbu->status_reg);
	spin_unlock_irqrestore(&smmu->atos_lock, *flags);
}

/*
 * Zero means failure.
 */
static phys_addr_t qsmmuv500_iova_to_phys(
		struct arm_smmu_domain *smmu_domain, dma_addr_t iova, u32 sid)
{
	struct arm_smmu_device *smmu = smmu_domain->smmu;
	struct arm_smmu_cfg *cfg = &smmu_domain->cfg;
	struct qsmmuv500_tbu_device *tbu;
	int ret;
	phys_addr_t phys = 0;
	u64 val, fsr;
	unsigned long flags;
	int idx = cfg->cbndx;
	u32 sctlr_orig, sctlr;
	int needs_redo = 0;
	ktime_t timeout;

	/* only 36 bit iova is supported */
	if (iova >= (1ULL << 36)) {
		dev_err_ratelimited(smmu->dev, "ECATS: address too large: %pad\n",
					&iova);
		return 0;
	}

	tbu = qsmmuv500_find_tbu(smmu, sid);
	if (!tbu)
		return 0;

	ret = arm_smmu_power_on(tbu->pwr);
	if (ret)
		return 0;

	ret = qsmmuv500_tbu_halt(tbu, smmu_domain);
	if (ret)
		goto out_power_off;

	/*
	 * ECATS can trigger the fault interrupt, so disable it temporarily
	 * and check for an interrupt manually.
	 */
	sctlr_orig = arm_smmu_cb_read(smmu, idx, ARM_SMMU_CB_SCTLR);
	sctlr = sctlr_orig & ~(SCTLR_CFCFG | SCTLR_CFIE);
	arm_smmu_cb_write(smmu, idx, ARM_SMMU_CB_SCTLR, sctlr);

	fsr = arm_smmu_cb_read(smmu, idx, ARM_SMMU_CB_FSR);
	if (fsr & FSR_FAULT) {
		/* Clear pending interrupts */
		arm_smmu_cb_write(smmu, idx, ARM_SMMU_CB_FSR, fsr);
		/*
		 * Barrier required to ensure that the FSR is cleared
		 * before resuming SMMU operation.
		 */
		wmb();

		/*
		 * TBU halt takes care of resuming any stalled transcation.
		 * Kept it here for completeness sake.
		 */
		if (fsr & FSR_SS)
			arm_smmu_cb_write(smmu, idx, ARM_SMMU_CB_RESUME,
					  RESUME_TERMINATE);
	}

	/* Only one concurrent atos operation */
	ret = qsmmuv500_ecats_lock(smmu_domain, tbu, &flags);
	if (ret)
		goto out_resume;

redo:
	/* Set address and stream-id */
	val = readq_relaxed(tbu->base + DEBUG_SID_HALT_REG);
	val &= ~DEBUG_SID_HALT_SID;
	val |= FIELD_PREP(DEBUG_SID_HALT_SID, sid);
	writeq_relaxed(val, tbu->base + DEBUG_SID_HALT_REG);
	writeq_relaxed(iova, tbu->base + DEBUG_VA_ADDR_REG);
	val = FIELD_PREP(DEBUG_AXUSER_CDMID, DEBUG_AXUSER_CDMID_VAL);
	writeq_relaxed(val, tbu->base + DEBUG_AXUSER_REG);

	/*
	 * Write-back Read and Write-Allocate
	 * Priviledged, nonsecure, data transaction
	 * Read operation.
	 */
	val = FIELD_PREP(DEBUG_TXN_AXCACHE, 0xF) |
	      FIELD_PREP(DEBUG_TXN_AXPROT, 0x3) |
	      DEBUG_TXN_TRIGGER;
	writeq_relaxed(val, tbu->base + DEBUG_TXN_TRIGG_REG);

	ret = 0;
	timeout = ktime_add_us(ktime_get(), TBU_DBG_TIMEOUT_US);
	for (;;) {
		val = readl_relaxed(tbu->base + DEBUG_SR_HALT_ACK_REG);
		if (!(val & DEBUG_SR_ECATS_RUNNING_VAL))
			break;
		val = arm_smmu_cb_read(smmu, idx, ARM_SMMU_CB_FSR);
		if (val & FSR_FAULT)
			break;
		if (ktime_compare(ktime_get(), timeout) > 0) {
			dev_err_ratelimited(tbu->dev, "ECATS translation timed out!\n");
			ret = -ETIMEDOUT;
			break;
		}
	}

	val = readq_relaxed(tbu->base + DEBUG_PAR_REG);
	fsr = arm_smmu_cb_read(smmu, idx, ARM_SMMU_CB_FSR);
	if (val & DEBUG_PAR_FAULT_VAL) {
		dev_err(tbu->dev, "ECATS generated a fault interrupt! FSR = %llx, SID=0x%x\n",
			fsr, sid);

		dev_err(tbu->dev, "ECATS translation failed! PAR = %llx\n",
			val);
		/* Clear pending interrupts */
		arm_smmu_cb_write(smmu, idx, ARM_SMMU_CB_FSR, fsr);
		/*
		 * Barrier required to ensure that the FSR is cleared
		 * before resuming SMMU operation.
		 */
		wmb();

		if (fsr & FSR_SS)
			arm_smmu_cb_write(smmu, idx, ARM_SMMU_CB_RESUME,
					  RESUME_TERMINATE);

		ret = -EINVAL;
	}

	phys = FIELD_GET(DEBUG_PAR_PA, val);
	if (ret < 0)
		phys = 0;

	/* Reset hardware */
	writeq_relaxed(0, tbu->base + DEBUG_TXN_TRIGG_REG);
	writeq_relaxed(0, tbu->base + DEBUG_VA_ADDR_REG);
	val = readl_relaxed(tbu->base + DEBUG_SID_HALT_REG);
	val &= ~DEBUG_SID_HALT_SID;
	writel_relaxed(val, tbu->base + DEBUG_SID_HALT_REG);

	/*
	 * After a failed translation, the next successful translation will
	 * incorrectly be reported as a failure.
	 */
	if (!phys && needs_redo++ < 2)
		goto redo;

	arm_smmu_cb_write(smmu, idx, ARM_SMMU_CB_SCTLR, sctlr_orig);
	qsmmuv500_ecats_unlock(smmu_domain, tbu, &flags);

out_resume:
	qsmmuv500_tbu_resume(tbu);

out_power_off:
	/* Read to complete prior write transcations */
	val = readl_relaxed(tbu->base + DEBUG_SR_HALT_ACK_REG);

	/* Wait for read to complete before off */
	rmb();

	arm_smmu_power_off(tbu->smmu, tbu->pwr);

	return phys;
}

static phys_addr_t qsmmuv500_iova_to_phys_hard(
					struct arm_smmu_domain *smmu_domain,
					dma_addr_t iova)
{
	u16 sid;
	struct msm_iommu_domain *msm_domain = &smmu_domain->domain;
	struct arm_smmu_cfg *cfg = &smmu_domain->cfg;
	struct arm_smmu_device *smmu = smmu_domain->smmu;
	struct iommu_fwspec *fwspec;
	u32 frsynra;

	/* Check to see if the domain is associated with the test
	 * device. If the domain belongs to the test device, then
	 * pick the SID from fwspec.
	 */
	if (msm_domain->is_debug_domain) {
		fwspec = dev_iommu_fwspec_get(smmu_domain->dev);
		sid    = (u16)fwspec->ids[0];
	} else {

		/* If the domain belongs to an actual device, read
		 * SID from the corresponding frsynra register
		 */
		frsynra = arm_smmu_gr1_read(smmu,
					    ARM_SMMU_GR1_CBFRSYNRA(cfg->cbndx));
		frsynra &= CBFRSYNRA_SID_MASK;
		sid      = frsynra;
	}
	return qsmmuv500_iova_to_phys(smmu_domain, iova, sid);
}

static void qsmmuv500_release_group_iommudata(void *data)
{
	kfree(data);
}

/* If a device has a valid actlr, it must match */
static int qsmmuv500_device_group(struct device *dev,
				struct iommu_group *group)
{
	struct iommu_fwspec *fwspec = dev_iommu_fwspec_get(dev);
	struct arm_smmu_device *smmu = fwspec_smmu(fwspec);
	struct qsmmuv500_archdata *data = get_qsmmuv500_archdata(smmu);
	struct qsmmuv500_group_iommudata *iommudata;
	u32 actlr, i;
	struct arm_smmu_smr *smr;

	iommudata = to_qsmmuv500_group_iommudata(group);
	if (!iommudata) {
		iommudata = kzalloc(sizeof(*iommudata), GFP_KERNEL);
		if (!iommudata)
			return -ENOMEM;

		iommu_group_set_iommudata(group, iommudata,
				qsmmuv500_release_group_iommudata);
	}

	for (i = 0; i < data->actlr_tbl_size; i++) {
		smr = &data->actlrs[i].smr;
		actlr = data->actlrs[i].actlr;

		if (!arm_smmu_fwspec_match_smr(fwspec, smr))
			continue;

		if (!iommudata->has_actlr) {
			iommudata->actlr = actlr;
			iommudata->has_actlr = true;
		} else if (iommudata->actlr != actlr) {
			return -EINVAL;
		}
	}

	return 0;
}

static void qsmmuv500_init_cb(struct arm_smmu_domain *smmu_domain,
				struct device *dev)
{
	struct arm_smmu_device *smmu = smmu_domain->smmu;
	struct qsmmuv500_group_iommudata *iommudata =
		to_qsmmuv500_group_iommudata(dev->iommu_group);
	int idx = smmu_domain->cfg.cbndx;
	const struct iommu_flush_ops *tlb;

	if (!iommudata->has_actlr)
		return;

	tlb = smmu_domain->pgtbl_info.pgtbl_cfg.tlb;

	arm_smmu_cb_write(smmu, idx, ARM_SMMU_CB_ACTLR, iommudata->actlr);

	/*
	 * Flush the context bank after modifying ACTLR to ensure there
	 * are no cache entries with stale state
	 */
	tlb->tlb_flush_all(smmu_domain);
}

static int qsmmuv500_tbu_register(struct device *dev, void *cookie)
{
	struct arm_smmu_device *smmu = cookie;
	struct qsmmuv500_tbu_device *tbu;
	struct qsmmuv500_archdata *data = get_qsmmuv500_archdata(smmu);

	if (!dev->driver) {
		dev_err(dev, "TBU failed probe, QSMMUV500 cannot continue!\n");
		return -EINVAL;
	}

	tbu = dev_get_drvdata(dev);

	INIT_LIST_HEAD(&tbu->list);
	tbu->smmu = smmu;
	list_add(&tbu->list, &data->tbus);
	return 0;
}

static int qsmmuv500_read_actlr_tbl(struct arm_smmu_device *smmu)
{
	int len, i;
	struct device *dev = smmu->dev;
	struct qsmmuv500_archdata *data = get_qsmmuv500_archdata(smmu);
	struct actlr_setting *actlrs;
	const __be32 *cell;

	cell = of_get_property(dev->of_node, "qcom,actlr", NULL);
	if (!cell)
		return 0;

	len = of_property_count_elems_of_size(dev->of_node, "qcom,actlr",
						sizeof(u32) * 3);
	if (len < 0)
		return 0;

	actlrs = devm_kzalloc(dev, sizeof(*actlrs) * len, GFP_KERNEL);
	if (!actlrs)
		return -ENOMEM;

	for (i = 0; i < len; i++) {
		actlrs[i].smr.id = of_read_number(cell++, 1);
		actlrs[i].smr.mask = of_read_number(cell++, 1);
		actlrs[i].actlr = of_read_number(cell++, 1);
	}

	data->actlrs = actlrs;
	data->actlr_tbl_size = len;
	return 0;
}

static int qsmmuv500_arch_init(struct arm_smmu_device *smmu)
{
	struct resource *res;
	struct device *dev = smmu->dev;
	struct qsmmuv500_archdata *data;
	struct platform_device *pdev;
	int ret;
	u32 val;

	data = devm_kzalloc(dev, sizeof(*data), GFP_KERNEL);
	if (!data)
		return -ENOMEM;

	INIT_LIST_HEAD(&data->tbus);

	pdev = container_of(dev, struct platform_device, dev);
	res = platform_get_resource_byname(pdev, IORESOURCE_MEM, "tcu-base");
	if (!res) {
		dev_err(dev, "Unable to get the tcu-base\n");
		return -EINVAL;
	}
	data->tcu_base = devm_ioremap(dev, res->start, resource_size(res));
	if (IS_ERR(data->tcu_base))
		return PTR_ERR(data->tcu_base);

	data->version = readl_relaxed(data->tcu_base + TCU_HW_VERSION_HLOS1);
	smmu->archdata = data;
	data->smmu = smmu;

	ret = qsmmuv500_read_actlr_tbl(smmu);
	if (ret)
		return ret;

	val = arm_smmu_gr0_read(smmu, ARM_SMMU_GR0_sACR);
	val &= ~ARM_MMU500_ACR_CACHE_LOCK;
	arm_smmu_gr0_write(smmu, ARM_SMMU_GR0_sACR, val);
	val = arm_smmu_gr0_read(smmu, ARM_SMMU_GR0_sACR);
	/*
	 * Modifiying the nonsecure copy of the sACR register is only
	 * allowed if permission is given in the secure sACR register.
	 * Attempt to detect if we were able to update the value.
	 */
	WARN_ON(val & ARM_MMU500_ACR_CACHE_LOCK);

	ret = of_platform_populate(dev->of_node, NULL, NULL, dev);
	if (ret)
		return ret;

	INIT_WORK(&data->outstanding_tnx_work,
		  qsmmuv500_log_outstanding_transactions);

	/* Attempt to register child devices */
	ret = device_for_each_child(dev, smmu, qsmmuv500_tbu_register);
	if (ret)
		return -EPROBE_DEFER;

	return 0;
}

static struct arm_smmu_arch_ops qsmmuv500_arch_ops = {
	.init = qsmmuv500_arch_init,
	.iova_to_phys_hard = qsmmuv500_iova_to_phys_hard,
	.init_context_bank = qsmmuv500_init_cb,
	.device_group = qsmmuv500_device_group,
	.tlb_sync_timeout = qsmmuv500_tlb_sync_timeout,
	.device_remove = qsmmuv500_device_remove,
};

static const struct of_device_id qsmmuv500_tbu_of_match[] = {
	{.compatible = "qcom,qsmmuv500-tbu"},
	{}
};

static int qsmmuv500_tbu_probe(struct platform_device *pdev)
{
	struct resource *res;
	struct device *dev = &pdev->dev;
	struct qsmmuv500_tbu_device *tbu;
	const __be32 *cell;
	int len;

	tbu = devm_kzalloc(dev, sizeof(*tbu), GFP_KERNEL);
	if (!tbu)
		return -ENOMEM;

	INIT_LIST_HEAD(&tbu->list);
	tbu->dev = dev;
	spin_lock_init(&tbu->halt_lock);

	res = platform_get_resource_byname(pdev, IORESOURCE_MEM, "base");
	tbu->base = devm_ioremap_resource(dev, res);
	if (IS_ERR(tbu->base))
		return PTR_ERR(tbu->base);

	res = platform_get_resource_byname(pdev, IORESOURCE_MEM, "status-reg");
	tbu->status_reg = devm_ioremap_resource(dev, res);
	if (IS_ERR(tbu->status_reg))
		return PTR_ERR(tbu->status_reg);

	cell = of_get_property(dev->of_node, "qcom,stream-id-range", &len);
	if (!cell || len < 8)
		return -EINVAL;

	tbu->sid_start = of_read_number(cell, 1);
	tbu->num_sids = of_read_number(cell + 1, 1);

	tbu->pwr = arm_smmu_init_power_resources(pdev);
	if (IS_ERR(tbu->pwr))
		return PTR_ERR(tbu->pwr);

	dev_set_drvdata(dev, tbu);
	return 0;
}

static int qsmmuv500_tbu_remove(struct platform_device *pdev)
{
	struct qsmmuv500_tbu_device *tbu = dev_get_drvdata(&pdev->dev);

	arm_smmu_exit_power_resources(tbu->pwr);
	return 0;
}

static struct platform_driver qsmmuv500_tbu_driver = {
	.driver	= {
		.name		= "qsmmuv500-tbu",
		.of_match_table	= of_match_ptr(qsmmuv500_tbu_of_match),
	},
	.probe	= qsmmuv500_tbu_probe,
	.remove = qsmmuv500_tbu_remove,
};

MODULE_DESCRIPTION("IOMMU API for ARM architected SMMU implementations");
MODULE_AUTHOR("Will Deacon <will@kernel.org>");
MODULE_LICENSE("GPL v2");<|MERGE_RESOLUTION|>--- conflicted
+++ resolved
@@ -91,26 +91,6 @@
 MODULE_PARM_DESC(disable_bypass,
 	"Disable bypass streams such that incoming transactions from devices that are not attached to an iommu domain will report an abort back to the device and will not be allowed to pass through the SMMU.");
 
-<<<<<<< HEAD
-/*
- * attach_count
- *	The SMR and S2CR registers are only programmed when the number of
- *	devices attached to the iommu using these registers is > 0. This
- *	is required for the "SID switch" use case for secure display.
- *	Protected by stream_map_mutex.
- */
-struct arm_smmu_s2cr {
-	struct iommu_group		*group;
-	int				count;
-	int				attach_count;
-	enum arm_smmu_s2cr_type		type;
-	enum arm_smmu_s2cr_privcfg	privcfg;
-	u8				cbndx;
-	bool				cb_handoff;
-};
-
-=======
->>>>>>> fde6e0c6
 #define s2cr_init_val (struct arm_smmu_s2cr){				\
 	.type = disable_bypass ? S2CR_TYPE_FAULT : S2CR_TYPE_BYPASS,	\
 	.cb_handoff = false,						\
@@ -961,13 +941,7 @@
 	return -EINVAL;
 }
 
-<<<<<<< HEAD
 static void arm_smmu_tlb_sync_global(struct arm_smmu_device *smmu)
-=======
-static int arm_smmu_init_domain_context(struct iommu_domain *domain,
-					struct arm_smmu_device *smmu,
-					struct device *dev)
->>>>>>> fde6e0c6
 {
 	unsigned long flags;
 
@@ -986,7 +960,6 @@
 	int idx = smmu_domain->cfg.cbndx;
 	unsigned long flags;
 
-<<<<<<< HEAD
 	spin_lock_irqsave(&smmu_domain->sync_lock, flags);
 	if (__arm_smmu_tlb_sync(smmu, ARM_SMMU_CB(smmu, idx),
 				ARM_SMMU_CB_TLBSYNC, ARM_SMMU_CB_TLBSTATUS))
@@ -996,7 +969,959 @@
 				dev_name(smmu_domain->dev));
 	spin_unlock_irqrestore(&smmu_domain->sync_lock, flags);
 }
-=======
+
+static void arm_smmu_tlb_sync_vmid(void *cookie)
+{
+	struct arm_smmu_domain *smmu_domain = cookie;
+
+	arm_smmu_tlb_sync_global(smmu_domain->smmu);
+}
+
+static void arm_smmu_tlb_inv_context_s1(void *cookie)
+{
+	struct arm_smmu_domain *smmu_domain = cookie;
+	struct device *dev = smmu_domain->dev;
+	struct arm_smmu_cfg *cfg = &smmu_domain->cfg;
+	struct arm_smmu_device *smmu = smmu_domain->smmu;
+	int idx = smmu_domain->cfg.cbndx;
+	bool use_tlbiall = smmu->options & ARM_SMMU_OPT_NO_ASID_RETENTION;
+	ktime_t cur = ktime_get();
+
+	trace_tlbi_start(dev, 0);
+
+	if (!use_tlbiall) {
+		wmb();
+		arm_smmu_cb_write(smmu, idx, ARM_SMMU_CB_S1_TLBIASID,
+				  cfg->asid);
+	} else {
+		wmb();
+		arm_smmu_cb_write(smmu, idx, ARM_SMMU_CB_S1_TLBIALL, 0);
+	}
+
+	arm_smmu_tlb_sync_context(cookie);
+	trace_tlbi_end(dev, ktime_us_delta(ktime_get(), cur));
+}
+
+static void arm_smmu_tlb_inv_context_s2(void *cookie)
+{
+	struct arm_smmu_domain *smmu_domain = cookie;
+	struct arm_smmu_device *smmu = smmu_domain->smmu;
+
+	/* See above */
+	wmb();
+	arm_smmu_gr0_write(smmu, ARM_SMMU_GR0_TLBIVMID, smmu_domain->cfg.vmid);
+	arm_smmu_tlb_sync_global(smmu);
+}
+
+static void arm_smmu_tlb_inv_range_s1(unsigned long iova, size_t size,
+				      size_t granule, bool leaf, void *cookie)
+{
+	struct arm_smmu_domain *smmu_domain = cookie;
+	struct arm_smmu_device *smmu = smmu_domain->smmu;
+	struct arm_smmu_cfg *cfg = &smmu_domain->cfg;
+	int reg, idx = cfg->cbndx;
+	bool use_tlbiall = smmu->options & ARM_SMMU_OPT_NO_ASID_RETENTION;
+
+	if (smmu->features & ARM_SMMU_FEAT_COHERENT_WALK)
+		wmb();
+
+	if (!use_tlbiall) {
+		reg = leaf ? ARM_SMMU_CB_S1_TLBIVAL : ARM_SMMU_CB_S1_TLBIVA;
+
+		if (cfg->fmt != ARM_SMMU_CTX_FMT_AARCH64) {
+			iova = (iova >> 12) << 12;
+			iova |= cfg->asid;
+			do {
+				arm_smmu_cb_write(smmu, idx, reg, iova);
+				iova += granule;
+			} while (size -= granule);
+		} else {
+			iova >>= 12;
+			iova |= (u64)cfg->asid << 48;
+			do {
+				arm_smmu_cb_writeq(smmu, idx, reg, iova);
+				iova += granule >> 12;
+			} while (size -= granule);
+		}
+	} else {
+		arm_smmu_cb_write(smmu, idx, ARM_SMMU_CB_S1_TLBIALL, 0);
+	}
+}
+
+static void arm_smmu_tlb_inv_range_s2(unsigned long iova, size_t size,
+				      size_t granule, bool leaf, void *cookie)
+{
+	struct arm_smmu_domain *smmu_domain = cookie;
+	struct arm_smmu_device *smmu = smmu_domain->smmu;
+	int reg, idx = smmu_domain->cfg.cbndx;
+
+	if (smmu->features & ARM_SMMU_FEAT_COHERENT_WALK)
+		wmb();
+
+	reg = leaf ? ARM_SMMU_CB_S2_TLBIIPAS2L : ARM_SMMU_CB_S2_TLBIIPAS2;
+	iova >>= 12;
+	do {
+		if (smmu_domain->cfg.fmt == ARM_SMMU_CTX_FMT_AARCH64)
+			arm_smmu_cb_writeq(smmu, idx, reg, iova);
+		else
+			arm_smmu_cb_write(smmu, idx, reg, iova);
+		iova += granule >> 12;
+	} while (size -= granule);
+}
+
+static void arm_smmu_tlb_inv_walk(unsigned long iova, size_t size,
+				  size_t granule, void *cookie)
+{
+	struct arm_smmu_domain *smmu_domain = cookie;
+	const struct arm_smmu_flush_ops *ops = smmu_domain->flush_ops;
+
+	ops->tlb_inv_range(iova, size, granule, false, cookie);
+	ops->tlb_sync(cookie);
+}
+
+static void arm_smmu_tlb_inv_leaf(unsigned long iova, size_t size,
+				  size_t granule, void *cookie)
+{
+	struct arm_smmu_domain *smmu_domain = cookie;
+	const struct arm_smmu_flush_ops *ops = smmu_domain->flush_ops;
+
+	ops->tlb_inv_range(iova, size, granule, true, cookie);
+	ops->tlb_sync(cookie);
+}
+
+static void arm_smmu_tlb_add_page(struct iommu_iotlb_gather *gather,
+				  unsigned long iova, size_t granule,
+				  void *cookie)
+{
+	struct arm_smmu_domain *smmu_domain = cookie;
+	const struct arm_smmu_flush_ops *ops = smmu_domain->flush_ops;
+
+	ops->tlb_inv_range(iova, granule, granule, true, cookie);
+}
+
+/*
+ * On MMU-401 at least, the cost of firing off multiple TLBIVMIDs appears
+ * almost negligible, but the benefit of getting the first one in as far ahead
+ * of the sync as possible is significant, hence we don't just make this a
+ * no-op and set .tlb_sync to arm_smmu_inv_context_s2() as you might think.
+ */
+static void arm_smmu_tlb_inv_vmid_nosync(unsigned long iova, size_t size,
+					 size_t granule, bool leaf, void *cookie)
+{
+	struct arm_smmu_domain *smmu_domain = cookie;
+	struct arm_smmu_device *smmu = smmu_domain->smmu;
+
+	if (smmu->features & ARM_SMMU_FEAT_COHERENT_WALK)
+		wmb();
+
+	arm_smmu_gr0_write(smmu, ARM_SMMU_GR0_TLBIVMID, smmu_domain->cfg.vmid);
+}
+
+struct arm_smmu_secure_pool_chunk {
+	void *addr;
+	size_t size;
+	struct list_head list;
+};
+
+static void *arm_smmu_secure_pool_remove(struct arm_smmu_domain *smmu_domain,
+					size_t size)
+{
+	struct arm_smmu_secure_pool_chunk *it;
+
+	list_for_each_entry(it, &smmu_domain->secure_pool_list, list) {
+		if (it->size == size) {
+			void *addr = it->addr;
+
+			list_del(&it->list);
+			kfree(it);
+			return addr;
+		}
+	}
+
+	return NULL;
+}
+
+static int arm_smmu_secure_pool_add(struct arm_smmu_domain *smmu_domain,
+				     void *addr, size_t size)
+{
+	struct arm_smmu_secure_pool_chunk *chunk;
+
+	chunk = kmalloc(sizeof(*chunk), GFP_ATOMIC);
+	if (!chunk)
+		return -ENOMEM;
+
+	chunk->addr = addr;
+	chunk->size = size;
+	memset(addr, 0, size);
+	list_add(&chunk->list, &smmu_domain->secure_pool_list);
+
+	return 0;
+}
+
+static void arm_smmu_secure_pool_destroy(struct arm_smmu_domain *smmu_domain)
+{
+	struct arm_smmu_secure_pool_chunk *it, *i;
+
+	list_for_each_entry_safe(it, i, &smmu_domain->secure_pool_list, list) {
+		arm_smmu_unprepare_pgtable(smmu_domain, it->addr, it->size);
+		/* pages will be freed later (after being unassigned) */
+		list_del(&it->list);
+		kfree(it);
+	}
+}
+
+static void *arm_smmu_alloc_pages_exact(void *cookie,
+					size_t size, gfp_t gfp_mask)
+{
+	int ret;
+	void *page;
+	struct arm_smmu_domain *smmu_domain = cookie;
+
+	if (!arm_smmu_has_secure_vmid(smmu_domain)) {
+		struct page *pg;
+		/* size is expected to be 4K with current configuration */
+		if (size == PAGE_SIZE) {
+			pg = list_first_entry_or_null(
+				&smmu_domain->nonsecure_pool, struct page, lru);
+			if (pg) {
+				list_del_init(&pg->lru);
+				return page_address(pg);
+			}
+		}
+		return alloc_pages_exact(size, gfp_mask);
+	}
+
+	page = arm_smmu_secure_pool_remove(smmu_domain, size);
+	if (page)
+		return page;
+
+	page = alloc_pages_exact(size, gfp_mask);
+	if (page) {
+		ret = arm_smmu_prepare_pgtable(page, cookie);
+		if (ret) {
+			free_pages_exact(page, size);
+			return NULL;
+		}
+	}
+
+	return page;
+}
+
+static void arm_smmu_free_pages_exact(void *cookie, void *virt, size_t size)
+{
+	struct arm_smmu_domain *smmu_domain = cookie;
+
+	if (!arm_smmu_has_secure_vmid(smmu_domain)) {
+		free_pages_exact(virt, size);
+		return;
+	}
+
+	if (arm_smmu_secure_pool_add(smmu_domain, virt, size))
+		arm_smmu_unprepare_pgtable(smmu_domain, virt, size);
+}
+
+#define ARM_SMMU_INIT_MSM_TLB_OPS(_tlb_flush_all) \
+	{\
+		.alloc_pages_exact = arm_smmu_alloc_pages_exact, \
+		.free_pages_exact = arm_smmu_free_pages_exact, \
+		.tlb_ops = { \
+			.tlb_flush_all = _tlb_flush_all, \
+			.tlb_flush_walk = arm_smmu_tlb_inv_walk, \
+			.tlb_flush_leaf = arm_smmu_tlb_inv_leaf, \
+			.tlb_add_page = arm_smmu_tlb_add_page, \
+		} \
+	}
+
+#define ARM_SMMU_MSM_TLB_OPS_S1	\
+	ARM_SMMU_INIT_MSM_TLB_OPS(arm_smmu_tlb_inv_context_s1)
+
+#define ARM_SMMU_MSM_TLB_OPS_S2_V2 \
+	ARM_SMMU_INIT_MSM_TLB_OPS(arm_smmu_tlb_inv_context_s2)
+
+#define ARM_SMMU_MSM_TLB_OPS_S2_V1 \
+	ARM_SMMU_INIT_MSM_TLB_OPS(arm_smmu_tlb_inv_context_s2)
+
+static const struct arm_smmu_flush_ops arm_smmu_s1_tlb_ops = {
+	.tlb			= ARM_SMMU_MSM_TLB_OPS_S1,
+	.tlb_inv_range		= arm_smmu_tlb_inv_range_s1,
+	.tlb_sync		= arm_smmu_tlb_sync_context,
+};
+
+static const struct arm_smmu_flush_ops arm_smmu_s2_tlb_ops_v2 = {
+	.tlb			= ARM_SMMU_MSM_TLB_OPS_S2_V2,
+	.tlb_inv_range		= arm_smmu_tlb_inv_range_s2,
+	.tlb_sync		= arm_smmu_tlb_sync_context,
+};
+
+static const struct arm_smmu_flush_ops arm_smmu_s2_tlb_ops_v1 = {
+	.tlb			= ARM_SMMU_MSM_TLB_OPS_S2_V1,
+	.tlb_inv_range		= arm_smmu_tlb_inv_vmid_nosync,
+	.tlb_sync		= arm_smmu_tlb_sync_vmid,
+};
+
+static void print_ctx_regs(struct arm_smmu_device *smmu, struct arm_smmu_cfg
+			   *cfg, unsigned int fsr)
+{
+	u32 fsynr0;
+	int idx = cfg->cbndx;
+	bool stage1 = cfg->cbar != CBAR_TYPE_S2_TRANS;
+
+	fsynr0 = arm_smmu_cb_read(smmu, idx, ARM_SMMU_CB_FSYNR0);
+
+	dev_err(smmu->dev, "FAR    = 0x%016llx\n",
+		arm_smmu_cb_readq(smmu, idx, ARM_SMMU_CB_FAR));
+	dev_err(smmu->dev, "PAR    = 0x%pK\n",
+		(void *) arm_smmu_cb_readq(smmu, idx, ARM_SMMU_CB_PAR));
+
+	dev_err(smmu->dev,
+		"FSR    = 0x%08x [%s%s%s%s%s%s%s%s%s%s]\n",
+		fsr,
+		(fsr & FSR_TF) ?  (fsynr0 & FSYNR0_WNR ?
+				 "TF W " : "TF R ") : "",
+		(fsr & FSR_AFF) ? "AFF " : "",
+		(fsr & FSR_PF) ? (fsynr0 & FSYNR0_WNR ?
+				"PF W " : "PF R ") : "",
+		(fsr & FSR_EF) ? "EF " : "",
+		(fsr & FSR_TLBMCF) ? "TLBMCF " : "",
+		(fsr & FSR_TLBLKF) ? "TLBLKF " : "",
+		(fsr & FSR_ASF) ? "ASF " : "",
+		(fsr & FSR_UUT) ? "UUT " : "",
+		(fsr & FSR_SS) ? "SS " : "",
+		(fsr & FSR_MULTI) ? "MULTI " : "");
+
+	if (cfg->fmt == ARM_SMMU_CTX_FMT_AARCH32_S) {
+		dev_err(smmu->dev, "TTBR0  = 0x%pK\n",
+			(void *) (unsigned long)
+			arm_smmu_cb_read(smmu, idx, ARM_SMMU_CB_TTBR0));
+		dev_err(smmu->dev, "TTBR1  = 0x%pK\n",
+			(void *) (unsigned long)
+			arm_smmu_cb_read(smmu, idx, ARM_SMMU_CB_TTBR1));
+	} else {
+		dev_err(smmu->dev, "TTBR0  = 0x%pK\n",
+			(void *) arm_smmu_cb_readq(smmu, idx,
+						   ARM_SMMU_CB_TTBR0));
+		if (stage1)
+			dev_err(smmu->dev, "TTBR1  = 0x%pK\n",
+				(void *) arm_smmu_cb_readq(smmu, idx,
+							   ARM_SMMU_CB_TTBR1));
+	}
+
+
+	dev_err(smmu->dev, "SCTLR  = 0x%08x ACTLR  = 0x%08x\n",
+	       arm_smmu_cb_read(smmu, idx, ARM_SMMU_CB_SCTLR),
+	       arm_smmu_cb_read(smmu, idx, ARM_SMMU_CB_ACTLR));
+	dev_err(smmu->dev, "CBAR  = 0x%08x\n",
+		arm_smmu_gr1_read(smmu, ARM_SMMU_GR1_CBAR(cfg->cbndx)));
+	dev_err(smmu->dev, "MAIR0   = 0x%08x MAIR1   = 0x%08x\n",
+	       arm_smmu_cb_read(smmu, idx, ARM_SMMU_CB_S1_MAIR0),
+	       arm_smmu_cb_read(smmu, idx, ARM_SMMU_CB_S1_MAIR1));
+
+}
+
+static phys_addr_t arm_smmu_verify_fault(struct iommu_domain *domain,
+					 dma_addr_t iova, u32 fsr)
+{
+	struct arm_smmu_domain *smmu_domain = to_smmu_domain(domain);
+	struct arm_smmu_device *smmu = smmu_domain->smmu;
+	struct msm_io_pgtable_info *pgtbl_info = &smmu_domain->pgtbl_info;
+	phys_addr_t phys;
+	phys_addr_t phys_post_tlbiall;
+
+	phys = arm_smmu_iova_to_phys_hard(domain, iova);
+	pgtbl_info->pgtbl_cfg.tlb->tlb_flush_all(smmu_domain);
+	phys_post_tlbiall = arm_smmu_iova_to_phys_hard(domain, iova);
+
+	if (phys != phys_post_tlbiall) {
+		dev_err(smmu->dev,
+			"ATOS results differed across TLBIALL...\n"
+			"Before: %pa After: %pa\n", &phys, &phys_post_tlbiall);
+	}
+
+	return (phys == 0 ? phys_post_tlbiall : phys);
+}
+
+static irqreturn_t arm_smmu_context_fault(int irq, void *dev)
+{
+	int flags, ret, tmp;
+	u32 fsr, fsynr0, fsynr1, frsynra, resume;
+	unsigned long iova;
+	struct iommu_domain *domain = dev;
+	struct arm_smmu_domain *smmu_domain = to_smmu_domain(domain);
+	struct arm_smmu_device *smmu = smmu_domain->smmu;
+	struct arm_smmu_cfg *cfg = &smmu_domain->cfg;
+	bool fatal_asf = smmu->options & ARM_SMMU_OPT_FATAL_ASF;
+	phys_addr_t phys_soft;
+	uint64_t pte;
+	bool non_fatal_fault = test_bit(DOMAIN_ATTR_NON_FATAL_FAULTS,
+					smmu_domain->attributes);
+
+	static DEFINE_RATELIMIT_STATE(_rs,
+				      DEFAULT_RATELIMIT_INTERVAL,
+				      DEFAULT_RATELIMIT_BURST);
+	int idx = smmu_domain->cfg.cbndx;
+
+	ret = arm_smmu_power_on(smmu->pwr);
+	if (ret)
+		return IRQ_NONE;
+
+	fsr = arm_smmu_cb_read(smmu, idx, ARM_SMMU_CB_FSR);
+
+	if (!(fsr & FSR_FAULT)) {
+		ret = IRQ_NONE;
+		goto out_power_off;
+	}
+
+	if (fatal_asf && (fsr & FSR_ASF)) {
+		dev_err(smmu->dev,
+			"Took an address size fault.  Refusing to recover.\n");
+		BUG();
+	}
+
+	fsynr0 = arm_smmu_cb_read(smmu, idx, ARM_SMMU_CB_FSYNR0);
+	fsynr1 = arm_smmu_cb_read(smmu, idx, ARM_SMMU_CB_FSYNR1);
+	flags = fsynr0 & FSYNR0_WNR ? IOMMU_FAULT_WRITE : IOMMU_FAULT_READ;
+	if (fsr & FSR_TF)
+		flags |= IOMMU_FAULT_TRANSLATION;
+	if (fsr & FSR_PF)
+		flags |= IOMMU_FAULT_PERMISSION;
+	if (fsr & FSR_EF)
+		flags |= IOMMU_FAULT_EXTERNAL;
+	if (fsr & FSR_SS)
+		flags |= IOMMU_FAULT_TRANSACTION_STALLED;
+
+	iova = arm_smmu_cb_readq(smmu, idx, ARM_SMMU_CB_FAR);
+	phys_soft = arm_smmu_iova_to_phys(domain, iova);
+	frsynra = arm_smmu_gr1_read(smmu, ARM_SMMU_GR1_CBFRSYNRA(cfg->cbndx));
+	frsynra &= CBFRSYNRA_SID_MASK;
+	tmp = report_iommu_fault(domain, smmu->dev, iova, flags);
+	if (!tmp || (tmp == -EBUSY)) {
+		dev_dbg(smmu->dev,
+			"Context fault handled by client: iova=0x%08lx, cb=%d, fsr=0x%x, fsynr0=0x%x, fsynr1=0x%x\n",
+			iova, cfg->cbndx, fsr, fsynr0, fsynr1);
+		dev_dbg(smmu->dev,
+			"Client info: BID=0x%lx, PID=0x%lx, MID=0x%lx\n",
+			FIELD_GET(FSYNR1_BID, fsynr1),
+			FIELD_GET(FSYNR1_PID, fsynr1),
+			FIELD_GET(FSYNR1_MID, fsynr1));
+		dev_dbg(smmu->dev,
+			"soft iova-to-phys=%pa\n", &phys_soft);
+		ret = IRQ_HANDLED;
+		resume = RESUME_TERMINATE;
+	} else {
+		if (__ratelimit(&_rs)) {
+			phys_addr_t phys_atos;
+
+			print_ctx_regs(smmu, cfg, fsr);
+			phys_atos = arm_smmu_verify_fault(domain, iova, fsr);
+			dev_err(smmu->dev,
+				"Unhandled context fault: iova=0x%08lx, cb=%d, fsr=0x%x, fsynr0=0x%x, fsynr1=0x%x\n",
+				iova, cfg->cbndx, fsr, fsynr0, fsynr1);
+			dev_err(smmu->dev,
+				"Client info: BID=0x%lx, PID=0x%lx, MID=0x%lx\n",
+				FIELD_GET(FSYNR1_BID, fsynr1),
+				FIELD_GET(FSYNR1_PID, fsynr1),
+				FIELD_GET(FSYNR1_MID, fsynr1));
+
+			dev_err(smmu->dev,
+				"soft iova-to-phys=%pa\n", &phys_soft);
+			if (!phys_soft)
+				dev_err(smmu->dev,
+					"SOFTWARE TABLE WALK FAILED! Looks like %s accessed an unmapped address!\n",
+					dev_name(smmu->dev));
+			else {
+				pte = arm_smmu_iova_to_pte(domain, iova);
+				dev_err(smmu->dev, "PTE = %016llx\n", pte);
+			}
+			if (phys_atos)
+				dev_err(smmu->dev, "hard iova-to-phys (ATOS)=%pa\n",
+					&phys_atos);
+			else
+				dev_err(smmu->dev, "hard iova-to-phys (ATOS) failed\n");
+			dev_err(smmu->dev, "SID=0x%x\n", frsynra);
+		}
+		ret = IRQ_HANDLED;
+		resume = RESUME_TERMINATE;
+		if (!non_fatal_fault) {
+			dev_err(smmu->dev,
+				"Unhandled arm-smmu context fault!\n");
+			BUG();
+		}
+	}
+
+	/*
+	 * If the client returns -EBUSY, do not clear FSR and do not RESUME
+	 * if stalled. This is required to keep the IOMMU client stalled on
+	 * the outstanding fault. This gives the client a chance to take any
+	 * debug action and then terminate the stalled transaction.
+	 * So, the sequence in case of stall on fault should be:
+	 * 1) Do not clear FSR or write to RESUME here
+	 * 2) Client takes any debug action
+	 * 3) Client terminates the stalled transaction and resumes the IOMMU
+	 * 4) Client clears FSR. The FSR should only be cleared after 3) and
+	 *    not before so that the fault remains outstanding. This ensures
+	 *    SCTLR.HUPCF has the desired effect if subsequent transactions also
+	 *    need to be terminated.
+	 */
+	if (tmp != -EBUSY) {
+		/* Clear the faulting FSR */
+		arm_smmu_cb_write(smmu, idx, ARM_SMMU_CB_FSR, fsr);
+
+		/*
+		 * Barrier required to ensure that the FSR is cleared
+		 * before resuming SMMU operation
+		 */
+		wmb();
+
+		/* Retry or terminate any stalled transactions */
+		if (fsr & FSR_SS)
+			arm_smmu_cb_write(smmu, idx, ARM_SMMU_CB_RESUME,
+					  resume);
+	}
+
+out_power_off:
+	arm_smmu_power_off(smmu, smmu->pwr);
+
+	return ret;
+}
+
+static irqreturn_t arm_smmu_global_fault(int irq, void *dev)
+{
+	u32 gfsr, gfsynr0, gfsynr1, gfsynr2;
+	struct arm_smmu_device *smmu = dev;
+
+	if (arm_smmu_power_on(smmu->pwr))
+		return IRQ_NONE;
+
+	gfsr = arm_smmu_gr0_read(smmu, ARM_SMMU_GR0_sGFSR);
+	gfsynr0 = arm_smmu_gr0_read(smmu, ARM_SMMU_GR0_sGFSYNR0);
+	gfsynr1 = arm_smmu_gr0_read(smmu, ARM_SMMU_GR0_sGFSYNR1);
+	gfsynr2 = arm_smmu_gr0_read(smmu, ARM_SMMU_GR0_sGFSYNR2);
+
+	if (!gfsr) {
+		arm_smmu_power_off(smmu, smmu->pwr);
+		return IRQ_NONE;
+	}
+
+	dev_err_ratelimited(smmu->dev,
+		"Unexpected global fault, this could be serious\n");
+	dev_err_ratelimited(smmu->dev,
+		"\tGFSR 0x%08x, GFSYNR0 0x%08x, GFSYNR1 0x%08x, GFSYNR2 0x%08x\n",
+		gfsr, gfsynr0, gfsynr1, gfsynr2);
+
+	wmb();
+	arm_smmu_gr0_write(smmu, ARM_SMMU_GR0_sGFSR, gfsr);
+	arm_smmu_power_off(smmu, smmu->pwr);
+	return IRQ_HANDLED;
+}
+
+static void arm_smmu_init_context_bank(struct arm_smmu_domain *smmu_domain,
+				       struct io_pgtable_cfg *pgtbl_cfg)
+{
+	struct arm_smmu_cfg *cfg = &smmu_domain->cfg;
+	struct arm_smmu_cb *cb = &smmu_domain->smmu->cbs[cfg->cbndx];
+	bool stage1 = cfg->cbar != CBAR_TYPE_S2_TRANS;
+
+	cb->cfg = cfg;
+
+	/* TCR */
+	if (stage1) {
+		if (cfg->fmt == ARM_SMMU_CTX_FMT_AARCH32_S) {
+			cb->tcr[0] = pgtbl_cfg->arm_v7s_cfg.tcr;
+		} else {
+			cb->tcr[0] = pgtbl_cfg->arm_lpae_s1_cfg.tcr;
+			cb->tcr[1] = pgtbl_cfg->arm_lpae_s1_cfg.tcr >> 32;
+			cb->tcr[1] |= FIELD_PREP(TCR2_SEP, TCR2_SEP_UPSTREAM);
+			if (cfg->fmt == ARM_SMMU_CTX_FMT_AARCH64)
+				cb->tcr[1] |= TCR2_AS;
+		}
+	} else {
+		cb->tcr[0] = pgtbl_cfg->arm_lpae_s2_cfg.vtcr;
+	}
+
+	/* TTBRs */
+	if (stage1) {
+		if (cfg->fmt == ARM_SMMU_CTX_FMT_AARCH32_S) {
+			cb->ttbr[0] = pgtbl_cfg->arm_v7s_cfg.ttbr[0];
+			cb->ttbr[1] = pgtbl_cfg->arm_v7s_cfg.ttbr[1];
+		} else {
+			cb->ttbr[0] = pgtbl_cfg->arm_lpae_s1_cfg.ttbr[0];
+			cb->ttbr[0] |= FIELD_PREP(TTBRn_ASID, cfg->asid);
+			cb->ttbr[1] = pgtbl_cfg->arm_lpae_s1_cfg.ttbr[1];
+			cb->ttbr[1] |= FIELD_PREP(TTBRn_ASID, cfg->asid);
+		}
+	} else {
+		cb->ttbr[0] = pgtbl_cfg->arm_lpae_s2_cfg.vttbr;
+	}
+
+	/* MAIRs (stage-1 only) */
+	if (stage1) {
+		if (cfg->fmt == ARM_SMMU_CTX_FMT_AARCH32_S) {
+			cb->mair[0] = pgtbl_cfg->arm_v7s_cfg.prrr;
+			cb->mair[1] = pgtbl_cfg->arm_v7s_cfg.nmrr;
+		} else {
+			cb->mair[0] = pgtbl_cfg->arm_lpae_s1_cfg.mair[0];
+			cb->mair[1] = pgtbl_cfg->arm_lpae_s1_cfg.mair[1];
+		}
+	}
+}
+
+static void arm_smmu_write_context_bank(struct arm_smmu_device *smmu, int idx,
+					unsigned long *attributes)
+{
+	u32 reg;
+	bool stage1;
+	struct arm_smmu_cb *cb = &smmu->cbs[idx];
+	struct arm_smmu_cfg *cfg = cb->cfg;
+	struct arm_smmu_domain *smmu_domain = NULL;
+
+	/* Unassigned context banks only need disabling */
+	if (!cfg) {
+		arm_smmu_cb_write(smmu, idx, ARM_SMMU_CB_SCTLR, 0);
+		return;
+	}
+
+	stage1 = cfg->cbar != CBAR_TYPE_S2_TRANS;
+
+	/* CBA2R */
+	if (smmu->version > ARM_SMMU_V1) {
+		if (cfg->fmt == ARM_SMMU_CTX_FMT_AARCH64)
+			reg = CBA2R_VA64;
+		else
+			reg = 0;
+		/* 16-bit VMIDs live in CBA2R */
+		if (smmu->features & ARM_SMMU_FEAT_VMID16)
+			reg |= FIELD_PREP(CBA2R_VMID16, cfg->vmid);
+
+		arm_smmu_gr1_write(smmu, ARM_SMMU_GR1_CBA2R(idx), reg);
+	}
+
+	/* CBAR */
+	reg = FIELD_PREP(CBAR_TYPE, cfg->cbar);
+	if (smmu->version < ARM_SMMU_V2)
+		reg |= FIELD_PREP(CBAR_IRPTNDX, cfg->irptndx);
+
+	/*
+	 * Use the weakest shareability/memory types, so they are
+	 * overridden by the ttbcr/pte.
+	 */
+	if (stage1) {
+		reg |= FIELD_PREP(CBAR_S1_BPSHCFG, CBAR_S1_BPSHCFG_NSH) |
+			FIELD_PREP(CBAR_S1_MEMATTR, CBAR_S1_MEMATTR_WB);
+	} else if (!(smmu->features & ARM_SMMU_FEAT_VMID16)) {
+		/* 8-bit VMIDs live in CBAR */
+		reg |= FIELD_PREP(CBAR_VMID, cfg->vmid);
+	}
+	arm_smmu_gr1_write(smmu, ARM_SMMU_GR1_CBAR(idx), reg);
+
+	/*
+	 * TCR
+	 * We must write this before the TTBRs, since it determines the
+	 * access behaviour of some fields (in particular, ASID[15:8]).
+	 */
+	if (stage1 && smmu->version > ARM_SMMU_V1)
+		arm_smmu_cb_write(smmu, idx, ARM_SMMU_CB_TCR2, cb->tcr[1]);
+	arm_smmu_cb_write(smmu, idx, ARM_SMMU_CB_TCR, cb->tcr[0]);
+
+	/* TTBRs */
+	if (cfg->fmt == ARM_SMMU_CTX_FMT_AARCH32_S) {
+		arm_smmu_cb_write(smmu, idx, ARM_SMMU_CB_CONTEXTIDR, cfg->asid);
+		arm_smmu_cb_write(smmu, idx, ARM_SMMU_CB_TTBR0, cb->ttbr[0]);
+		arm_smmu_cb_write(smmu, idx, ARM_SMMU_CB_TTBR1, cb->ttbr[1]);
+	} else {
+		arm_smmu_cb_writeq(smmu, idx, ARM_SMMU_CB_TTBR0, cb->ttbr[0]);
+		if (stage1)
+			arm_smmu_cb_writeq(smmu, idx, ARM_SMMU_CB_TTBR1,
+					   cb->ttbr[1]);
+	}
+
+	/* MAIRs (stage-1 only) */
+	if (stage1) {
+		arm_smmu_cb_write(smmu, idx, ARM_SMMU_CB_S1_MAIR0, cb->mair[0]);
+		arm_smmu_cb_write(smmu, idx, ARM_SMMU_CB_S1_MAIR1, cb->mair[1]);
+	}
+
+	/* SCTLR */
+	reg = SCTLR_CFCFG | SCTLR_CFIE | SCTLR_CFRE | SCTLR_AFE | SCTLR_TRE;
+
+	/*
+	 * Ensure bypass transactions are Non-shareable only for clients
+	 * who are not io-coherent.
+	 */
+	smmu_domain = cb_cfg_to_smmu_domain(cfg);
+
+	/*
+	 * Override cacheability, shareability, r/w allocation for
+	 * clients who are io-coherent
+	 */
+	if (of_dma_is_coherent(smmu_domain->dev->of_node)) {
+
+		reg |= FIELD_PREP(SCTLR_WACFG, SCTLR_WACFG_WA) |
+		       FIELD_PREP(SCTLR_RACFG, SCTLR_RACFG_RA) |
+		       SCTLR_MTCFG |
+		       FIELD_PREP(SCTLR_MEM_ATTR, SCTLR_MEM_ATTR_OISH_WB_CACHE);
+	} else {
+		reg |= FIELD_PREP(SCTLR_SHCFG, SCTLR_SHCFG_NSH);
+	}
+
+	if (attributes && test_bit(DOMAIN_ATTR_CB_STALL_DISABLE, attributes)) {
+		reg &= ~SCTLR_CFCFG;
+		reg |= SCTLR_HUPCF;
+	}
+
+	if (attributes && test_bit(DOMAIN_ATTR_NO_CFRE, attributes))
+		reg &= ~SCTLR_CFRE;
+
+	if (!attributes || (!test_bit(DOMAIN_ATTR_S1_BYPASS, attributes) &&
+	     !test_bit(DOMAIN_ATTR_EARLY_MAP, attributes)) || !stage1)
+		reg |= SCTLR_M;
+	if (stage1)
+		reg |= SCTLR_S1_ASIDPNE;
+	if (IS_ENABLED(CONFIG_CPU_BIG_ENDIAN))
+		reg |= SCTLR_E;
+
+	arm_smmu_cb_write(smmu, idx, ARM_SMMU_CB_SCTLR, reg);
+}
+
+static int arm_smmu_init_asid(struct iommu_domain *domain,
+				struct arm_smmu_device *smmu)
+{
+	struct arm_smmu_domain *smmu_domain = to_smmu_domain(domain);
+	struct arm_smmu_cfg *cfg = &smmu_domain->cfg;
+	bool dynamic = is_dynamic_domain(domain);
+	int ret;
+
+	if (!dynamic) {
+		cfg->asid = cfg->cbndx + 1;
+	} else {
+		mutex_lock(&smmu->idr_mutex);
+		ret = idr_alloc_cyclic(&smmu->asid_idr, domain,
+				smmu->num_context_banks + 2,
+				MAX_ASID + 1, GFP_KERNEL);
+
+		mutex_unlock(&smmu->idr_mutex);
+		if (ret < 0) {
+			dev_err(smmu->dev, "dynamic ASID allocation failed: %d\n",
+				ret);
+			return ret;
+		}
+		cfg->asid = ret;
+	}
+	return 0;
+}
+
+static void arm_smmu_free_asid(struct iommu_domain *domain)
+{
+	struct arm_smmu_domain *smmu_domain = to_smmu_domain(domain);
+	struct arm_smmu_device *smmu = smmu_domain->smmu;
+	struct arm_smmu_cfg *cfg = &smmu_domain->cfg;
+	bool dynamic = is_dynamic_domain(domain);
+
+	if (cfg->asid == INVALID_ASID || !dynamic)
+		return;
+
+	mutex_lock(&smmu->idr_mutex);
+	idr_remove(&smmu->asid_idr, cfg->asid);
+	mutex_unlock(&smmu->idr_mutex);
+}
+
+/*
+ * Checks for "qcom,iommu-dma-addr-pool" property to specify the IOVA range
+ * for the domain. If not present, and the domain doesn't use fastmap,
+ * the domain geometry is unmodified.
+ */
+static int arm_smmu_adjust_domain_geometry(struct device *dev,
+					   struct iommu_domain *domain)
+{
+	struct device_node *np;
+	struct arm_smmu_domain *smmu_domain = to_smmu_domain(domain);
+	int naddr, nsize, len;
+	u64 dma_base, dma_size, dma_end;
+	const __be32 *ranges;
+	dma_addr_t hw_base = domain->geometry.aperture_start;
+	dma_addr_t hw_end = domain->geometry.aperture_end;
+	bool is_fast = test_bit(DOMAIN_ATTR_FAST, smmu_domain->attributes);
+
+	if (!dev->of_node)
+		return 0;
+
+	np = of_parse_phandle(dev->of_node, "qcom,iommu-group", 0);
+	if (!np)
+		np = dev->of_node;
+
+	ranges = of_get_property(np, "qcom,iommu-dma-addr-pool", &len);
+
+	if (!ranges && !is_fast)
+		return 0;
+
+	if (ranges) {
+		len /= sizeof(u32);
+		naddr = of_n_addr_cells(np);
+		nsize = of_n_size_cells(np);
+		if (len < naddr + nsize) {
+			dev_err(dev, "Invalid length for qcom,iommu-dma-addr-pool, expected %d cells\n",
+				naddr + nsize);
+			return -EINVAL;
+		}
+		if (naddr == 0 || nsize == 0) {
+			dev_err(dev, "Invalid #address-cells %d or #size-cells %d\n",
+				naddr, nsize);
+			return -EINVAL;
+		}
+
+		dma_base = of_read_number(ranges, naddr);
+		dma_size = of_read_number(ranges + naddr, nsize);
+		dma_end = dma_base + dma_size - 1;
+	} else {
+		/*
+		 * This domain uses fastmap, but doesn't have any domain
+		 * geometry limitations, as implied by the absence of the
+		 * qcom,iommu-dma-addr-pool property, so impose the default
+		 * fastmap geometry requirement.
+		 */
+		dma_base = 0;
+		dma_end = SZ_4G - 1;
+	}
+
+	/*
+	 * The original geometry describes the IOVA limitations of the hardware,
+	 * so lets make sure that the IOVA range for this device is at least
+	 * within those bounds.
+	 */
+	if (!((hw_base <= dma_base) && (dma_end <= hw_end)))
+		return -EINVAL;
+
+	domain->geometry.aperture_start = dma_base;
+	domain->geometry.aperture_end = dma_end;
+	return 0;
+}
+
+/* This function assumes that the domain's init mutex is held */
+static int arm_smmu_get_dma_cookie(struct device *dev,
+				    struct arm_smmu_domain *smmu_domain)
+{
+	bool is_fast = test_bit(DOMAIN_ATTR_FAST, smmu_domain->attributes);
+	bool s1_bypass = test_bit(DOMAIN_ATTR_S1_BYPASS,
+				 smmu_domain->attributes);
+	struct iommu_domain *domain = &smmu_domain->domain.iommu_domain;
+	struct io_pgtable_ops *pgtbl_ops = smmu_domain->pgtbl_ops;
+
+	if (s1_bypass)
+		return 0;
+
+	else if (is_fast)
+		return fast_smmu_init_mapping(dev, domain, pgtbl_ops);
+
+	return iommu_get_dma_cookie(domain);
+}
+
+static void arm_smmu_put_dma_cookie(struct iommu_domain *domain)
+{
+	int s1_bypass = 0, is_fast = 0;
+
+	iommu_domain_get_attr(domain, DOMAIN_ATTR_S1_BYPASS,
+					&s1_bypass);
+	iommu_domain_get_attr(domain, DOMAIN_ATTR_FAST, &is_fast);
+
+	if (is_fast && IS_ENABLED(CONFIG_IOMMU_IO_PGTABLE_FAST))
+		fast_smmu_put_dma_cookie(domain);
+	else if (!s1_bypass)
+		iommu_put_dma_cookie(domain);
+}
+
+static void arm_smmu_domain_get_qcom_quirks(struct arm_smmu_domain *smmu_domain,
+					    struct arm_smmu_device *smmu,
+					    unsigned long *quirks)
+{
+	if (test_bit(DOMAIN_ATTR_USE_UPSTREAM_HINT, smmu_domain->attributes))
+		*quirks |= IO_PGTABLE_QUIRK_QCOM_USE_UPSTREAM_HINT;
+	if (test_bit(DOMAIN_ATTR_USE_LLC_NWA, smmu_domain->attributes))
+		*quirks |= IO_PGTABLE_QUIRK_QCOM_USE_LLC_NWA;
+}
+
+static int arm_smmu_setup_context_bank(struct arm_smmu_domain *smmu_domain,
+				       struct arm_smmu_device *smmu,
+				       struct device *dev)
+{
+	struct iommu_domain *domain = &smmu_domain->domain.iommu_domain;
+	struct arm_smmu_cfg *cfg = &smmu_domain->cfg;
+	struct io_pgtable_cfg *pgtbl_cfg = &smmu_domain->pgtbl_info.pgtbl_cfg;
+	bool dynamic = is_dynamic_domain(domain);
+	int irq, ret = 0;
+
+	if (!dynamic) {
+		/* Initialise the context bank with our page table cfg */
+		arm_smmu_init_context_bank(smmu_domain, pgtbl_cfg);
+		arm_smmu_write_context_bank(smmu, cfg->cbndx,
+					    smmu_domain->attributes);
+
+		arm_smmu_arch_init_context_bank(smmu_domain, dev);
+
+		if (smmu->version < ARM_SMMU_V2) {
+			cfg->irptndx = atomic_inc_return(&smmu->irptndx);
+			cfg->irptndx %= smmu->num_context_irqs;
+		} else {
+			cfg->irptndx = cfg->cbndx;
+		}
+
+		/*
+		 * Request context fault interrupt. Do this last to avoid the
+		 * handler seeing a half-initialised domain state.
+		 */
+		irq = smmu->irqs[smmu->num_global_irqs + cfg->irptndx];
+		ret = devm_request_threaded_irq(smmu->dev, irq, NULL,
+			arm_smmu_context_fault, IRQF_ONESHOT | IRQF_SHARED,
+			"arm-smmu-context-fault", domain);
+		if (ret < 0) {
+			dev_err(smmu->dev, "failed to request context IRQ %d (%u)\n",
+				cfg->irptndx, irq);
+			cfg->irptndx = INVALID_IRPTNDX;
+		}
+	} else {
+		cfg->irptndx = INVALID_IRPTNDX;
+	}
+
+	return ret;
+}
+
+static int arm_smmu_init_domain_context(struct iommu_domain *domain,
+					struct arm_smmu_device *smmu,
+					struct device *dev)
+{
+	int start, ret = 0;
+	unsigned long ias, oas;
+	enum io_pgtable_fmt fmt;
+	struct arm_smmu_domain *smmu_domain = to_smmu_domain(domain);
+	struct msm_io_pgtable_info *pgtbl_info = &smmu_domain->pgtbl_info;
+	struct arm_smmu_cfg *cfg = &smmu_domain->cfg;
+	unsigned long quirks = 0;
+	struct iommu_group *group;
+
+	mutex_lock(&smmu_domain->init_mutex);
+	if (smmu_domain->smmu)
+		goto out_unlock;
+
+	group = iommu_group_get(dev);
+	ret = iommu_logger_register(&smmu_domain->logger, domain, group);
+	iommu_group_put(group);
+	if (ret)
+		goto out_unlock;
+
+	if (domain->type == IOMMU_DOMAIN_DMA) {
+		ret = arm_smmu_setup_default_domain(dev, domain);
+		if (ret) {
+			dev_err(dev, "%s: default domain setup failed\n",
+				__func__);
+			goto out_logger;
+		}
+	}
+
+	if (domain->type == IOMMU_DOMAIN_IDENTITY) {
+		smmu_domain->stage = ARM_SMMU_DOMAIN_BYPASS;
+		smmu_domain->smmu = smmu;
+		smmu_domain->cfg.irptndx = INVALID_IRPTNDX;
+		smmu_domain->cfg.asid = INVALID_ASID;
+	}
+
 	/*
 	 * Mapping the requested stage onto what we support is surprisingly
 	 * complicated, mainly because the spec allows S1+S2 SMMUs without
@@ -1043,7 +1968,7 @@
 
 	if (cfg->fmt == ARM_SMMU_CTX_FMT_NONE) {
 		ret = -EINVAL;
-		goto out_unlock;
+		goto out_logger;
 	}
 
 	switch (smmu_domain->stage) {
@@ -1054,6 +1979,8 @@
 		oas = smmu->ipa_size;
 		if (cfg->fmt == ARM_SMMU_CTX_FMT_AARCH64) {
 			fmt = ARM_64_LPAE_S1;
+			if (smmu->options & ARM_SMMU_OPT_3LVL_TABLES)
+				ias = min(ias, 39UL);
 		} else if (cfg->fmt == ARM_SMMU_CTX_FMT_AARCH32_L) {
 			fmt = ARM_32_LPAE_S1;
 			ias = min(ias, 32UL);
@@ -1089,1152 +2016,6 @@
 		break;
 	default:
 		ret = -EINVAL;
-		goto out_unlock;
-	}
-	ret = __arm_smmu_alloc_cb(smmu, start, dev);
-	if (ret < 0)
-		goto out_unlock;
-
-	cfg->cbndx = ret;
-	if (smmu->version < ARM_SMMU_V2) {
-		cfg->irptndx = atomic_inc_return(&smmu->irptndx);
-		cfg->irptndx %= smmu->num_context_irqs;
-	} else {
-		cfg->irptndx = cfg->cbndx;
-	}
-
-	if (smmu_domain->stage == ARM_SMMU_DOMAIN_S2)
-		cfg->vmid = cfg->cbndx + 1;
-	else
-		cfg->asid = cfg->cbndx;
-
-	smmu_domain->smmu = smmu;
-	if (smmu->impl && smmu->impl->init_context) {
-		ret = smmu->impl->init_context(smmu_domain);
-		if (ret)
-			goto out_unlock;
-	}
-
-	pgtbl_cfg = (struct io_pgtable_cfg) {
-		.pgsize_bitmap	= smmu->pgsize_bitmap,
-		.ias		= ias,
-		.oas		= oas,
-		.coherent_walk	= smmu->features & ARM_SMMU_FEAT_COHERENT_WALK,
-		.tlb		= &smmu_domain->flush_ops->tlb,
-		.iommu_dev	= smmu->dev,
-	};
->>>>>>> fde6e0c6
-
-static void arm_smmu_tlb_sync_vmid(void *cookie)
-{
-	struct arm_smmu_domain *smmu_domain = cookie;
-
-	arm_smmu_tlb_sync_global(smmu_domain->smmu);
-}
-
-static void arm_smmu_tlb_inv_context_s1(void *cookie)
-{
-	struct arm_smmu_domain *smmu_domain = cookie;
-	struct device *dev = smmu_domain->dev;
-	struct arm_smmu_cfg *cfg = &smmu_domain->cfg;
-	struct arm_smmu_device *smmu = smmu_domain->smmu;
-	int idx = smmu_domain->cfg.cbndx;
-	bool use_tlbiall = smmu->options & ARM_SMMU_OPT_NO_ASID_RETENTION;
-	ktime_t cur = ktime_get();
-
-	trace_tlbi_start(dev, 0);
-
-	if (!use_tlbiall) {
-		wmb();
-		arm_smmu_cb_write(smmu, idx, ARM_SMMU_CB_S1_TLBIASID,
-				  cfg->asid);
-	} else {
-		wmb();
-		arm_smmu_cb_write(smmu, idx, ARM_SMMU_CB_S1_TLBIALL, 0);
-	}
-
-	arm_smmu_tlb_sync_context(cookie);
-	trace_tlbi_end(dev, ktime_us_delta(ktime_get(), cur));
-}
-
-static void arm_smmu_tlb_inv_context_s2(void *cookie)
-{
-	struct arm_smmu_domain *smmu_domain = cookie;
-	struct arm_smmu_device *smmu = smmu_domain->smmu;
-
-	/* See above */
-	wmb();
-	arm_smmu_gr0_write(smmu, ARM_SMMU_GR0_TLBIVMID, smmu_domain->cfg.vmid);
-	arm_smmu_tlb_sync_global(smmu);
-}
-
-static void arm_smmu_tlb_inv_range_s1(unsigned long iova, size_t size,
-				      size_t granule, bool leaf, void *cookie)
-{
-	struct arm_smmu_domain *smmu_domain = cookie;
-	struct arm_smmu_device *smmu = smmu_domain->smmu;
-	struct arm_smmu_cfg *cfg = &smmu_domain->cfg;
-	int reg, idx = cfg->cbndx;
-	bool use_tlbiall = smmu->options & ARM_SMMU_OPT_NO_ASID_RETENTION;
-
-	if (smmu->features & ARM_SMMU_FEAT_COHERENT_WALK)
-		wmb();
-
-	if (!use_tlbiall) {
-		reg = leaf ? ARM_SMMU_CB_S1_TLBIVAL : ARM_SMMU_CB_S1_TLBIVA;
-
-		if (cfg->fmt != ARM_SMMU_CTX_FMT_AARCH64) {
-			iova = (iova >> 12) << 12;
-			iova |= cfg->asid;
-			do {
-				arm_smmu_cb_write(smmu, idx, reg, iova);
-				iova += granule;
-			} while (size -= granule);
-		} else {
-			iova >>= 12;
-			iova |= (u64)cfg->asid << 48;
-			do {
-				arm_smmu_cb_writeq(smmu, idx, reg, iova);
-				iova += granule >> 12;
-			} while (size -= granule);
-		}
-	} else {
-		arm_smmu_cb_write(smmu, idx, ARM_SMMU_CB_S1_TLBIALL, 0);
-	}
-}
-
-static void arm_smmu_tlb_inv_range_s2(unsigned long iova, size_t size,
-				      size_t granule, bool leaf, void *cookie)
-{
-	struct arm_smmu_domain *smmu_domain = cookie;
-	struct arm_smmu_device *smmu = smmu_domain->smmu;
-	int reg, idx = smmu_domain->cfg.cbndx;
-
-	if (smmu->features & ARM_SMMU_FEAT_COHERENT_WALK)
-		wmb();
-
-	reg = leaf ? ARM_SMMU_CB_S2_TLBIIPAS2L : ARM_SMMU_CB_S2_TLBIIPAS2;
-	iova >>= 12;
-	do {
-		if (smmu_domain->cfg.fmt == ARM_SMMU_CTX_FMT_AARCH64)
-			arm_smmu_cb_writeq(smmu, idx, reg, iova);
-		else
-			arm_smmu_cb_write(smmu, idx, reg, iova);
-		iova += granule >> 12;
-	} while (size -= granule);
-}
-
-static void arm_smmu_tlb_inv_walk(unsigned long iova, size_t size,
-				  size_t granule, void *cookie)
-{
-	struct arm_smmu_domain *smmu_domain = cookie;
-	const struct arm_smmu_flush_ops *ops = smmu_domain->flush_ops;
-
-	ops->tlb_inv_range(iova, size, granule, false, cookie);
-	ops->tlb_sync(cookie);
-}
-
-static void arm_smmu_tlb_inv_leaf(unsigned long iova, size_t size,
-				  size_t granule, void *cookie)
-{
-	struct arm_smmu_domain *smmu_domain = cookie;
-	const struct arm_smmu_flush_ops *ops = smmu_domain->flush_ops;
-
-	ops->tlb_inv_range(iova, size, granule, true, cookie);
-	ops->tlb_sync(cookie);
-}
-
-static void arm_smmu_tlb_add_page(struct iommu_iotlb_gather *gather,
-				  unsigned long iova, size_t granule,
-				  void *cookie)
-{
-	struct arm_smmu_domain *smmu_domain = cookie;
-	const struct arm_smmu_flush_ops *ops = smmu_domain->flush_ops;
-
-	ops->tlb_inv_range(iova, granule, granule, true, cookie);
-}
-
-/*
- * On MMU-401 at least, the cost of firing off multiple TLBIVMIDs appears
- * almost negligible, but the benefit of getting the first one in as far ahead
- * of the sync as possible is significant, hence we don't just make this a
- * no-op and set .tlb_sync to arm_smmu_inv_context_s2() as you might think.
- */
-static void arm_smmu_tlb_inv_vmid_nosync(unsigned long iova, size_t size,
-					 size_t granule, bool leaf, void *cookie)
-{
-<<<<<<< HEAD
-	struct arm_smmu_domain *smmu_domain = cookie;
-	struct arm_smmu_device *smmu = smmu_domain->smmu;
-
-	if (smmu->features & ARM_SMMU_FEAT_COHERENT_WALK)
-		wmb();
-
-	arm_smmu_gr0_write(smmu, ARM_SMMU_GR0_TLBIVMID, smmu_domain->cfg.vmid);
-=======
-	u32 s2cr;
-	u32 smr;
-	int idx;
-
-	if (!smmu->smrs)
-		return;
-
-	for (idx = 0; idx < smmu->num_mapping_groups; idx++) {
-		if (smmu->features & ARM_SMMU_FEAT_EXIDS) {
-			s2cr = arm_smmu_gr0_read(smmu, ARM_SMMU_GR0_S2CR(idx));
-			if (!FIELD_GET(S2CR_EXIDVALID, s2cr))
-				break;
-		} else {
-			smr = arm_smmu_gr0_read(smmu, ARM_SMMU_GR0_SMR(idx));
-			if (!FIELD_GET(SMR_VALID, smr))
-				break;
-		}
-	}
-
-	if (idx == smmu->num_mapping_groups) {
-		dev_err(smmu->dev, "Unable to compute streamid_mask\n");
-		return;
-	}
-
-	/*
-	 * SMR.ID bits may not be preserved if the corresponding MASK
-	 * bits are set, so check each one separately. We can reject
-	 * masters later if they try to claim IDs outside these masks.
-	 */
-	smr = FIELD_PREP(SMR_ID, smmu->streamid_mask);
-	arm_smmu_gr0_write(smmu, ARM_SMMU_GR0_SMR(idx), smr);
-	smr = arm_smmu_gr0_read(smmu, ARM_SMMU_GR0_SMR(idx));
-	smmu->streamid_mask = FIELD_GET(SMR_ID, smr);
-
-	smr = FIELD_PREP(SMR_MASK, smmu->streamid_mask);
-	arm_smmu_gr0_write(smmu, ARM_SMMU_GR0_SMR(idx), smr);
-	smr = arm_smmu_gr0_read(smmu, ARM_SMMU_GR0_SMR(idx));
-	smmu->smr_mask_mask = FIELD_GET(SMR_MASK, smr);
->>>>>>> fde6e0c6
-}
-
-struct arm_smmu_secure_pool_chunk {
-	void *addr;
-	size_t size;
-	struct list_head list;
-};
-
-static void *arm_smmu_secure_pool_remove(struct arm_smmu_domain *smmu_domain,
-					size_t size)
-{
-	struct arm_smmu_secure_pool_chunk *it;
-
-	list_for_each_entry(it, &smmu_domain->secure_pool_list, list) {
-		if (it->size == size) {
-			void *addr = it->addr;
-
-			list_del(&it->list);
-			kfree(it);
-			return addr;
-		}
-	}
-
-	return NULL;
-}
-
-static int arm_smmu_secure_pool_add(struct arm_smmu_domain *smmu_domain,
-				     void *addr, size_t size)
-{
-<<<<<<< HEAD
-	struct arm_smmu_secure_pool_chunk *chunk;
-
-	chunk = kmalloc(sizeof(*chunk), GFP_ATOMIC);
-	if (!chunk)
-		return -ENOMEM;
-=======
-	bool pinned = smmu->s2crs[idx].pinned;
-	u8 cbndx = smmu->s2crs[idx].cbndx;;
-
-	if (--smmu->s2crs[idx].count)
-		return false;
-
-	smmu->s2crs[idx] = s2cr_init_val;
-	if (pinned) {
-		smmu->s2crs[idx].pinned = true;
-		smmu->s2crs[idx].cbndx = cbndx;
-	} else if (smmu->smrs) {
-		smmu->smrs[idx].valid = false;
-	}
->>>>>>> fde6e0c6
-
-	chunk->addr = addr;
-	chunk->size = size;
-	memset(addr, 0, size);
-	list_add(&chunk->list, &smmu_domain->secure_pool_list);
-
-	return 0;
-}
-
-static void arm_smmu_secure_pool_destroy(struct arm_smmu_domain *smmu_domain)
-{
-	struct arm_smmu_secure_pool_chunk *it, *i;
-
-	list_for_each_entry_safe(it, i, &smmu_domain->secure_pool_list, list) {
-		arm_smmu_unprepare_pgtable(smmu_domain, it->addr, it->size);
-		/* pages will be freed later (after being unassigned) */
-		list_del(&it->list);
-		kfree(it);
-	}
-}
-
-static void *arm_smmu_alloc_pages_exact(void *cookie,
-					size_t size, gfp_t gfp_mask)
-{
-	int ret;
-	void *page;
-	struct arm_smmu_domain *smmu_domain = cookie;
-
-	if (!arm_smmu_has_secure_vmid(smmu_domain)) {
-		struct page *pg;
-		/* size is expected to be 4K with current configuration */
-		if (size == PAGE_SIZE) {
-			pg = list_first_entry_or_null(
-				&smmu_domain->nonsecure_pool, struct page, lru);
-			if (pg) {
-				list_del_init(&pg->lru);
-				return page_address(pg);
-			}
-		}
-		return alloc_pages_exact(size, gfp_mask);
-	}
-
-	page = arm_smmu_secure_pool_remove(smmu_domain, size);
-	if (page)
-		return page;
-
-	page = alloc_pages_exact(size, gfp_mask);
-	if (page) {
-		ret = arm_smmu_prepare_pgtable(page, cookie);
-		if (ret) {
-			free_pages_exact(page, size);
-			return NULL;
-		}
-	}
-
-	return page;
-}
-
-static void arm_smmu_free_pages_exact(void *cookie, void *virt, size_t size)
-{
-	struct arm_smmu_domain *smmu_domain = cookie;
-
-	if (!arm_smmu_has_secure_vmid(smmu_domain)) {
-		free_pages_exact(virt, size);
-		return;
-	}
-
-	if (arm_smmu_secure_pool_add(smmu_domain, virt, size))
-		arm_smmu_unprepare_pgtable(smmu_domain, virt, size);
-}
-
-#define ARM_SMMU_INIT_MSM_TLB_OPS(_tlb_flush_all) \
-	{\
-		.alloc_pages_exact = arm_smmu_alloc_pages_exact, \
-		.free_pages_exact = arm_smmu_free_pages_exact, \
-		.tlb_ops = { \
-			.tlb_flush_all = _tlb_flush_all, \
-			.tlb_flush_walk = arm_smmu_tlb_inv_walk, \
-			.tlb_flush_leaf = arm_smmu_tlb_inv_leaf, \
-			.tlb_add_page = arm_smmu_tlb_add_page, \
-		} \
-	}
-
-#define ARM_SMMU_MSM_TLB_OPS_S1	\
-	ARM_SMMU_INIT_MSM_TLB_OPS(arm_smmu_tlb_inv_context_s1)
-
-#define ARM_SMMU_MSM_TLB_OPS_S2_V2 \
-	ARM_SMMU_INIT_MSM_TLB_OPS(arm_smmu_tlb_inv_context_s2)
-
-#define ARM_SMMU_MSM_TLB_OPS_S2_V1 \
-	ARM_SMMU_INIT_MSM_TLB_OPS(arm_smmu_tlb_inv_context_s2)
-
-static const struct arm_smmu_flush_ops arm_smmu_s1_tlb_ops = {
-	.tlb			= ARM_SMMU_MSM_TLB_OPS_S1,
-	.tlb_inv_range		= arm_smmu_tlb_inv_range_s1,
-	.tlb_sync		= arm_smmu_tlb_sync_context,
-};
-
-static const struct arm_smmu_flush_ops arm_smmu_s2_tlb_ops_v2 = {
-	.tlb			= ARM_SMMU_MSM_TLB_OPS_S2_V2,
-	.tlb_inv_range		= arm_smmu_tlb_inv_range_s2,
-	.tlb_sync		= arm_smmu_tlb_sync_context,
-};
-
-static const struct arm_smmu_flush_ops arm_smmu_s2_tlb_ops_v1 = {
-	.tlb			= ARM_SMMU_MSM_TLB_OPS_S2_V1,
-	.tlb_inv_range		= arm_smmu_tlb_inv_vmid_nosync,
-	.tlb_sync		= arm_smmu_tlb_sync_vmid,
-};
-
-static void print_ctx_regs(struct arm_smmu_device *smmu, struct arm_smmu_cfg
-			   *cfg, unsigned int fsr)
-{
-	u32 fsynr0;
-	int idx = cfg->cbndx;
-	bool stage1 = cfg->cbar != CBAR_TYPE_S2_TRANS;
-
-	fsynr0 = arm_smmu_cb_read(smmu, idx, ARM_SMMU_CB_FSYNR0);
-
-	dev_err(smmu->dev, "FAR    = 0x%016llx\n",
-		arm_smmu_cb_readq(smmu, idx, ARM_SMMU_CB_FAR));
-	dev_err(smmu->dev, "PAR    = 0x%pK\n",
-		(void *) arm_smmu_cb_readq(smmu, idx, ARM_SMMU_CB_PAR));
-
-	dev_err(smmu->dev,
-		"FSR    = 0x%08x [%s%s%s%s%s%s%s%s%s%s]\n",
-		fsr,
-		(fsr & FSR_TF) ?  (fsynr0 & FSYNR0_WNR ?
-				 "TF W " : "TF R ") : "",
-		(fsr & FSR_AFF) ? "AFF " : "",
-		(fsr & FSR_PF) ? (fsynr0 & FSYNR0_WNR ?
-				"PF W " : "PF R ") : "",
-		(fsr & FSR_EF) ? "EF " : "",
-		(fsr & FSR_TLBMCF) ? "TLBMCF " : "",
-		(fsr & FSR_TLBLKF) ? "TLBLKF " : "",
-		(fsr & FSR_ASF) ? "ASF " : "",
-		(fsr & FSR_UUT) ? "UUT " : "",
-		(fsr & FSR_SS) ? "SS " : "",
-		(fsr & FSR_MULTI) ? "MULTI " : "");
-
-	if (cfg->fmt == ARM_SMMU_CTX_FMT_AARCH32_S) {
-		dev_err(smmu->dev, "TTBR0  = 0x%pK\n",
-			(void *) (unsigned long)
-			arm_smmu_cb_read(smmu, idx, ARM_SMMU_CB_TTBR0));
-		dev_err(smmu->dev, "TTBR1  = 0x%pK\n",
-			(void *) (unsigned long)
-			arm_smmu_cb_read(smmu, idx, ARM_SMMU_CB_TTBR1));
-	} else {
-		dev_err(smmu->dev, "TTBR0  = 0x%pK\n",
-			(void *) arm_smmu_cb_readq(smmu, idx,
-						   ARM_SMMU_CB_TTBR0));
-		if (stage1)
-			dev_err(smmu->dev, "TTBR1  = 0x%pK\n",
-				(void *) arm_smmu_cb_readq(smmu, idx,
-							   ARM_SMMU_CB_TTBR1));
-	}
-
-
-	dev_err(smmu->dev, "SCTLR  = 0x%08x ACTLR  = 0x%08x\n",
-	       arm_smmu_cb_read(smmu, idx, ARM_SMMU_CB_SCTLR),
-	       arm_smmu_cb_read(smmu, idx, ARM_SMMU_CB_ACTLR));
-	dev_err(smmu->dev, "CBAR  = 0x%08x\n",
-		arm_smmu_gr1_read(smmu, ARM_SMMU_GR1_CBAR(cfg->cbndx)));
-	dev_err(smmu->dev, "MAIR0   = 0x%08x MAIR1   = 0x%08x\n",
-	       arm_smmu_cb_read(smmu, idx, ARM_SMMU_CB_S1_MAIR0),
-	       arm_smmu_cb_read(smmu, idx, ARM_SMMU_CB_S1_MAIR1));
-
-}
-
-static phys_addr_t arm_smmu_verify_fault(struct iommu_domain *domain,
-					 dma_addr_t iova, u32 fsr)
-{
-	struct arm_smmu_domain *smmu_domain = to_smmu_domain(domain);
-	struct arm_smmu_device *smmu = smmu_domain->smmu;
-	struct msm_io_pgtable_info *pgtbl_info = &smmu_domain->pgtbl_info;
-	phys_addr_t phys;
-	phys_addr_t phys_post_tlbiall;
-
-	phys = arm_smmu_iova_to_phys_hard(domain, iova);
-	pgtbl_info->pgtbl_cfg.tlb->tlb_flush_all(smmu_domain);
-	phys_post_tlbiall = arm_smmu_iova_to_phys_hard(domain, iova);
-
-	if (phys != phys_post_tlbiall) {
-		dev_err(smmu->dev,
-			"ATOS results differed across TLBIALL...\n"
-			"Before: %pa After: %pa\n", &phys, &phys_post_tlbiall);
-	}
-
-	return (phys == 0 ? phys_post_tlbiall : phys);
-}
-
-static irqreturn_t arm_smmu_context_fault(int irq, void *dev)
-{
-	int flags, ret, tmp;
-	u32 fsr, fsynr0, fsynr1, frsynra, resume;
-	unsigned long iova;
-	struct iommu_domain *domain = dev;
-	struct arm_smmu_domain *smmu_domain = to_smmu_domain(domain);
-	struct arm_smmu_device *smmu = smmu_domain->smmu;
-	struct arm_smmu_cfg *cfg = &smmu_domain->cfg;
-	bool fatal_asf = smmu->options & ARM_SMMU_OPT_FATAL_ASF;
-	phys_addr_t phys_soft;
-	uint64_t pte;
-	bool non_fatal_fault = test_bit(DOMAIN_ATTR_NON_FATAL_FAULTS,
-					smmu_domain->attributes);
-
-	static DEFINE_RATELIMIT_STATE(_rs,
-				      DEFAULT_RATELIMIT_INTERVAL,
-				      DEFAULT_RATELIMIT_BURST);
-	int idx = smmu_domain->cfg.cbndx;
-
-	ret = arm_smmu_power_on(smmu->pwr);
-	if (ret)
-		return IRQ_NONE;
-
-	fsr = arm_smmu_cb_read(smmu, idx, ARM_SMMU_CB_FSR);
-
-	if (!(fsr & FSR_FAULT)) {
-		ret = IRQ_NONE;
-		goto out_power_off;
-	}
-
-	if (fatal_asf && (fsr & FSR_ASF)) {
-		dev_err(smmu->dev,
-			"Took an address size fault.  Refusing to recover.\n");
-		BUG();
-	}
-
-	fsynr0 = arm_smmu_cb_read(smmu, idx, ARM_SMMU_CB_FSYNR0);
-	fsynr1 = arm_smmu_cb_read(smmu, idx, ARM_SMMU_CB_FSYNR1);
-	flags = fsynr0 & FSYNR0_WNR ? IOMMU_FAULT_WRITE : IOMMU_FAULT_READ;
-	if (fsr & FSR_TF)
-		flags |= IOMMU_FAULT_TRANSLATION;
-	if (fsr & FSR_PF)
-		flags |= IOMMU_FAULT_PERMISSION;
-	if (fsr & FSR_EF)
-		flags |= IOMMU_FAULT_EXTERNAL;
-	if (fsr & FSR_SS)
-		flags |= IOMMU_FAULT_TRANSACTION_STALLED;
-
-	iova = arm_smmu_cb_readq(smmu, idx, ARM_SMMU_CB_FAR);
-	phys_soft = arm_smmu_iova_to_phys(domain, iova);
-	frsynra = arm_smmu_gr1_read(smmu, ARM_SMMU_GR1_CBFRSYNRA(cfg->cbndx));
-	frsynra &= CBFRSYNRA_SID_MASK;
-	tmp = report_iommu_fault(domain, smmu->dev, iova, flags);
-	if (!tmp || (tmp == -EBUSY)) {
-		dev_dbg(smmu->dev,
-			"Context fault handled by client: iova=0x%08lx, cb=%d, fsr=0x%x, fsynr0=0x%x, fsynr1=0x%x\n",
-			iova, cfg->cbndx, fsr, fsynr0, fsynr1);
-		dev_dbg(smmu->dev,
-			"Client info: BID=0x%lx, PID=0x%lx, MID=0x%lx\n",
-			FIELD_GET(FSYNR1_BID, fsynr1),
-			FIELD_GET(FSYNR1_PID, fsynr1),
-			FIELD_GET(FSYNR1_MID, fsynr1));
-		dev_dbg(smmu->dev,
-			"soft iova-to-phys=%pa\n", &phys_soft);
-		ret = IRQ_HANDLED;
-		resume = RESUME_TERMINATE;
-	} else {
-		if (__ratelimit(&_rs)) {
-			phys_addr_t phys_atos;
-
-<<<<<<< HEAD
-			print_ctx_regs(smmu, cfg, fsr);
-			phys_atos = arm_smmu_verify_fault(domain, iova, fsr);
-			dev_err(smmu->dev,
-				"Unhandled context fault: iova=0x%08lx, cb=%d, fsr=0x%x, fsynr0=0x%x, fsynr1=0x%x\n",
-				iova, cfg->cbndx, fsr, fsynr0, fsynr1);
-			dev_err(smmu->dev,
-				"Client info: BID=0x%lx, PID=0x%lx, MID=0x%lx\n",
-				FIELD_GET(FSYNR1_BID, fsynr1),
-				FIELD_GET(FSYNR1_PID, fsynr1),
-				FIELD_GET(FSYNR1_MID, fsynr1));
-
-			dev_err(smmu->dev,
-				"soft iova-to-phys=%pa\n", &phys_soft);
-			if (!phys_soft)
-				dev_err(smmu->dev,
-					"SOFTWARE TABLE WALK FAILED! Looks like %s accessed an unmapped address!\n",
-					dev_name(smmu->dev));
-			else {
-				pte = arm_smmu_iova_to_pte(domain, iova);
-				dev_err(smmu->dev, "PTE = %016llx\n", pte);
-			}
-			if (phys_atos)
-				dev_err(smmu->dev, "hard iova-to-phys (ATOS)=%pa\n",
-					&phys_atos);
-			else
-				dev_err(smmu->dev, "hard iova-to-phys (ATOS) failed\n");
-			dev_err(smmu->dev, "SID=0x%x\n", frsynra);
-		}
-		ret = IRQ_HANDLED;
-		resume = RESUME_TERMINATE;
-		if (!non_fatal_fault) {
-			dev_err(smmu->dev,
-				"Unhandled arm-smmu context fault!\n");
-			BUG();
-		}
-	}
-=======
-	/* Ensure that the domain is finalised */
-	ret = arm_smmu_init_domain_context(domain, smmu, dev);
-	if (ret < 0)
-		goto rpm_put;
->>>>>>> fde6e0c6
-
-	/*
-	 * If the client returns -EBUSY, do not clear FSR and do not RESUME
-	 * if stalled. This is required to keep the IOMMU client stalled on
-	 * the outstanding fault. This gives the client a chance to take any
-	 * debug action and then terminate the stalled transaction.
-	 * So, the sequence in case of stall on fault should be:
-	 * 1) Do not clear FSR or write to RESUME here
-	 * 2) Client takes any debug action
-	 * 3) Client terminates the stalled transaction and resumes the IOMMU
-	 * 4) Client clears FSR. The FSR should only be cleared after 3) and
-	 *    not before so that the fault remains outstanding. This ensures
-	 *    SCTLR.HUPCF has the desired effect if subsequent transactions also
-	 *    need to be terminated.
-	 */
-	if (tmp != -EBUSY) {
-		/* Clear the faulting FSR */
-		arm_smmu_cb_write(smmu, idx, ARM_SMMU_CB_FSR, fsr);
-
-		/*
-		 * Barrier required to ensure that the FSR is cleared
-		 * before resuming SMMU operation
-		 */
-		wmb();
-
-		/* Retry or terminate any stalled transactions */
-		if (fsr & FSR_SS)
-			arm_smmu_cb_write(smmu, idx, ARM_SMMU_CB_RESUME,
-					  resume);
-	}
-
-out_power_off:
-	arm_smmu_power_off(smmu, smmu->pwr);
-
-	return ret;
-}
-
-static irqreturn_t arm_smmu_global_fault(int irq, void *dev)
-{
-	u32 gfsr, gfsynr0, gfsynr1, gfsynr2;
-	struct arm_smmu_device *smmu = dev;
-
-	if (arm_smmu_power_on(smmu->pwr))
-		return IRQ_NONE;
-
-	gfsr = arm_smmu_gr0_read(smmu, ARM_SMMU_GR0_sGFSR);
-	gfsynr0 = arm_smmu_gr0_read(smmu, ARM_SMMU_GR0_sGFSYNR0);
-	gfsynr1 = arm_smmu_gr0_read(smmu, ARM_SMMU_GR0_sGFSYNR1);
-	gfsynr2 = arm_smmu_gr0_read(smmu, ARM_SMMU_GR0_sGFSYNR2);
-
-	if (!gfsr) {
-		arm_smmu_power_off(smmu, smmu->pwr);
-		return IRQ_NONE;
-	}
-
-	dev_err_ratelimited(smmu->dev,
-		"Unexpected global fault, this could be serious\n");
-	dev_err_ratelimited(smmu->dev,
-		"\tGFSR 0x%08x, GFSYNR0 0x%08x, GFSYNR1 0x%08x, GFSYNR2 0x%08x\n",
-		gfsr, gfsynr0, gfsynr1, gfsynr2);
-
-	wmb();
-	arm_smmu_gr0_write(smmu, ARM_SMMU_GR0_sGFSR, gfsr);
-	arm_smmu_power_off(smmu, smmu->pwr);
-	return IRQ_HANDLED;
-}
-
-static void arm_smmu_init_context_bank(struct arm_smmu_domain *smmu_domain,
-				       struct io_pgtable_cfg *pgtbl_cfg)
-{
-	struct arm_smmu_cfg *cfg = &smmu_domain->cfg;
-	struct arm_smmu_cb *cb = &smmu_domain->smmu->cbs[cfg->cbndx];
-	bool stage1 = cfg->cbar != CBAR_TYPE_S2_TRANS;
-
-	cb->cfg = cfg;
-
-	/* TCR */
-	if (stage1) {
-		if (cfg->fmt == ARM_SMMU_CTX_FMT_AARCH32_S) {
-			cb->tcr[0] = pgtbl_cfg->arm_v7s_cfg.tcr;
-		} else {
-			cb->tcr[0] = pgtbl_cfg->arm_lpae_s1_cfg.tcr;
-			cb->tcr[1] = pgtbl_cfg->arm_lpae_s1_cfg.tcr >> 32;
-			cb->tcr[1] |= FIELD_PREP(TCR2_SEP, TCR2_SEP_UPSTREAM);
-			if (cfg->fmt == ARM_SMMU_CTX_FMT_AARCH64)
-				cb->tcr[1] |= TCR2_AS;
-		}
-	} else {
-		cb->tcr[0] = pgtbl_cfg->arm_lpae_s2_cfg.vtcr;
-	}
-
-	/* TTBRs */
-	if (stage1) {
-		if (cfg->fmt == ARM_SMMU_CTX_FMT_AARCH32_S) {
-			cb->ttbr[0] = pgtbl_cfg->arm_v7s_cfg.ttbr[0];
-			cb->ttbr[1] = pgtbl_cfg->arm_v7s_cfg.ttbr[1];
-		} else {
-			cb->ttbr[0] = pgtbl_cfg->arm_lpae_s1_cfg.ttbr[0];
-			cb->ttbr[0] |= FIELD_PREP(TTBRn_ASID, cfg->asid);
-			cb->ttbr[1] = pgtbl_cfg->arm_lpae_s1_cfg.ttbr[1];
-			cb->ttbr[1] |= FIELD_PREP(TTBRn_ASID, cfg->asid);
-		}
-	} else {
-		cb->ttbr[0] = pgtbl_cfg->arm_lpae_s2_cfg.vttbr;
-	}
-
-	/* MAIRs (stage-1 only) */
-	if (stage1) {
-		if (cfg->fmt == ARM_SMMU_CTX_FMT_AARCH32_S) {
-			cb->mair[0] = pgtbl_cfg->arm_v7s_cfg.prrr;
-			cb->mair[1] = pgtbl_cfg->arm_v7s_cfg.nmrr;
-		} else {
-			cb->mair[0] = pgtbl_cfg->arm_lpae_s1_cfg.mair[0];
-			cb->mair[1] = pgtbl_cfg->arm_lpae_s1_cfg.mair[1];
-		}
-	}
-}
-
-static void arm_smmu_write_context_bank(struct arm_smmu_device *smmu, int idx,
-					unsigned long *attributes)
-{
-	u32 reg;
-	bool stage1;
-	struct arm_smmu_cb *cb = &smmu->cbs[idx];
-	struct arm_smmu_cfg *cfg = cb->cfg;
-	struct arm_smmu_domain *smmu_domain = NULL;
-
-	/* Unassigned context banks only need disabling */
-	if (!cfg) {
-		arm_smmu_cb_write(smmu, idx, ARM_SMMU_CB_SCTLR, 0);
-		return;
-	}
-
-	stage1 = cfg->cbar != CBAR_TYPE_S2_TRANS;
-
-	/* CBA2R */
-	if (smmu->version > ARM_SMMU_V1) {
-		if (cfg->fmt == ARM_SMMU_CTX_FMT_AARCH64)
-			reg = CBA2R_VA64;
-		else
-			reg = 0;
-		/* 16-bit VMIDs live in CBA2R */
-		if (smmu->features & ARM_SMMU_FEAT_VMID16)
-			reg |= FIELD_PREP(CBA2R_VMID16, cfg->vmid);
-
-		arm_smmu_gr1_write(smmu, ARM_SMMU_GR1_CBA2R(idx), reg);
-	}
-
-	/* CBAR */
-	reg = FIELD_PREP(CBAR_TYPE, cfg->cbar);
-	if (smmu->version < ARM_SMMU_V2)
-		reg |= FIELD_PREP(CBAR_IRPTNDX, cfg->irptndx);
-
-	/*
-	 * Use the weakest shareability/memory types, so they are
-	 * overridden by the ttbcr/pte.
-	 */
-	if (stage1) {
-		reg |= FIELD_PREP(CBAR_S1_BPSHCFG, CBAR_S1_BPSHCFG_NSH) |
-			FIELD_PREP(CBAR_S1_MEMATTR, CBAR_S1_MEMATTR_WB);
-	} else if (!(smmu->features & ARM_SMMU_FEAT_VMID16)) {
-		/* 8-bit VMIDs live in CBAR */
-		reg |= FIELD_PREP(CBAR_VMID, cfg->vmid);
-	}
-	arm_smmu_gr1_write(smmu, ARM_SMMU_GR1_CBAR(idx), reg);
-
-	/*
-	 * TCR
-	 * We must write this before the TTBRs, since it determines the
-	 * access behaviour of some fields (in particular, ASID[15:8]).
-	 */
-	if (stage1 && smmu->version > ARM_SMMU_V1)
-		arm_smmu_cb_write(smmu, idx, ARM_SMMU_CB_TCR2, cb->tcr[1]);
-	arm_smmu_cb_write(smmu, idx, ARM_SMMU_CB_TCR, cb->tcr[0]);
-
-	/* TTBRs */
-	if (cfg->fmt == ARM_SMMU_CTX_FMT_AARCH32_S) {
-		arm_smmu_cb_write(smmu, idx, ARM_SMMU_CB_CONTEXTIDR, cfg->asid);
-		arm_smmu_cb_write(smmu, idx, ARM_SMMU_CB_TTBR0, cb->ttbr[0]);
-		arm_smmu_cb_write(smmu, idx, ARM_SMMU_CB_TTBR1, cb->ttbr[1]);
-	} else {
-		arm_smmu_cb_writeq(smmu, idx, ARM_SMMU_CB_TTBR0, cb->ttbr[0]);
-		if (stage1)
-			arm_smmu_cb_writeq(smmu, idx, ARM_SMMU_CB_TTBR1,
-					   cb->ttbr[1]);
-	}
-
-	/* MAIRs (stage-1 only) */
-	if (stage1) {
-		arm_smmu_cb_write(smmu, idx, ARM_SMMU_CB_S1_MAIR0, cb->mair[0]);
-		arm_smmu_cb_write(smmu, idx, ARM_SMMU_CB_S1_MAIR1, cb->mair[1]);
-	}
-
-	/* SCTLR */
-	reg = SCTLR_CFCFG | SCTLR_CFIE | SCTLR_CFRE | SCTLR_AFE | SCTLR_TRE;
-
-	/*
-	 * Ensure bypass transactions are Non-shareable only for clients
-	 * who are not io-coherent.
-	 */
-	smmu_domain = cb_cfg_to_smmu_domain(cfg);
-
-	/*
-	 * Override cacheability, shareability, r/w allocation for
-	 * clients who are io-coherent
-	 */
-	if (of_dma_is_coherent(smmu_domain->dev->of_node)) {
-
-		reg |= FIELD_PREP(SCTLR_WACFG, SCTLR_WACFG_WA) |
-		       FIELD_PREP(SCTLR_RACFG, SCTLR_RACFG_RA) |
-		       SCTLR_MTCFG |
-		       FIELD_PREP(SCTLR_MEM_ATTR, SCTLR_MEM_ATTR_OISH_WB_CACHE);
-	} else {
-		reg |= FIELD_PREP(SCTLR_SHCFG, SCTLR_SHCFG_NSH);
-	}
-
-	if (attributes && test_bit(DOMAIN_ATTR_CB_STALL_DISABLE, attributes)) {
-		reg &= ~SCTLR_CFCFG;
-		reg |= SCTLR_HUPCF;
-	}
-
-	if (attributes && test_bit(DOMAIN_ATTR_NO_CFRE, attributes))
-		reg &= ~SCTLR_CFRE;
-
-	if (!attributes || (!test_bit(DOMAIN_ATTR_S1_BYPASS, attributes) &&
-	     !test_bit(DOMAIN_ATTR_EARLY_MAP, attributes)) || !stage1)
-		reg |= SCTLR_M;
-	if (stage1)
-		reg |= SCTLR_S1_ASIDPNE;
-	if (IS_ENABLED(CONFIG_CPU_BIG_ENDIAN))
-		reg |= SCTLR_E;
-
-	arm_smmu_cb_write(smmu, idx, ARM_SMMU_CB_SCTLR, reg);
-}
-
-static int arm_smmu_init_asid(struct iommu_domain *domain,
-				struct arm_smmu_device *smmu)
-{
-	struct arm_smmu_domain *smmu_domain = to_smmu_domain(domain);
-	struct arm_smmu_cfg *cfg = &smmu_domain->cfg;
-	bool dynamic = is_dynamic_domain(domain);
-	int ret;
-
-	if (!dynamic) {
-		cfg->asid = cfg->cbndx + 1;
-	} else {
-		mutex_lock(&smmu->idr_mutex);
-		ret = idr_alloc_cyclic(&smmu->asid_idr, domain,
-				smmu->num_context_banks + 2,
-				MAX_ASID + 1, GFP_KERNEL);
-
-		mutex_unlock(&smmu->idr_mutex);
-		if (ret < 0) {
-			dev_err(smmu->dev, "dynamic ASID allocation failed: %d\n",
-				ret);
-			return ret;
-		}
-		cfg->asid = ret;
-	}
-	return 0;
-}
-
-static void arm_smmu_free_asid(struct iommu_domain *domain)
-{
-	struct arm_smmu_domain *smmu_domain = to_smmu_domain(domain);
-	struct arm_smmu_device *smmu = smmu_domain->smmu;
-	struct arm_smmu_cfg *cfg = &smmu_domain->cfg;
-	bool dynamic = is_dynamic_domain(domain);
-
-	if (cfg->asid == INVALID_ASID || !dynamic)
-		return;
-
-	mutex_lock(&smmu->idr_mutex);
-	idr_remove(&smmu->asid_idr, cfg->asid);
-	mutex_unlock(&smmu->idr_mutex);
-}
-
-/*
- * Checks for "qcom,iommu-dma-addr-pool" property to specify the IOVA range
- * for the domain. If not present, and the domain doesn't use fastmap,
- * the domain geometry is unmodified.
- */
-static int arm_smmu_adjust_domain_geometry(struct device *dev,
-					   struct iommu_domain *domain)
-{
-	struct device_node *np;
-	struct arm_smmu_domain *smmu_domain = to_smmu_domain(domain);
-	int naddr, nsize, len;
-	u64 dma_base, dma_size, dma_end;
-	const __be32 *ranges;
-	dma_addr_t hw_base = domain->geometry.aperture_start;
-	dma_addr_t hw_end = domain->geometry.aperture_end;
-	bool is_fast = test_bit(DOMAIN_ATTR_FAST, smmu_domain->attributes);
-
-	if (!dev->of_node)
-		return 0;
-
-	np = of_parse_phandle(dev->of_node, "qcom,iommu-group", 0);
-	if (!np)
-		np = dev->of_node;
-
-	ranges = of_get_property(np, "qcom,iommu-dma-addr-pool", &len);
-
-	if (!ranges && !is_fast)
-		return 0;
-
-	if (ranges) {
-		len /= sizeof(u32);
-		naddr = of_n_addr_cells(np);
-		nsize = of_n_size_cells(np);
-		if (len < naddr + nsize) {
-			dev_err(dev, "Invalid length for qcom,iommu-dma-addr-pool, expected %d cells\n",
-				naddr + nsize);
-			return -EINVAL;
-		}
-		if (naddr == 0 || nsize == 0) {
-			dev_err(dev, "Invalid #address-cells %d or #size-cells %d\n",
-				naddr, nsize);
-			return -EINVAL;
-		}
-
-		dma_base = of_read_number(ranges, naddr);
-		dma_size = of_read_number(ranges + naddr, nsize);
-		dma_end = dma_base + dma_size - 1;
-	} else {
-		/*
-		 * This domain uses fastmap, but doesn't have any domain
-		 * geometry limitations, as implied by the absence of the
-		 * qcom,iommu-dma-addr-pool property, so impose the default
-		 * fastmap geometry requirement.
-		 */
-		dma_base = 0;
-		dma_end = SZ_4G - 1;
-	}
-
-	/*
-	 * The original geometry describes the IOVA limitations of the hardware,
-	 * so lets make sure that the IOVA range for this device is at least
-	 * within those bounds.
-	 */
-	if (!((hw_base <= dma_base) && (dma_end <= hw_end)))
-		return -EINVAL;
-
-	domain->geometry.aperture_start = dma_base;
-	domain->geometry.aperture_end = dma_end;
-	return 0;
-}
-
-/* This function assumes that the domain's init mutex is held */
-static int arm_smmu_get_dma_cookie(struct device *dev,
-				    struct arm_smmu_domain *smmu_domain)
-{
-	bool is_fast = test_bit(DOMAIN_ATTR_FAST, smmu_domain->attributes);
-	bool s1_bypass = test_bit(DOMAIN_ATTR_S1_BYPASS,
-				 smmu_domain->attributes);
-	struct iommu_domain *domain = &smmu_domain->domain.iommu_domain;
-	struct io_pgtable_ops *pgtbl_ops = smmu_domain->pgtbl_ops;
-
-	if (s1_bypass)
-		return 0;
-
-	else if (is_fast)
-		return fast_smmu_init_mapping(dev, domain, pgtbl_ops);
-
-	return iommu_get_dma_cookie(domain);
-}
-
-static void arm_smmu_put_dma_cookie(struct iommu_domain *domain)
-{
-	int s1_bypass = 0, is_fast = 0;
-
-	iommu_domain_get_attr(domain, DOMAIN_ATTR_S1_BYPASS,
-					&s1_bypass);
-	iommu_domain_get_attr(domain, DOMAIN_ATTR_FAST, &is_fast);
-
-	if (is_fast && IS_ENABLED(CONFIG_IOMMU_IO_PGTABLE_FAST))
-		fast_smmu_put_dma_cookie(domain);
-	else if (!s1_bypass)
-		iommu_put_dma_cookie(domain);
-}
-
-static void arm_smmu_domain_get_qcom_quirks(struct arm_smmu_domain *smmu_domain,
-					    struct arm_smmu_device *smmu,
-					    unsigned long *quirks)
-{
-	if (test_bit(DOMAIN_ATTR_USE_UPSTREAM_HINT, smmu_domain->attributes))
-		*quirks |= IO_PGTABLE_QUIRK_QCOM_USE_UPSTREAM_HINT;
-	if (test_bit(DOMAIN_ATTR_USE_LLC_NWA, smmu_domain->attributes))
-		*quirks |= IO_PGTABLE_QUIRK_QCOM_USE_LLC_NWA;
-}
-
-static int arm_smmu_setup_context_bank(struct arm_smmu_domain *smmu_domain,
-				       struct arm_smmu_device *smmu,
-				       struct device *dev)
-{
-	struct iommu_domain *domain = &smmu_domain->domain.iommu_domain;
-	struct arm_smmu_cfg *cfg = &smmu_domain->cfg;
-	struct io_pgtable_cfg *pgtbl_cfg = &smmu_domain->pgtbl_info.pgtbl_cfg;
-	bool dynamic = is_dynamic_domain(domain);
-	int irq, ret = 0;
-
-	if (!dynamic) {
-		/* Initialise the context bank with our page table cfg */
-		arm_smmu_init_context_bank(smmu_domain, pgtbl_cfg);
-		arm_smmu_write_context_bank(smmu, cfg->cbndx,
-					    smmu_domain->attributes);
-
-		arm_smmu_arch_init_context_bank(smmu_domain, dev);
-
-		if (smmu->version < ARM_SMMU_V2) {
-			cfg->irptndx = atomic_inc_return(&smmu->irptndx);
-			cfg->irptndx %= smmu->num_context_irqs;
-		} else {
-			cfg->irptndx = cfg->cbndx;
-		}
-
-		/*
-		 * Request context fault interrupt. Do this last to avoid the
-		 * handler seeing a half-initialised domain state.
-		 */
-		irq = smmu->irqs[smmu->num_global_irqs + cfg->irptndx];
-		ret = devm_request_threaded_irq(smmu->dev, irq, NULL,
-			arm_smmu_context_fault, IRQF_ONESHOT | IRQF_SHARED,
-			"arm-smmu-context-fault", domain);
-		if (ret < 0) {
-			dev_err(smmu->dev, "failed to request context IRQ %d (%u)\n",
-				cfg->irptndx, irq);
-			cfg->irptndx = INVALID_IRPTNDX;
-		}
-	} else {
-		cfg->irptndx = INVALID_IRPTNDX;
-	}
-
-	return ret;
-}
-
-static int arm_smmu_init_domain_context(struct iommu_domain *domain,
-					struct arm_smmu_device *smmu,
-					struct device *dev)
-{
-	int start, ret = 0;
-	unsigned long ias, oas;
-	enum io_pgtable_fmt fmt;
-	struct arm_smmu_domain *smmu_domain = to_smmu_domain(domain);
-	struct msm_io_pgtable_info *pgtbl_info = &smmu_domain->pgtbl_info;
-	struct arm_smmu_cfg *cfg = &smmu_domain->cfg;
-	unsigned long quirks = 0;
-	struct iommu_group *group;
-
-	mutex_lock(&smmu_domain->init_mutex);
-	if (smmu_domain->smmu)
-		goto out_unlock;
-
-	group = iommu_group_get(dev);
-	ret = iommu_logger_register(&smmu_domain->logger, domain, group);
-	iommu_group_put(group);
-	if (ret)
-		goto out_unlock;
-
-	if (domain->type == IOMMU_DOMAIN_DMA) {
-		ret = arm_smmu_setup_default_domain(dev, domain);
-		if (ret) {
-			dev_err(dev, "%s: default domain setup failed\n",
-				__func__);
-			goto out_logger;
-		}
-	}
-
-	if (domain->type == IOMMU_DOMAIN_IDENTITY) {
-		smmu_domain->stage = ARM_SMMU_DOMAIN_BYPASS;
-		smmu_domain->smmu = smmu;
-		smmu_domain->cfg.irptndx = INVALID_IRPTNDX;
-		smmu_domain->cfg.asid = INVALID_ASID;
-	}
-
-	/*
-	 * Mapping the requested stage onto what we support is surprisingly
-	 * complicated, mainly because the spec allows S1+S2 SMMUs without
-	 * support for nested translation. That means we end up with the
-	 * following table:
-	 *
-	 * Requested        Supported        Actual
-	 *     S1               N              S1
-	 *     S1             S1+S2            S1
-	 *     S1               S2             S2
-	 *     S1               S1             S1
-	 *     N                N              N
-	 *     N              S1+S2            S2
-	 *     N                S2             S2
-	 *     N                S1             S1
-	 *
-	 * Note that you can't actually request stage-2 mappings.
-	 */
-	if (!(smmu->features & ARM_SMMU_FEAT_TRANS_S1))
-		smmu_domain->stage = ARM_SMMU_DOMAIN_S2;
-	if (!(smmu->features & ARM_SMMU_FEAT_TRANS_S2))
-		smmu_domain->stage = ARM_SMMU_DOMAIN_S1;
-
-	/*
-	 * Choosing a suitable context format is even more fiddly. Until we
-	 * grow some way for the caller to express a preference, and/or move
-	 * the decision into the io-pgtable code where it arguably belongs,
-	 * just aim for the closest thing to the rest of the system, and hope
-	 * that the hardware isn't esoteric enough that we can't assume AArch64
-	 * support to be a superset of AArch32 support...
-	 */
-	if (smmu->features & ARM_SMMU_FEAT_FMT_AARCH32_L)
-		cfg->fmt = ARM_SMMU_CTX_FMT_AARCH32_L;
-	if (IS_ENABLED(CONFIG_IOMMU_IO_PGTABLE_ARMV7S) &&
-	    !IS_ENABLED(CONFIG_64BIT) && !IS_ENABLED(CONFIG_ARM_LPAE) &&
-	    (smmu->features & ARM_SMMU_FEAT_FMT_AARCH32_S) &&
-	    (smmu_domain->stage == ARM_SMMU_DOMAIN_S1))
-		cfg->fmt = ARM_SMMU_CTX_FMT_AARCH32_S;
-	if ((IS_ENABLED(CONFIG_64BIT) || cfg->fmt == ARM_SMMU_CTX_FMT_NONE) &&
-	    (smmu->features & (ARM_SMMU_FEAT_FMT_AARCH64_64K |
-			       ARM_SMMU_FEAT_FMT_AARCH64_16K |
-			       ARM_SMMU_FEAT_FMT_AARCH64_4K)))
-		cfg->fmt = ARM_SMMU_CTX_FMT_AARCH64;
-
-	if (cfg->fmt == ARM_SMMU_CTX_FMT_NONE) {
-		ret = -EINVAL;
-		goto out_logger;
-	}
-
-	switch (smmu_domain->stage) {
-	case ARM_SMMU_DOMAIN_S1:
-		cfg->cbar = CBAR_TYPE_S1_TRANS_S2_BYPASS;
-		start = smmu->num_s2_context_banks;
-		ias = smmu->va_size;
-		oas = smmu->ipa_size;
-		if (cfg->fmt == ARM_SMMU_CTX_FMT_AARCH64) {
-			fmt = ARM_64_LPAE_S1;
-			if (smmu->options & ARM_SMMU_OPT_3LVL_TABLES)
-				ias = min(ias, 39UL);
-		} else if (cfg->fmt == ARM_SMMU_CTX_FMT_AARCH32_L) {
-			fmt = ARM_32_LPAE_S1;
-			ias = min(ias, 32UL);
-			oas = min(oas, 40UL);
-		} else {
-			fmt = ARM_V7S;
-			ias = min(ias, 32UL);
-			oas = min(oas, 32UL);
-		}
-		smmu_domain->flush_ops = &arm_smmu_s1_tlb_ops;
-		break;
-	case ARM_SMMU_DOMAIN_NESTED:
-		/*
-		 * We will likely want to change this if/when KVM gets
-		 * involved.
-		 */
-	case ARM_SMMU_DOMAIN_S2:
-		cfg->cbar = CBAR_TYPE_S2_TRANS;
-		start = 0;
-		ias = smmu->ipa_size;
-		oas = smmu->pa_size;
-		if (cfg->fmt == ARM_SMMU_CTX_FMT_AARCH64) {
-			fmt = ARM_64_LPAE_S2;
-		} else {
-			fmt = ARM_32_LPAE_S2;
-			ias = min(ias, 40UL);
-			oas = min(oas, 40UL);
-		}
-		if (smmu->version == ARM_SMMU_V2)
-			smmu_domain->flush_ops = &arm_smmu_s2_tlb_ops_v2;
-		else
-			smmu_domain->flush_ops = &arm_smmu_s2_tlb_ops_v1;
-		break;
-	default:
-		ret = -EINVAL;
 		goto out_logger;
 	}
 
@@ -2478,7 +2259,9 @@
 static void arm_smmu_test_smr_masks(struct arm_smmu_device *smmu)
 {
 	unsigned long size;
-	u32 smr, id;
+	u32 id;
+	u32 s2cr;
+	u32 smr;
 	int idx;
 
 	/* Check if Stream Match Register support is included */
@@ -2495,9 +2278,15 @@
 	 * which is not inuse.
 	 */
 	for (idx = 0; idx < size; idx++) {
-		smr = arm_smmu_gr0_read(smmu, ARM_SMMU_GR0_SMR(idx));
-		if (!(smr & SMR_VALID))
-			break;
+		if (smmu->features & ARM_SMMU_FEAT_EXIDS) {
+			s2cr = arm_smmu_gr0_read(smmu, ARM_SMMU_GR0_S2CR(idx));
+			if (!FIELD_GET(S2CR_EXIDVALID, s2cr))
+				break;
+		} else {
+			smr = arm_smmu_gr0_read(smmu, ARM_SMMU_GR0_SMR(idx));
+			if (!FIELD_GET(SMR_VALID, smr))
+				break;
+		}
 	}
 	if (idx == size) {
 		dev_err(smmu->dev,
@@ -2565,12 +2354,19 @@
 
 static bool arm_smmu_free_sme(struct arm_smmu_device *smmu, int idx)
 {
+	bool pinned = smmu->s2crs[idx].pinned;
+	u8 cbndx = smmu->s2crs[idx].cbndx;;
+
 	if (--smmu->s2crs[idx].count)
 		return false;
 
 	smmu->s2crs[idx] = s2cr_init_val;
-	if (smmu->smrs)
+	if (pinned) {
+		smmu->s2crs[idx].pinned = true;
+		smmu->s2crs[idx].cbndx = cbndx;
+	} else if (smmu->smrs) {
 		smmu->smrs[idx].valid = false;
+	}
 
 	return true;
 }
@@ -4278,9 +4074,8 @@
 
 	if (cb < 0) {
 		mutex_unlock(&smmu->stream_map_mutex);
-		return __arm_smmu_alloc_bitmap(smmu->context_map,
-						smmu->num_s2_context_banks,
-						smmu->num_context_banks);
+		return __arm_smmu_alloc_cb(smmu, smmu->num_s2_context_banks,
+					   dev);
 	}
 
 	for (i = 0; i < smmu->num_mapping_groups; i++) {
