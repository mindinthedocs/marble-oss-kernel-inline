--- conflicted
+++ resolved
@@ -1,8 +1,4 @@
-<<<<<<< HEAD
-// SPDX-License-Identifier: (GPL-2.0-only OR BSD-2-Clause)
-=======
 // SPDX-License-Identifier: (GPL-2.0-or-later OR BSD-2-Clause)
->>>>>>> f17b5f06
 /*
  * Simple streaming JSON writer
  *
