# SPDX-License-Identifier: GPL-2.0-only
menu "Platform selection"

config ARCH_ACTIONS
	bool "Actions Semi Platforms"
	select OWL_TIMER
	select PINCTRL
	help
	  This enables support for the Actions Semiconductor S900 SoC family.

config ARCH_AGILEX
	bool "Intel's Agilex SoCFPGA Family"
	help
	  This enables support for Intel's Agilex SoCFPGA Family.

config ARCH_SUNXI
	bool "Allwinner sunxi 64-bit SoC Family"
	select ARCH_HAS_RESET_CONTROLLER
	select GENERIC_IRQ_CHIP
	select PINCTRL
	select RESET_CONTROLLER
	help
	  This enables support for Allwinner sunxi based SoCs like the A64.

config ARCH_ALPINE
	bool "Annapurna Labs Alpine platform"
	select ALPINE_MSI if PCI
	help
	  This enables support for the Annapurna Labs Alpine
	  Soc family.

config ARCH_BCM2835
	bool "Broadcom BCM2835 family"
	select TIMER_OF
	select GPIOLIB
	select MFD_CORE
	select PINCTRL
	select PINCTRL_BCM2835
	select ARM_AMBA
	select ARM_GIC
	select ARM_TIMER_SP804
	help
	  This enables support for the Broadcom BCM2837 and BCM2711 SoC.
	  These SoCs are used in the Raspberry Pi 3 and 4 devices.

config ARCH_BCM_IPROC
	bool "Broadcom iProc SoC Family"
	select COMMON_CLK_IPROC
	select GPIOLIB
	select PINCTRL
	help
	  This enables support for Broadcom iProc based SoCs

config ARCH_BERLIN
	bool "Marvell Berlin SoC Family"
	select DW_APB_ICTL
	select DW_APB_TIMER_OF
	select GPIOLIB
	select PINCTRL
	help
	  This enables support for Marvell Berlin SoC Family

config ARCH_BITMAIN
	bool "Bitmain SoC Platforms"
	help
	  This enables support for the Bitmain SoC Family.

config ARCH_BRCMSTB
	bool "Broadcom Set-Top-Box SoCs"
	select ARCH_HAS_RESET_CONTROLLER
	select BCM7038_L1_IRQ
	select BRCMSTB_L2_IRQ
	select GENERIC_IRQ_CHIP
	select PINCTRL
	help
	  This enables support for Broadcom's ARMv8 Set Top Box SoCs

config ARCH_EXYNOS
	bool "ARMv8 based Samsung Exynos SoC family"
	select COMMON_CLK_SAMSUNG
	select EXYNOS_CHIPID
	select EXYNOS_PM_DOMAINS if PM_GENERIC_DOMAINS
	select EXYNOS_PMU
	select HAVE_S3C_RTC if RTC_CLASS
	select PINCTRL
	select PINCTRL_EXYNOS
	select PM_GENERIC_DOMAINS if PM
	select SOC_SAMSUNG
	help
	  This enables support for ARMv8 based Samsung Exynos SoC family.

config ARCH_SPARX5
	bool "ARMv8 based Microchip Sparx5 SoC family"
	select PINCTRL
	select DW_APB_TIMER_OF
	help
	  This enables support for the Microchip Sparx5 ARMv8-based
	  SoC family of TSN-capable gigabit switches.

	  The SparX-5 Ethernet switch family provides a rich set of
	  switching features such as advanced TCAM-based VLAN and QoS
	  processing enabling delivery of differentiated services, and
	  security through TCAM-based frame processing using versatile
	  content aware processor (VCAP).

config ARCH_K3
	bool "Texas Instruments Inc. K3 multicore SoC architecture"
	select PM_GENERIC_DOMAINS if PM
	select MAILBOX
	select SOC_TI
	select TI_MESSAGE_MANAGER
	select TI_SCI_PROTOCOL
	select TI_SCI_INTR_IRQCHIP
	select TI_SCI_INTA_IRQCHIP
	select TI_K3_SOCINFO
	help
	  This enables support for Texas Instruments' K3 multicore SoC
	  architecture.

config ARCH_LAYERSCAPE
	bool "ARMv8 based Freescale Layerscape SoC family"
	select EDAC_SUPPORT
	help
	  This enables support for the Freescale Layerscape SoC family.

config ARCH_LG1K
	bool "LG Electronics LG1K SoC Family"
	help
	  This enables support for LG Electronics LG1K SoC Family

config ARCH_HISI
	bool "Hisilicon SoC Family"
	select ARM_TIMER_SP804
	select HISILICON_IRQ_MBIGEN if PCI
	select PINCTRL
	help
	  This enables support for Hisilicon ARMv8 SoC family

config ARCH_KEEMBAY
	bool "Keem Bay SoC"
	help
	  This enables support for Intel Movidius SoC code-named Keem Bay.

config ARCH_MEDIATEK
	bool "MediaTek SoC Family"
	select ARM_GIC
	select PINCTRL
	select MTK_TIMER
	help
	  This enables support for MediaTek MT27xx, MT65xx, MT76xx
	  & MT81xx ARMv8 SoCs

config ARCH_MESON
	bool "Amlogic Platforms"
	help
	  This enables support for the arm64 based Amlogic SoCs
	  such as the s905, S905X/D, S912, A113X/D or S905X/D2

config ARCH_MVEBU
	bool "Marvell EBU SoC Family"
	select ARMADA_AP806_SYSCON
	select ARMADA_CP110_SYSCON
	select ARMADA_37XX_CLK
	select GPIOLIB
	select GPIOLIB_IRQCHIP
	select MVEBU_GICP
	select MVEBU_ICU
	select MVEBU_ODMI
	select MVEBU_PIC
	select MVEBU_SEI
	select OF_GPIO
	select PINCTRL
	select PINCTRL_ARMADA_37XX
	select PINCTRL_ARMADA_AP806
	select PINCTRL_ARMADA_CP110
	help
	  This enables support for Marvell EBU familly, including:
	   - Armada 3700 SoC Family
	   - Armada 7K SoC Family
	   - Armada 8K SoC Family

config ARCH_MXC
	bool "ARMv8 based NXP i.MX SoC family"
	select ARM64_ERRATUM_843419
	select ARM64_ERRATUM_845719 if COMPAT
	select IMX_GPCV2
	select IMX_GPCV2_PM_DOMAINS
	select PM
	select PM_GENERIC_DOMAINS
	select SOC_BUS
	select TIMER_IMX_SYS_CTR
	help
	  This enables support for the ARMv8 based SoCs in the
	  NXP i.MX family.

config ARCH_QCOM
	bool "Qualcomm Platforms"
	select GPIOLIB
	select PINCTRL
	help
	  This enables support for the ARMv8 based Qualcomm chipsets.

config ARCH_LAHAINA
	bool "Enable Support for Qualcomm Technologies, Inc. LAHAINA"
	depends on ARCH_QCOM
	help
	  This enables support for the Qualcomm Technologies, Inc.'s
	  LAHAINA chipset. If you do not wish to build a kernel that
	  runs on this chipset or if you are unsure, say 'N' here.

config ARCH_QTI_VM
	bool "Enable Virtual Machines Support for Qualcomm Technologies, Inc."
	depends on ARCH_QCOM
	help
	  This enables support for the Qualcomm Technologies, Inc.'s
	  Virtual Machines. If you wish to build a kernel that doesn't
	  require VM support or if you are unsure,
	  say 'N' here.

config ARCH_SHIMA
	bool "Enable Support for Qualcomm Technologies, Inc. SHIMA"
	depends on ARCH_QCOM
	help
	  This enables support for the Qualcomm Technologies, Inc.'s
	  SHIMA chipset. If you do not wish to build a kernel that
	  runs on this chipset or if you are unsure, say 'N' here.

config ARCH_WAIPIO
	bool "Enable Support for Qualcomm Technologies, Inc. WAIPIO"
	depends on ARCH_QCOM
	help
	  This enables support for the Qualcomm Technologies, Inc.'s
	  WAIPIO chipset. If you do not wish to build a kernel that

config ARCH_NEO
	bool "Enable Support for Qualcomm Technologies, Inc. NEO"
	depends on ARCH_QCOM
	help
	  This enables support for the Qualcomm Technologies, Inc.'s
	  NEO chipset. If you do not wish to build a kernel that
	  runs on this chipset or if you are unsure, say 'N' here.

config ARCH_DIWALI
	bool "Enable Support for Qualcomm Technologies, Inc. DIWALI"
	depends on ARCH_QCOM
	help
	  This enables support for the Qualcomm Technologies, Inc.'s
	  DIWALI chipset. If you do not wish to build a kernel that
	  runs on this chipset or if you are unsure, say 'N' here.

config ARCH_PALM
        bool "Enable Support for Qualcomm Technologies, Inc. PALM"
        depends on ARCH_QCOM
        help
          This enables support for the Qualcomm Technologies, Inc.'s
          PALM chipset. If you do not wish to build a kernel that
          runs on this chipset or if you are unsure, say 'N' here.

config ARCH_CAPE
        bool "Enable Support for Qualcomm Technologies, Inc. CAPE"
        depends on ARCH_QCOM
        help
          This enables support for the Qualcomm Technologies, Inc.'s
          CAPE chipset. If you do not wish to build a kernel that
          runs on this chipset or if you are unsure, say 'N' here.

<<<<<<< HEAD
=======
config ARCH_PARROT
	bool "Enable Support for Qualcomm Technologies, Inc. PARROT"
	depends on ARCH_QCOM
	help
	  This enables support for the Qualcomm Technologies, Inc.'s
	  PARROT chipset. If you do not wish to build a kernel that
	  runs on this chipset or if you are unsure, say 'N' here.

>>>>>>> d7a52a7b
config ARCH_HOLI
	bool "Enable Support for Qualcomm Technologies, Inc. HOLI"
	depends on ARCH_QCOM
	help
	  This enables support for the Qualcomm Technologies, Inc.'s
	  HOLI chipset. If you do not wish to build a kernel that
	  runs on this chipset or if you are unsure, say 'N' here.

config ARCH_REALTEK
	bool "Realtek Platforms"
	select RESET_CONTROLLER
	help
	  This enables support for the ARMv8 based Realtek chipsets,
	  like the RTD1295.

config ARCH_RENESAS
	bool "Renesas SoC Platforms"
	select GPIOLIB
	select PINCTRL
	select SOC_BUS
	help
	  This enables support for the ARMv8 based Renesas SoCs.

config ARCH_ROCKCHIP
	bool "Rockchip Platforms"
	select ARCH_HAS_RESET_CONTROLLER
	select GPIOLIB
	select PINCTRL
	select PINCTRL_ROCKCHIP
	select PM
	select ROCKCHIP_TIMER
	help
	  This enables support for the ARMv8 based Rockchip chipsets,
	  like the RK3368.

config ARCH_S32
	bool "NXP S32 SoC Family"
	help
	  This enables support for the NXP S32 family of processors.

config ARCH_SEATTLE
	bool "AMD Seattle SoC Family"
	help
	  This enables support for AMD Seattle SOC Family

config ARCH_STRATIX10
	bool "Altera's Stratix 10 SoCFPGA Family"
	help
	  This enables support for Altera's Stratix 10 SoCFPGA Family.

config ARCH_SYNQUACER
	bool "Socionext SynQuacer SoC Family"

config ARCH_TEGRA
	bool "NVIDIA Tegra SoC Family"
	select ARCH_HAS_RESET_CONTROLLER
	select ARM_GIC_PM
	select CLKSRC_MMIO
	select TIMER_OF
	select GENERIC_CLOCKEVENTS
	select GPIOLIB
	select PINCTRL
	select PM
	select PM_GENERIC_DOMAINS
	select RESET_CONTROLLER
	help
	  This enables support for the NVIDIA Tegra SoC family.

config ARCH_SPRD
	bool "Spreadtrum SoC platform"
	help
	  Support for Spreadtrum ARM based SoCs

config ARCH_THUNDER
	bool "Cavium Inc. Thunder SoC Family"
	help
	  This enables support for Cavium's Thunder Family of SoCs.

config ARCH_THUNDER2
	bool "Cavium ThunderX2 Server Processors"
	select GPIOLIB
	help
	  This enables support for Cavium's ThunderX2 CN99XX family of
	  server processors.

config ARCH_UNIPHIER
	bool "Socionext UniPhier SoC Family"
	select ARCH_HAS_RESET_CONTROLLER
	select PINCTRL
	select RESET_CONTROLLER
	help
	  This enables support for Socionext UniPhier SoC family.

config ARCH_VEXPRESS
	bool "ARMv8 software model (Versatile Express)"
	select GPIOLIB
	select PM
	select PM_GENERIC_DOMAINS
	help
	  This enables support for the ARMv8 software model (Versatile
	  Express).

config ARCH_VISCONTI
	bool "Toshiba Visconti SoC Family"
	select PINCTRL
	select PINCTRL_VISCONTI
	help
	  This enables support for Toshiba Visconti SoCs Family.

config ARCH_VULCAN
	def_bool n

config ARCH_XGENE
	bool "AppliedMicro X-Gene SOC Family"
	help
	  This enables support for AppliedMicro X-Gene SOC Family

config ARCH_ZX
	bool "ZTE ZX SoC Family"
	select PINCTRL
	help
	  This enables support for ZTE ZX SoC Family

config ARCH_ZYNQMP
	bool "Xilinx ZynqMP Family"
	help
	  This enables support for Xilinx ZynqMP Family

endmenu<|MERGE_RESOLUTION|>--- conflicted
+++ resolved
@@ -264,8 +264,6 @@
           CAPE chipset. If you do not wish to build a kernel that
           runs on this chipset or if you are unsure, say 'N' here.
 
-<<<<<<< HEAD
-=======
 config ARCH_PARROT
 	bool "Enable Support for Qualcomm Technologies, Inc. PARROT"
 	depends on ARCH_QCOM
@@ -274,7 +272,6 @@
 	  PARROT chipset. If you do not wish to build a kernel that
 	  runs on this chipset or if you are unsure, say 'N' here.
 
->>>>>>> d7a52a7b
 config ARCH_HOLI
 	bool "Enable Support for Qualcomm Technologies, Inc. HOLI"
 	depends on ARCH_QCOM
