# SPDX-License-Identifier: GPL-2.0-only
config ARM64
	def_bool y
	select ACPI_CCA_REQUIRED if ACPI
	select ACPI_GENERIC_GSI if ACPI
	select ACPI_GTDT if ACPI
	select ACPI_IORT if ACPI
	select ACPI_REDUCED_HARDWARE_ONLY if ACPI
	select ACPI_MCFG if (ACPI && PCI)
	select ACPI_SPCR_TABLE if ACPI
	select ACPI_PPTT if ACPI
	select ARCH_CLOCKSOURCE_DATA
	select ARCH_HAS_DEBUG_VIRTUAL
	select ARCH_HAS_DEVMEM_IS_ALLOWED
	select ARCH_HAS_DMA_COHERENT_TO_PFN
	select ARCH_HAS_DMA_MMAP_PGPROT
	select ARCH_HAS_DMA_PREP_COHERENT
	select ARCH_HAS_ACPI_TABLE_UPGRADE if ACPI
	select ARCH_HAS_ELF_RANDOMIZE
	select ARCH_HAS_FAST_MULTIPLIER
	select ARCH_HAS_FORTIFY_SOURCE
	select ARCH_HAS_GCOV_PROFILE_ALL
	select ARCH_HAS_GIGANTIC_PAGE
	select ARCH_HAS_KCOV
	select ARCH_HAS_KEEPINITRD
	select ARCH_HAS_MEMBARRIER_SYNC_CORE
	select ARCH_HAS_PTE_DEVMAP
	select ARCH_HAS_PTE_SPECIAL
	select ARCH_HAS_SETUP_DMA_OPS
	select ARCH_HAS_SET_DIRECT_MAP
	select ARCH_HAS_SET_MEMORY
	select ARCH_HAS_STRICT_KERNEL_RWX
	select ARCH_HAS_STRICT_MODULE_RWX
	select ARCH_HAS_SYNC_DMA_FOR_DEVICE
	select ARCH_HAS_SYNC_DMA_FOR_CPU
	select ARCH_HAS_SYSCALL_WRAPPER
	select ARCH_HAS_TEARDOWN_DMA_OPS if IOMMU_SUPPORT
	select ARCH_HAS_TICK_BROADCAST if GENERIC_CLOCKEVENTS_BROADCAST
	select ARCH_HAVE_NMI_SAFE_CMPXCHG
	select ARCH_INLINE_READ_LOCK if !PREEMPT
	select ARCH_INLINE_READ_LOCK_BH if !PREEMPT
	select ARCH_INLINE_READ_LOCK_IRQ if !PREEMPT
	select ARCH_INLINE_READ_LOCK_IRQSAVE if !PREEMPT
	select ARCH_INLINE_READ_UNLOCK if !PREEMPT
	select ARCH_INLINE_READ_UNLOCK_BH if !PREEMPT
	select ARCH_INLINE_READ_UNLOCK_IRQ if !PREEMPT
	select ARCH_INLINE_READ_UNLOCK_IRQRESTORE if !PREEMPT
	select ARCH_INLINE_WRITE_LOCK if !PREEMPT
	select ARCH_INLINE_WRITE_LOCK_BH if !PREEMPT
	select ARCH_INLINE_WRITE_LOCK_IRQ if !PREEMPT
	select ARCH_INLINE_WRITE_LOCK_IRQSAVE if !PREEMPT
	select ARCH_INLINE_WRITE_UNLOCK if !PREEMPT
	select ARCH_INLINE_WRITE_UNLOCK_BH if !PREEMPT
	select ARCH_INLINE_WRITE_UNLOCK_IRQ if !PREEMPT
	select ARCH_INLINE_WRITE_UNLOCK_IRQRESTORE if !PREEMPT
	select ARCH_INLINE_SPIN_TRYLOCK if !PREEMPT
	select ARCH_INLINE_SPIN_TRYLOCK_BH if !PREEMPT
	select ARCH_INLINE_SPIN_LOCK if !PREEMPT
	select ARCH_INLINE_SPIN_LOCK_BH if !PREEMPT
	select ARCH_INLINE_SPIN_LOCK_IRQ if !PREEMPT
	select ARCH_INLINE_SPIN_LOCK_IRQSAVE if !PREEMPT
	select ARCH_INLINE_SPIN_UNLOCK if !PREEMPT
	select ARCH_INLINE_SPIN_UNLOCK_BH if !PREEMPT
	select ARCH_INLINE_SPIN_UNLOCK_IRQ if !PREEMPT
	select ARCH_INLINE_SPIN_UNLOCK_IRQRESTORE if !PREEMPT
	select ARCH_KEEP_MEMBLOCK
	select ARCH_USE_CMPXCHG_LOCKREF
	select ARCH_USE_QUEUED_RWLOCKS
	select ARCH_USE_QUEUED_SPINLOCKS
	select ARCH_SUPPORTS_MEMORY_FAILURE
	select ARCH_SUPPORTS_ATOMIC_RMW
	select ARCH_SUPPORTS_INT128 if GCC_VERSION >= 50000 || CC_IS_CLANG
	select ARCH_SUPPORTS_NUMA_BALANCING
	select ARCH_WANT_COMPAT_IPC_PARSE_VERSION if COMPAT
	select ARCH_WANT_FRAME_POINTERS
	select ARCH_WANT_HUGE_PMD_SHARE if ARM64_4K_PAGES || (ARM64_16K_PAGES && !ARM64_VA_BITS_36)
	select ARCH_HAS_UBSAN_SANITIZE_ALL
	select ARM_AMBA
	select ARM_ARCH_TIMER
	select ARM_GIC
	select AUDIT_ARCH_COMPAT_GENERIC
	select ARM_GIC_V2M if PCI
	select ARM_GIC_V3
	select ARM_GIC_V3_ITS if PCI
	select ARM_PSCI_FW
	select BUILDTIME_EXTABLE_SORT
	select CLONE_BACKWARDS
	select COMMON_CLK
	select CPU_PM if (SUSPEND || CPU_IDLE)
	select CRC32
	select DCACHE_WORD_ACCESS
	select DMA_DIRECT_REMAP
	select EDAC_SUPPORT
	select FRAME_POINTER
	select GENERIC_ALLOCATOR
	select GENERIC_ARCH_TOPOLOGY
	select GENERIC_CLOCKEVENTS
	select GENERIC_CLOCKEVENTS_BROADCAST
	select GENERIC_CPU_AUTOPROBE
	select GENERIC_CPU_VULNERABILITIES
	select GENERIC_EARLY_IOREMAP
	select GENERIC_IDLE_POLL_SETUP
	select GENERIC_IRQ_MULTI_HANDLER
	select GENERIC_IRQ_PROBE
	select GENERIC_IRQ_SHOW
	select GENERIC_IRQ_SHOW_LEVEL
	select GENERIC_PCI_IOMAP
	select GENERIC_SCHED_CLOCK
	select GENERIC_SMP_IDLE_THREAD
	select GENERIC_STRNCPY_FROM_USER
	select GENERIC_STRNLEN_USER
	select GENERIC_TIME_VSYSCALL
	select GENERIC_GETTIMEOFDAY
	select GENERIC_COMPAT_VDSO if (!CPU_BIG_ENDIAN && COMPAT)
	select HANDLE_DOMAIN_IRQ
	select HARDIRQS_SW_RESEND
	select HAVE_PCI
	select HAVE_ACPI_APEI if (ACPI && EFI)
	select HAVE_ALIGNED_STRUCT_PAGE if SLUB
	select HAVE_ARCH_AUDITSYSCALL
	select HAVE_ARCH_BITREVERSE
	select HAVE_ARCH_HUGE_VMAP
	select HAVE_ARCH_JUMP_LABEL
	select HAVE_ARCH_JUMP_LABEL_RELATIVE
	select HAVE_ARCH_KASAN if !(ARM64_16K_PAGES && ARM64_VA_BITS_48)
	select HAVE_ARCH_KASAN_SW_TAGS if HAVE_ARCH_KASAN
	select HAVE_ARCH_KGDB
	select HAVE_ARCH_MMAP_RND_BITS
	select HAVE_ARCH_MMAP_RND_COMPAT_BITS if COMPAT
	select HAVE_ARCH_PREL32_RELOCATIONS
	select HAVE_ARCH_SECCOMP_FILTER
	select HAVE_ARCH_STACKLEAK
	select HAVE_ARCH_THREAD_STRUCT_WHITELIST
	select HAVE_ARCH_TRACEHOOK
	select HAVE_ARCH_TRANSPARENT_HUGEPAGE
	select HAVE_ARCH_VMAP_STACK
	select HAVE_ARM_SMCCC
	select HAVE_EBPF_JIT
	select HAVE_C_RECORDMCOUNT
	select HAVE_CMPXCHG_DOUBLE
	select HAVE_CMPXCHG_LOCAL
	select HAVE_CONTEXT_TRACKING
	select HAVE_DEBUG_BUGVERBOSE
	select HAVE_DEBUG_KMEMLEAK
	select HAVE_DMA_CONTIGUOUS
	select HAVE_DYNAMIC_FTRACE
	select HAVE_EFFICIENT_UNALIGNED_ACCESS
	select HAVE_FAST_GUP
	select HAVE_FTRACE_MCOUNT_RECORD
	select HAVE_FUNCTION_TRACER
	select HAVE_FUNCTION_GRAPH_TRACER
	select HAVE_GCC_PLUGINS
	select HAVE_HW_BREAKPOINT if PERF_EVENTS
	select HAVE_IRQ_TIME_ACCOUNTING
	select HAVE_MEMBLOCK_NODE_MAP if NUMA
	select HAVE_NMI
	select HAVE_PATA_PLATFORM
	select HAVE_PERF_EVENTS
	select HAVE_PERF_REGS
	select HAVE_PERF_USER_STACK_DUMP
	select HAVE_REGS_AND_STACK_ACCESS_API
	select HAVE_FUNCTION_ARG_ACCESS_API
	select HAVE_RCU_TABLE_FREE
	select HAVE_RSEQ
	select HAVE_STACKPROTECTOR
	select HAVE_SYSCALL_TRACEPOINTS
	select HAVE_KPROBES
	select HAVE_KRETPROBES
	select HAVE_GENERIC_VDSO
	select IOMMU_DMA if IOMMU_SUPPORT
	select IRQ_DOMAIN
	select IRQ_FORCED_THREADING
	select MODULES_USE_ELF_RELA
	select NEED_DMA_MAP_STATE
	select NEED_SG_DMA_LENGTH
	select OF
	select OF_EARLY_FLATTREE
	select PCI_DOMAINS_GENERIC if PCI
	select PCI_ECAM if (ACPI && PCI)
	select PCI_SYSCALL if PCI
	select POWER_RESET
	select POWER_SUPPLY
	select REFCOUNT_FULL
	select SPARSE_IRQ
	select SWIOTLB
	select SYSCTL_EXCEPTION_TRACE
	select THREAD_INFO_IN_TASK
	help
	  ARM 64-bit (AArch64) Linux support.

config 64BIT
	def_bool y

config MMU
	def_bool y

config ARM64_PAGE_SHIFT
	int
	default 16 if ARM64_64K_PAGES
	default 14 if ARM64_16K_PAGES
	default 12

config ARM64_CONT_SHIFT
	int
	default 5 if ARM64_64K_PAGES
	default 7 if ARM64_16K_PAGES
	default 4

config ARCH_MMAP_RND_BITS_MIN
       default 14 if ARM64_64K_PAGES
       default 16 if ARM64_16K_PAGES
       default 18

# max bits determined by the following formula:
#  VA_BITS - PAGE_SHIFT - 3
config ARCH_MMAP_RND_BITS_MAX
       default 19 if ARM64_VA_BITS=36
       default 24 if ARM64_VA_BITS=39
       default 27 if ARM64_VA_BITS=42
       default 30 if ARM64_VA_BITS=47
       default 29 if ARM64_VA_BITS=48 && ARM64_64K_PAGES
       default 31 if ARM64_VA_BITS=48 && ARM64_16K_PAGES
       default 33 if ARM64_VA_BITS=48
       default 14 if ARM64_64K_PAGES
       default 16 if ARM64_16K_PAGES
       default 18

config ARCH_MMAP_RND_COMPAT_BITS_MIN
       default 7 if ARM64_64K_PAGES
       default 9 if ARM64_16K_PAGES
       default 11

config ARCH_MMAP_RND_COMPAT_BITS_MAX
       default 16

config NO_IOPORT_MAP
	def_bool y if !PCI

config STACKTRACE_SUPPORT
	def_bool y

config ILLEGAL_POINTER_VALUE
	hex
	default 0xdead000000000000

config LOCKDEP_SUPPORT
	def_bool y

config TRACE_IRQFLAGS_SUPPORT
	def_bool y

config GENERIC_BUG
	def_bool y
	depends on BUG

config GENERIC_BUG_RELATIVE_POINTERS
	def_bool y
	depends on GENERIC_BUG

config GENERIC_HWEIGHT
	def_bool y

config GENERIC_CSUM
        def_bool y

config GENERIC_CALIBRATE_DELAY
	def_bool y

config ZONE_DMA32
<<<<<<< HEAD
	bool "Enable or Disable Zone DMA"
	default y
	help
	  This option enables/disables the DMA zone.

config HAVE_GENERIC_GUP
	def_bool y
=======
	bool "Support DMA32 zone" if EXPERT
	default y
>>>>>>> 1a9d9156

config ARCH_ENABLE_MEMORY_HOTPLUG
	def_bool y

config SMP
	def_bool y

config KERNEL_MODE_NEON
	def_bool y

config FIX_EARLYCON_MEM
	def_bool y

config PGTABLE_LEVELS
	int
	default 2 if ARM64_16K_PAGES && ARM64_VA_BITS_36
	default 2 if ARM64_64K_PAGES && ARM64_VA_BITS_42
	default 3 if ARM64_64K_PAGES && (ARM64_VA_BITS_48 || ARM64_USER_VA_BITS_52)
	default 3 if ARM64_4K_PAGES && ARM64_VA_BITS_39
	default 3 if ARM64_16K_PAGES && ARM64_VA_BITS_47
	default 4 if !ARM64_64K_PAGES && ARM64_VA_BITS_48

config ARCH_SUPPORTS_UPROBES
	def_bool y

config ARCH_PROC_KCORE_TEXT
	def_bool y

source "arch/arm64/Kconfig.platforms"

menu "Kernel Features"

menu "ARM errata workarounds via the alternatives framework"

config ARM64_WORKAROUND_CLEAN_CACHE
	bool

config ARM64_ERRATUM_826319
	bool "Cortex-A53: 826319: System might deadlock if a write cannot complete until read data is accepted"
	default y
	select ARM64_WORKAROUND_CLEAN_CACHE
	help
	  This option adds an alternative code sequence to work around ARM
	  erratum 826319 on Cortex-A53 parts up to r0p2 with an AMBA 4 ACE or
	  AXI master interface and an L2 cache.

	  If a Cortex-A53 uses an AMBA AXI4 ACE interface to other processors
	  and is unable to accept a certain write via this interface, it will
	  not progress on read data presented on the read data channel and the
	  system can deadlock.

	  The workaround promotes data cache clean instructions to
	  data cache clean-and-invalidate.
	  Please note that this does not necessarily enable the workaround,
	  as it depends on the alternative framework, which will only patch
	  the kernel if an affected CPU is detected.

	  If unsure, say Y.

config ARM64_ERRATUM_827319
	bool "Cortex-A53: 827319: Data cache clean instructions might cause overlapping transactions to the interconnect"
	default y
	select ARM64_WORKAROUND_CLEAN_CACHE
	help
	  This option adds an alternative code sequence to work around ARM
	  erratum 827319 on Cortex-A53 parts up to r0p2 with an AMBA 5 CHI
	  master interface and an L2 cache.

	  Under certain conditions this erratum can cause a clean line eviction
	  to occur at the same time as another transaction to the same address
	  on the AMBA 5 CHI interface, which can cause data corruption if the
	  interconnect reorders the two transactions.

	  The workaround promotes data cache clean instructions to
	  data cache clean-and-invalidate.
	  Please note that this does not necessarily enable the workaround,
	  as it depends on the alternative framework, which will only patch
	  the kernel if an affected CPU is detected.

	  If unsure, say Y.

config ARM64_ERRATUM_824069
	bool "Cortex-A53: 824069: Cache line might not be marked as clean after a CleanShared snoop"
	default y
	select ARM64_WORKAROUND_CLEAN_CACHE
	help
	  This option adds an alternative code sequence to work around ARM
	  erratum 824069 on Cortex-A53 parts up to r0p2 when it is connected
	  to a coherent interconnect.

	  If a Cortex-A53 processor is executing a store or prefetch for
	  write instruction at the same time as a processor in another
	  cluster is executing a cache maintenance operation to the same
	  address, then this erratum might cause a clean cache line to be
	  incorrectly marked as dirty.

	  The workaround promotes data cache clean instructions to
	  data cache clean-and-invalidate.
	  Please note that this option does not necessarily enable the
	  workaround, as it depends on the alternative framework, which will
	  only patch the kernel if an affected CPU is detected.

	  If unsure, say Y.

config ARM64_ERRATUM_819472
	bool "Cortex-A53: 819472: Store exclusive instructions might cause data corruption"
	default y
	select ARM64_WORKAROUND_CLEAN_CACHE
	help
	  This option adds an alternative code sequence to work around ARM
	  erratum 819472 on Cortex-A53 parts up to r0p1 with an L2 cache
	  present when it is connected to a coherent interconnect.

	  If the processor is executing a load and store exclusive sequence at
	  the same time as a processor in another cluster is executing a cache
	  maintenance operation to the same address, then this erratum might
	  cause data corruption.

	  The workaround promotes data cache clean instructions to
	  data cache clean-and-invalidate.
	  Please note that this does not necessarily enable the workaround,
	  as it depends on the alternative framework, which will only patch
	  the kernel if an affected CPU is detected.

	  If unsure, say Y.

config ARM64_ERRATUM_832075
	bool "Cortex-A57: 832075: possible deadlock on mixing exclusive memory accesses with device loads"
	default y
	help
	  This option adds an alternative code sequence to work around ARM
	  erratum 832075 on Cortex-A57 parts up to r1p2.

	  Affected Cortex-A57 parts might deadlock when exclusive load/store
	  instructions to Write-Back memory are mixed with Device loads.

	  The workaround is to promote device loads to use Load-Acquire
	  semantics.
	  Please note that this does not necessarily enable the workaround,
	  as it depends on the alternative framework, which will only patch
	  the kernel if an affected CPU is detected.

	  If unsure, say Y.

config ARM64_ERRATUM_834220
	bool "Cortex-A57: 834220: Stage 2 translation fault might be incorrectly reported in presence of a Stage 1 fault"
	depends on KVM
	default y
	help
	  This option adds an alternative code sequence to work around ARM
	  erratum 834220 on Cortex-A57 parts up to r1p2.

	  Affected Cortex-A57 parts might report a Stage 2 translation
	  fault as the result of a Stage 1 fault for load crossing a
	  page boundary when there is a permission or device memory
	  alignment fault at Stage 1 and a translation fault at Stage 2.

	  The workaround is to verify that the Stage 1 translation
	  doesn't generate a fault before handling the Stage 2 fault.
	  Please note that this does not necessarily enable the workaround,
	  as it depends on the alternative framework, which will only patch
	  the kernel if an affected CPU is detected.

	  If unsure, say Y.

config ARM64_ERRATUM_845719
	bool "Cortex-A53: 845719: a load might read incorrect data"
	depends on COMPAT
	default y
	help
	  This option adds an alternative code sequence to work around ARM
	  erratum 845719 on Cortex-A53 parts up to r0p4.

	  When running a compat (AArch32) userspace on an affected Cortex-A53
	  part, a load at EL0 from a virtual address that matches the bottom 32
	  bits of the virtual address used by a recent load at (AArch64) EL1
	  might return incorrect data.

	  The workaround is to write the contextidr_el1 register on exception
	  return to a 32-bit task.
	  Please note that this does not necessarily enable the workaround,
	  as it depends on the alternative framework, which will only patch
	  the kernel if an affected CPU is detected.

	  If unsure, say Y.

config ARM64_ERRATUM_843419
	bool "Cortex-A53: 843419: A load or store might access an incorrect address"
	default y
	select ARM64_MODULE_PLTS if MODULES
	help
	  This option links the kernel with '--fix-cortex-a53-843419' and
	  enables PLT support to replace certain ADRP instructions, which can
	  cause subsequent memory accesses to use an incorrect address on
	  Cortex-A53 parts up to r0p4.

	  If unsure, say Y.

config ARM64_ERRATUM_1024718
	bool "Cortex-A55: 1024718: Update of DBM/AP bits without break before make might result in incorrect update"
	default y
	help
	  This option adds a workaround for ARM Cortex-A55 Erratum 1024718.

	  Affected Cortex-A55 cores (r0p0, r0p1, r1p0) could cause incorrect
	  update of the hardware dirty bit when the DBM/AP bits are updated
	  without a break-before-make. The workaround is to disable the usage
	  of hardware DBM locally on the affected cores. CPUs not affected by
	  this erratum will continue to use the feature.

	  If unsure, say Y.

config ARM64_ERRATUM_1418040
	bool "Cortex-A76/Neoverse-N1: MRC read following MRRC read of specific Generic Timer in AArch32 might give incorrect result"
	default y
	depends on COMPAT
	help
	  This option adds a workaround for ARM Cortex-A76/Neoverse-N1
	  errata 1188873 and 1418040.

	  Affected Cortex-A76/Neoverse-N1 cores (r0p0 to r3p1) could
	  cause register corruption when accessing the timer registers
	  from AArch32 userspace.

	  If unsure, say Y.

config ARM64_ERRATUM_1165522
	bool "Cortex-A76: Speculative AT instruction using out-of-context translation regime could cause subsequent request to generate an incorrect translation"
	default y
	help
	  This option adds a workaround for ARM Cortex-A76 erratum 1165522.

	  Affected Cortex-A76 cores (r0p0, r1p0, r2p0) could end-up with
	  corrupted TLBs by speculating an AT instruction during a guest
	  context switch.

	  If unsure, say Y.

config ARM64_ERRATUM_1286807
	bool "Cortex-A76: Modification of the translation table for a virtual address might lead to read-after-read ordering violation"
	default y
	select ARM64_WORKAROUND_REPEAT_TLBI
	help
	  This option adds a workaround for ARM Cortex-A76 erratum 1286807.

	  On the affected Cortex-A76 cores (r0p0 to r3p0), if a virtual
	  address for a cacheable mapping of a location is being
	  accessed by a core while another core is remapping the virtual
	  address to a new physical page using the recommended
	  break-before-make sequence, then under very rare circumstances
	  TLBI+DSB completes before a read using the translation being
	  invalidated has been observed by other observers. The
	  workaround repeats the TLBI+DSB operation.

	  If unsure, say Y.

config ARM64_ERRATUM_1463225
	bool "Cortex-A76: Software Step might prevent interrupt recognition"
	default y
	help
	  This option adds a workaround for Arm Cortex-A76 erratum 1463225.

	  On the affected Cortex-A76 cores (r0p0 to r3p1), software stepping
	  of a system call instruction (SVC) can prevent recognition of
	  subsequent interrupts when software stepping is disabled in the
	  exception handler of the system call and either kernel debugging
	  is enabled or VHE is in use.

	  Work around the erratum by triggering a dummy step exception
	  when handling a system call from a task that is being stepped
	  in a VHE configuration of the kernel.

	  If unsure, say Y.

config CAVIUM_ERRATUM_22375
	bool "Cavium erratum 22375, 24313"
	default y
	help
	  Enable workaround for errata 22375 and 24313.

	  This implements two gicv3-its errata workarounds for ThunderX. Both
	  with a small impact affecting only ITS table allocation.

	    erratum 22375: only alloc 8MB table size
	    erratum 24313: ignore memory access type

	  The fixes are in ITS initialization and basically ignore memory access
	  type and table size provided by the TYPER and BASER registers.

	  If unsure, say Y.

config CAVIUM_ERRATUM_23144
	bool "Cavium erratum 23144: ITS SYNC hang on dual socket system"
	depends on NUMA
	default y
	help
	  ITS SYNC command hang for cross node io and collections/cpu mapping.

	  If unsure, say Y.

config CAVIUM_ERRATUM_23154
	bool "Cavium erratum 23154: Access to ICC_IAR1_EL1 is not sync'ed"
	default y
	help
	  The gicv3 of ThunderX requires a modified version for
	  reading the IAR status to ensure data synchronization
	  (access to icc_iar1_el1 is not sync'ed before and after).

	  If unsure, say Y.

config CAVIUM_ERRATUM_27456
	bool "Cavium erratum 27456: Broadcast TLBI instructions may cause icache corruption"
	default y
	help
	  On ThunderX T88 pass 1.x through 2.1 parts, broadcast TLBI
	  instructions may cause the icache to become corrupted if it
	  contains data for a non-current ASID.  The fix is to
	  invalidate the icache when changing the mm context.

	  If unsure, say Y.

config CAVIUM_ERRATUM_30115
	bool "Cavium erratum 30115: Guest may disable interrupts in host"
	default y
	help
	  On ThunderX T88 pass 1.x through 2.2, T81 pass 1.0 through
	  1.2, and T83 Pass 1.0, KVM guest execution may disable
	  interrupts in host. Trapping both GICv3 group-0 and group-1
	  accesses sidesteps the issue.

	  If unsure, say Y.

config QCOM_FALKOR_ERRATUM_1003
	bool "Falkor E1003: Incorrect translation due to ASID change"
	default y
	help
	  On Falkor v1, an incorrect ASID may be cached in the TLB when ASID
	  and BADDR are changed together in TTBRx_EL1. Since we keep the ASID
	  in TTBR1_EL1, this situation only occurs in the entry trampoline and
	  then only for entries in the walk cache, since the leaf translation
	  is unchanged. Work around the erratum by invalidating the walk cache
	  entries for the trampoline before entering the kernel proper.

config ARM64_WORKAROUND_REPEAT_TLBI
	bool

config QCOM_FALKOR_ERRATUM_1009
	bool "Falkor E1009: Prematurely complete a DSB after a TLBI"
	default y
	select ARM64_WORKAROUND_REPEAT_TLBI
	help
	  On Falkor v1, the CPU may prematurely complete a DSB following a
	  TLBI xxIS invalidate maintenance operation. Repeat the TLBI operation
	  one more time to fix the issue.

	  If unsure, say Y.

config QCOM_QDF2400_ERRATUM_0065
	bool "QDF2400 E0065: Incorrect GITS_TYPER.ITT_Entry_size"
	default y
	help
	  On Qualcomm Datacenter Technologies QDF2400 SoC, ITS hardware reports
	  ITE size incorrectly. The GITS_TYPER.ITT_Entry_size field should have
	  been indicated as 16Bytes (0xf), not 8Bytes (0x7).

	  If unsure, say Y.

config SOCIONEXT_SYNQUACER_PREITS
	bool "Socionext Synquacer: Workaround for GICv3 pre-ITS"
	default y
	help
	  Socionext Synquacer SoCs implement a separate h/w block to generate
	  MSI doorbell writes with non-zero values for the device ID.

	  If unsure, say Y.

config HISILICON_ERRATUM_161600802
	bool "Hip07 161600802: Erroneous redistributor VLPI base"
	default y
	help
	  The HiSilicon Hip07 SoC uses the wrong redistributor base
	  when issued ITS commands such as VMOVP and VMAPP, and requires
	  a 128kB offset to be applied to the target address in this commands.

	  If unsure, say Y.

config QCOM_FALKOR_ERRATUM_E1041
	bool "Falkor E1041: Speculative instruction fetches might cause errant memory access"
	default y
	help
	  Falkor CPU may speculatively fetch instructions from an improper
	  memory location when MMU translation is changed from SCTLR_ELn[M]=1
	  to SCTLR_ELn[M]=0. Prefix an ISB instruction to fix the problem.

	  If unsure, say Y.

config FUJITSU_ERRATUM_010001
	bool "Fujitsu-A64FX erratum E#010001: Undefined fault may occur wrongly"
	default y
	help
	  This option adds a workaround for Fujitsu-A64FX erratum E#010001.
	  On some variants of the Fujitsu-A64FX cores ver(1.0, 1.1), memory
	  accesses may cause undefined fault (Data abort, DFSC=0b111111).
	  This fault occurs under a specific hardware condition when a
	  load/store instruction performs an address translation using:
	  case-1  TTBR0_EL1 with TCR_EL1.NFD0 == 1.
	  case-2  TTBR0_EL2 with TCR_EL2.NFD0 == 1.
	  case-3  TTBR1_EL1 with TCR_EL1.NFD1 == 1.
	  case-4  TTBR1_EL2 with TCR_EL2.NFD1 == 1.

	  The workaround is to ensure these bits are clear in TCR_ELx.
	  The workaround only affects the Fujitsu-A64FX.

	  If unsure, say Y.

endmenu


choice
	prompt "Page size"
	default ARM64_4K_PAGES
	help
	  Page size (translation granule) configuration.

config ARM64_4K_PAGES
	bool "4KB"
	help
	  This feature enables 4KB pages support.

config ARM64_16K_PAGES
	bool "16KB"
	help
	  The system will use 16KB pages support. AArch32 emulation
	  requires applications compiled with 16K (or a multiple of 16K)
	  aligned segments.

config ARM64_64K_PAGES
	bool "64KB"
	help
	  This feature enables 64KB pages support (4KB by default)
	  allowing only two levels of page tables and faster TLB
	  look-up. AArch32 emulation requires applications compiled
	  with 64K aligned segments.

endchoice

choice
	prompt "Virtual address space size"
	default ARM64_VA_BITS_39 if ARM64_4K_PAGES
	default ARM64_VA_BITS_47 if ARM64_16K_PAGES
	default ARM64_VA_BITS_42 if ARM64_64K_PAGES
	help
	  Allows choosing one of multiple possible virtual address
	  space sizes. The level of translation table is determined by
	  a combination of page size and virtual address space size.

config ARM64_VA_BITS_36
	bool "36-bit" if EXPERT
	depends on ARM64_16K_PAGES

config ARM64_VA_BITS_39
	bool "39-bit"
	depends on ARM64_4K_PAGES

config ARM64_VA_BITS_42
	bool "42-bit"
	depends on ARM64_64K_PAGES

config ARM64_VA_BITS_47
	bool "47-bit"
	depends on ARM64_16K_PAGES

config ARM64_VA_BITS_48
	bool "48-bit"

config ARM64_USER_VA_BITS_52
	bool "52-bit (user)"
	depends on ARM64_64K_PAGES && (ARM64_PAN || !ARM64_SW_TTBR0_PAN)
	help
	  Enable 52-bit virtual addressing for userspace when explicitly
	  requested via a hint to mmap(). The kernel will continue to
	  use 48-bit virtual addresses for its own mappings.

	  NOTE: Enabling 52-bit virtual addressing in conjunction with
	  ARMv8.3 Pointer Authentication will result in the PAC being
	  reduced from 7 bits to 3 bits, which may have a significant
	  impact on its susceptibility to brute-force attacks.

	  If unsure, select 48-bit virtual addressing instead.

endchoice

config ARM64_FORCE_52BIT
	bool "Force 52-bit virtual addresses for userspace"
	depends on ARM64_USER_VA_BITS_52 && EXPERT
	help
	  For systems with 52-bit userspace VAs enabled, the kernel will attempt
	  to maintain compatibility with older software by providing 48-bit VAs
	  unless a hint is supplied to mmap.

	  This configuration option disables the 48-bit compatibility logic, and
	  forces all userspace addresses to be 52-bit on HW that supports it. One
	  should only enable this configuration option for stress testing userspace
	  memory management code. If unsure say N here.

config ARM64_VA_BITS
	int
	default 36 if ARM64_VA_BITS_36
	default 39 if ARM64_VA_BITS_39
	default 42 if ARM64_VA_BITS_42
	default 47 if ARM64_VA_BITS_47
	default 48 if ARM64_VA_BITS_48 || ARM64_USER_VA_BITS_52

choice
	prompt "Physical address space size"
	default ARM64_PA_BITS_48
	help
	  Choose the maximum physical address range that the kernel will
	  support.

config ARM64_PA_BITS_48
	bool "48-bit"

config ARM64_PA_BITS_52
	bool "52-bit (ARMv8.2)"
	depends on ARM64_64K_PAGES
	depends on ARM64_PAN || !ARM64_SW_TTBR0_PAN
	help
	  Enable support for a 52-bit physical address space, introduced as
	  part of the ARMv8.2-LPA extension.

	  With this enabled, the kernel will also continue to work on CPUs that
	  do not support ARMv8.2-LPA, but with some added memory overhead (and
	  minor performance overhead).

endchoice

config ARM64_PA_BITS
	int
	default 48 if ARM64_PA_BITS_48
	default 52 if ARM64_PA_BITS_52

config CPU_BIG_ENDIAN
       bool "Build big-endian kernel"
       help
         Say Y if you plan on running a kernel in big-endian mode.

config SCHED_MC
	bool "Multi-core scheduler support"
	help
	  Multi-core scheduler support improves the CPU scheduler's decision
	  making when dealing with multi-core CPU chips at a cost of slightly
	  increased overhead in some places. If unsure say N here.

config SCHED_SMT
	bool "SMT scheduler support"
	help
	  Improves the CPU scheduler's decision making when dealing with
	  MultiThreading at a cost of slightly increased overhead in some
	  places. If unsure say N here.

config NR_CPUS
	int "Maximum number of CPUs (2-4096)"
	range 2 4096
	default "256"

config HOTPLUG_CPU
	bool "Support for hot-pluggable CPUs"
	select GENERIC_IRQ_MIGRATION
	help
	  Say Y here to experiment with turning CPUs off and on.  CPUs
	  can be controlled through /sys/devices/system/cpu.

# Common NUMA Features
config NUMA
	bool "Numa Memory Allocation and Scheduler Support"
	select ACPI_NUMA if ACPI
	select OF_NUMA
	help
	  Enable NUMA (Non Uniform Memory Access) support.

	  The kernel will try to allocate memory used by a CPU on the
	  local memory of the CPU and add some more
	  NUMA awareness to the kernel.

config NODES_SHIFT
	int "Maximum NUMA Nodes (as a power of 2)"
	range 1 10
	default "2"
	depends on NEED_MULTIPLE_NODES
	help
	  Specify the maximum number of NUMA Nodes available on the target
	  system.  Increases memory reserved to accommodate various tables.

config USE_PERCPU_NUMA_NODE_ID
	def_bool y
	depends on NUMA

config HAVE_SETUP_PER_CPU_AREA
	def_bool y
	depends on NUMA

config NEED_PER_CPU_EMBED_FIRST_CHUNK
	def_bool y
	depends on NUMA

config HOLES_IN_ZONE
	def_bool y

source "kernel/Kconfig.hz"

config ARCH_SUPPORTS_DEBUG_PAGEALLOC
	def_bool y

config ARCH_SPARSEMEM_ENABLE
	def_bool y
	select SPARSEMEM_VMEMMAP_ENABLE

config ARCH_SPARSEMEM_DEFAULT
	def_bool ARCH_SPARSEMEM_ENABLE

config ARCH_SELECT_MEMORY_MODEL
	def_bool ARCH_SPARSEMEM_ENABLE

config ARCH_FLATMEM_ENABLE
	def_bool !NUMA

config HAVE_ARCH_PFN_VALID
	def_bool y

config HW_PERF_EVENTS
	def_bool y
	depends on ARM_PMU

config SYS_SUPPORTS_HUGETLBFS
	def_bool y

config ARCH_WANT_HUGE_PMD_SHARE

config ARCH_HAS_CACHE_LINE_SIZE
	def_bool y

if ARM64 && IOMMU_DMA

config ARM64_DMA_IOMMU_ALIGNMENT
	int "Maximum PAGE_SIZE order of alignment for DMA IOMMU buffers"
	range 4 9
	default 9
	help
	  DMA mapping framework by default aligns all buffers to the smallest
	  PAGE_SIZE order which is greater than or equal to the requested buffer
	  size. This works well for buffers up to a few hundreds kilobytes, but
	  for larger buffers it just a waste of address space. Drivers which has
	  relatively small addressing window (like 64Mib) might run out of
	  virtual space with just a few allocations.

	  With this parameter you can specify the maximum PAGE_SIZE order for
	  DMA IOMMU buffers. Larger buffers will be aligned only to this
	  specified order. The order is expressed as a power of two multiplied
	  by the PAGE_SIZE.

endif

config ARCH_ENABLE_SPLIT_PMD_PTLOCK
	def_bool y if PGTABLE_LEVELS > 2

config SECCOMP
	bool "Enable seccomp to safely compute untrusted bytecode"
	---help---
	  This kernel feature is useful for number crunching applications
	  that may need to compute untrusted bytecode during their
	  execution. By using pipes or other transports made available to
	  the process as file descriptors supporting the read/write
	  syscalls, it's possible to isolate those applications in
	  their own address space using seccomp. Once seccomp is
	  enabled via prctl(PR_SET_SECCOMP), it cannot be disabled
	  and the task is only allowed to execute a few safe syscalls
	  defined by each seccomp mode.

config PARAVIRT
	bool "Enable paravirtualization code"
	help
	  This changes the kernel so it can modify itself when it is run
	  under a hypervisor, potentially improving performance significantly
	  over full virtualization.

config PARAVIRT_TIME_ACCOUNTING
	bool "Paravirtual steal time accounting"
	select PARAVIRT
	help
	  Select this option to enable fine granularity task steal time
	  accounting. Time spent executing other tasks in parallel with
	  the current vCPU is discounted from the vCPU power. To account for
	  that, there can be a small performance impact.

	  If in doubt, say N here.

config KEXEC
	depends on PM_SLEEP_SMP
	select KEXEC_CORE
	bool "kexec system call"
	---help---
	  kexec is a system call that implements the ability to shutdown your
	  current kernel, and to start another kernel.  It is like a reboot
	  but it is independent of the system firmware.   And like a reboot
	  you can start any kernel with it, not just Linux.

config KEXEC_FILE
	bool "kexec file based system call"
	select KEXEC_CORE
	help
	  This is new version of kexec system call. This system call is
	  file based and takes file descriptors as system call argument
	  for kernel and initramfs as opposed to list of segments as
	  accepted by previous system call.

config KEXEC_VERIFY_SIG
	bool "Verify kernel signature during kexec_file_load() syscall"
	depends on KEXEC_FILE
	help
	  Select this option to verify a signature with loaded kernel
	  image. If configured, any attempt of loading a image without
	  valid signature will fail.

	  In addition to that option, you need to enable signature
	  verification for the corresponding kernel image type being
	  loaded in order for this to work.

config KEXEC_IMAGE_VERIFY_SIG
	bool "Enable Image signature verification support"
	default y
	depends on KEXEC_VERIFY_SIG
	depends on EFI && SIGNED_PE_FILE_VERIFICATION
	help
	  Enable Image signature verification support.

comment "Support for PE file signature verification disabled"
	depends on KEXEC_VERIFY_SIG
	depends on !EFI || !SIGNED_PE_FILE_VERIFICATION

config CRASH_DUMP
	bool "Build kdump crash kernel"
	help
	  Generate crash dump after being started by kexec. This should
	  be normally only set in special crash dump kernels which are
	  loaded in the main kernel with kexec-tools into a specially
	  reserved region and then later executed after a crash by
	  kdump/kexec.

	  For more details see Documentation/admin-guide/kdump/kdump.rst

config XEN_DOM0
	def_bool y
	depends on XEN

config XEN
	bool "Xen guest support on ARM64"
	depends on ARM64 && OF
	select SWIOTLB_XEN
	select PARAVIRT
	help
	  Say Y if you want to run Linux in a Virtual Machine on Xen on ARM64.

config FORCE_MAX_ZONEORDER
	int
	default "14" if (ARM64_64K_PAGES && TRANSPARENT_HUGEPAGE)
	default "12" if (ARM64_16K_PAGES && TRANSPARENT_HUGEPAGE)
	default "11"
	help
	  The kernel memory allocator divides physically contiguous memory
	  blocks into "zones", where each zone is a power of two number of
	  pages.  This option selects the largest power of two that the kernel
	  keeps in the memory allocator.  If you need to allocate very large
	  blocks of physically contiguous memory, then you may need to
	  increase this value.

	  This config option is actually maximum order plus one. For example,
	  a value of 11 means that the largest free memory block is 2^10 pages.

	  We make sure that we can allocate upto a HugePage size for each configuration.
	  Hence we have :
		MAX_ORDER = (PMD_SHIFT - PAGE_SHIFT) + 1 => PAGE_SHIFT - 2

	  However for 4K, we choose a higher default value, 11 as opposed to 10, giving us
	  4M allocations matching the default size used by generic code.

config UNMAP_KERNEL_AT_EL0
	bool "Unmap kernel when running in userspace (aka \"KAISER\")" if EXPERT
	default y
	help
	  Speculation attacks against some high-performance processors can
	  be used to bypass MMU permission checks and leak kernel data to
	  userspace. This can be defended against by unmapping the kernel
	  when running in userspace, mapping it back in on exception entry
	  via a trampoline page in the vector table.

	  If unsure, say Y.

config HARDEN_BRANCH_PREDICTOR
	bool "Harden the branch predictor against aliasing attacks" if EXPERT
	default y
	help
	  Speculation attacks against some high-performance processors rely on
	  being able to manipulate the branch predictor for a victim context by
	  executing aliasing branches in the attacker context.  Such attacks
	  can be partially mitigated against by clearing internal branch
	  predictor state and limiting the prediction logic in some situations.

	  This config option will take CPU-specific actions to harden the
	  branch predictor against aliasing attacks and may rely on specific
	  instruction sequences or control bits being set by the system
	  firmware.

	  If unsure, say Y.

config HARDEN_EL2_VECTORS
	bool "Harden EL2 vector mapping against system register leak" if EXPERT
	default y
	help
	  Speculation attacks against some high-performance processors can
	  be used to leak privileged information such as the vector base
	  register, resulting in a potential defeat of the EL2 layout
	  randomization.

	  This config option will map the vectors to a fixed location,
	  independent of the EL2 code mapping, so that revealing VBAR_EL2
	  to an attacker does not give away any extra information. This
	  only gets enabled on affected CPUs.

	  If unsure, say Y.

config ARM64_SSBD
	bool "Speculative Store Bypass Disable" if EXPERT
	default y
	help
	  This enables mitigation of the bypassing of previous stores
	  by speculative loads.

	  If unsure, say Y.

config RODATA_FULL_DEFAULT_ENABLED
	bool "Apply r/o permissions of VM areas also to their linear aliases"
	default y
	help
	  Apply read-only attributes of VM areas to the linear alias of
	  the backing pages as well. This prevents code or read-only data
	  from being modified (inadvertently or intentionally) via another
	  mapping of the same memory page. This additional enhancement can
	  be turned off at runtime by passing rodata=[off|on] (and turned on
	  with rodata=full if this option is set to 'n')

	  This requires the linear region to be mapped down to pages,
	  which may adversely affect performance in some cases.

config ARM64_SW_TTBR0_PAN
	bool "Emulate Privileged Access Never using TTBR0_EL1 switching"
	help
	  Enabling this option prevents the kernel from accessing
	  user-space memory directly by pointing TTBR0_EL1 to a reserved
	  zeroed area and reserved ASID. The user access routines
	  restore the valid TTBR0_EL1 temporarily.

menuconfig COMPAT
	bool "Kernel support for 32-bit EL0"
	depends on ARM64_4K_PAGES || EXPERT
	select COMPAT_BINFMT_ELF if BINFMT_ELF
	select HAVE_UID16
	select OLD_SIGSUSPEND3
	select COMPAT_OLD_SIGACTION
	help
	  This option enables support for a 32-bit EL0 running under a 64-bit
	  kernel at EL1. AArch32-specific components such as system calls,
	  the user helper functions, VFP support and the ptrace interface are
	  handled appropriately by the kernel.

	  If you use a page size other than 4KB (i.e, 16KB or 64KB), please be aware
	  that you will only be able to execute AArch32 binaries that were compiled
	  with page size aligned segments.

	  If you want to execute 32-bit userspace applications, say Y.

if COMPAT

config KUSER_HELPERS
	bool "Enable kuser helpers page for 32 bit applications"
	default y
	help
	  Warning: disabling this option may break 32-bit user programs.

	  Provide kuser helpers to compat tasks. The kernel provides
	  helper code to userspace in read only form at a fixed location
	  to allow userspace to be independent of the CPU type fitted to
	  the system. This permits binaries to be run on ARMv4 through
	  to ARMv8 without modification.

	  See Documentation/arm/kernel_user_helpers.rst for details.

	  However, the fixed address nature of these helpers can be used
	  by ROP (return orientated programming) authors when creating
	  exploits.

	  If all of the binaries and libraries which run on your platform
	  are built specifically for your platform, and make no use of
	  these helpers, then you can turn this option off to hinder
	  such exploits. However, in that case, if a binary or library
	  relying on those helpers is run, it will not function correctly.

	  Say N here only if you are absolutely certain that you do not
	  need these helpers; otherwise, the safe option is to say Y.


menuconfig ARMV8_DEPRECATED
	bool "Emulate deprecated/obsolete ARMv8 instructions"
	depends on SYSCTL
	help
	  Legacy software support may require certain instructions
	  that have been deprecated or obsoleted in the architecture.

	  Enable this config to enable selective emulation of these
	  features.

	  If unsure, say Y

if ARMV8_DEPRECATED

config SWP_EMULATION
	bool "Emulate SWP/SWPB instructions"
	help
	  ARMv8 obsoletes the use of A32 SWP/SWPB instructions such that
	  they are always undefined. Say Y here to enable software
	  emulation of these instructions for userspace using LDXR/STXR.

	  In some older versions of glibc [<=2.8] SWP is used during futex
	  trylock() operations with the assumption that the code will not
	  be preempted. This invalid assumption may be more likely to fail
	  with SWP emulation enabled, leading to deadlock of the user
	  application.

	  NOTE: when accessing uncached shared regions, LDXR/STXR rely
	  on an external transaction monitoring block called a global
	  monitor to maintain update atomicity. If your system does not
	  implement a global monitor, this option can cause programs that
	  perform SWP operations to uncached memory to deadlock.

	  If unsure, say Y

config CP15_BARRIER_EMULATION
	bool "Emulate CP15 Barrier instructions"
	help
	  The CP15 barrier instructions - CP15ISB, CP15DSB, and
	  CP15DMB - are deprecated in ARMv8 (and ARMv7). It is
	  strongly recommended to use the ISB, DSB, and DMB
	  instructions instead.

	  Say Y here to enable software emulation of these
	  instructions for AArch32 userspace code. When this option is
	  enabled, CP15 barrier usage is traced which can help
	  identify software that needs updating.

	  If unsure, say Y

config SETEND_EMULATION
	bool "Emulate SETEND instruction"
	help
	  The SETEND instruction alters the data-endianness of the
	  AArch32 EL0, and is deprecated in ARMv8.

	  Say Y here to enable software emulation of the instruction
	  for AArch32 userspace code.

	  Note: All the cpus on the system must have mixed endian support at EL0
	  for this feature to be enabled. If a new CPU - which doesn't support mixed
	  endian - is hotplugged in after this feature has been enabled, there could
	  be unexpected results in the applications.

	  If unsure, say Y
endif

endif

menu "ARMv8.1 architectural features"

config ARM64_HW_AFDBM
	bool "Support for hardware updates of the Access and Dirty page flags"
	default y
	help
	  The ARMv8.1 architecture extensions introduce support for
	  hardware updates of the access and dirty information in page
	  table entries. When enabled in TCR_EL1 (HA and HD bits) on
	  capable processors, accesses to pages with PTE_AF cleared will
	  set this bit instead of raising an access flag fault.
	  Similarly, writes to read-only pages with the DBM bit set will
	  clear the read-only bit (AP[2]) instead of raising a
	  permission fault.

	  Kernels built with this configuration option enabled continue
	  to work on pre-ARMv8.1 hardware and the performance impact is
	  minimal. If unsure, say Y.

config ARM64_PAN
	bool "Enable support for Privileged Access Never (PAN)"
	default y
	help
	 Privileged Access Never (PAN; part of the ARMv8.1 Extensions)
	 prevents the kernel or hypervisor from accessing user-space (EL0)
	 memory directly.

	 Choosing this option will cause any unprotected (not using
	 copy_to_user et al) memory access to fail with a permission fault.

	 The feature is detected at runtime, and will remain as a 'nop'
	 instruction if the cpu does not implement the feature.

config ARM64_LSE_ATOMICS
	bool "Atomic instructions"
	default y
	help
	  As part of the Large System Extensions, ARMv8.1 introduces new
	  atomic instructions that are designed specifically to scale in
	  very large systems.

	  Say Y here to make use of these instructions for the in-kernel
	  atomic routines. This incurs a small overhead on CPUs that do
	  not support these instructions and requires the kernel to be
	  built with binutils >= 2.25 in order for the new instructions
	  to be used.

config ARM64_VHE
	bool "Enable support for Virtualization Host Extensions (VHE)"
	default y
	help
	  Virtualization Host Extensions (VHE) allow the kernel to run
	  directly at EL2 (instead of EL1) on processors that support
	  it. This leads to better performance for KVM, as they reduce
	  the cost of the world switch.

	  Selecting this option allows the VHE feature to be detected
	  at runtime, and does not affect processors that do not
	  implement this feature.

endmenu

menu "ARMv8.2 architectural features"

config ARM64_UAO
	bool "Enable support for User Access Override (UAO)"
	default y
	help
	  User Access Override (UAO; part of the ARMv8.2 Extensions)
	  causes the 'unprivileged' variant of the load/store instructions to
	  be overridden to be privileged.

	  This option changes get_user() and friends to use the 'unprivileged'
	  variant of the load/store instructions. This ensures that user-space
	  really did have access to the supplied memory. When addr_limit is
	  set to kernel memory the UAO bit will be set, allowing privileged
	  access to kernel memory.

	  Choosing this option will cause copy_to_user() et al to use user-space
	  memory permissions.

	  The feature is detected at runtime, the kernel will use the
	  regular load/store instructions if the cpu does not implement the
	  feature.

config ARM64_PMEM
	bool "Enable support for persistent memory"
	select ARCH_HAS_PMEM_API
	select ARCH_HAS_UACCESS_FLUSHCACHE
	help
	  Say Y to enable support for the persistent memory API based on the
	  ARMv8.2 DCPoP feature.

	  The feature is detected at runtime, and the kernel will use DC CVAC
	  operations if DC CVAP is not supported (following the behaviour of
	  DC CVAP itself if the system does not define a point of persistence).

config ARM64_RAS_EXTN
	bool "Enable support for RAS CPU Extensions"
	default y
	help
	  CPUs that support the Reliability, Availability and Serviceability
	  (RAS) Extensions, part of ARMv8.2 are able to track faults and
	  errors, classify them and report them to software.

	  On CPUs with these extensions system software can use additional
	  barriers to determine if faults are pending and read the
	  classification from a new set of registers.

	  Selecting this feature will allow the kernel to use these barriers
	  and access the new registers if the system supports the extension.
	  Platform RAS features may additionally depend on firmware support.

config ARM64_CNP
	bool "Enable support for Common Not Private (CNP) translations"
	default y
	depends on ARM64_PAN || !ARM64_SW_TTBR0_PAN
	help
	  Common Not Private (CNP) allows translation table entries to
	  be shared between different PEs in the same inner shareable
	  domain, so the hardware can use this fact to optimise the
	  caching of such entries in the TLB.

	  Selecting this option allows the CNP feature to be detected
	  at runtime, and does not affect PEs that do not implement
	  this feature.

endmenu

menu "ARMv8.3 architectural features"

config ARM64_PTR_AUTH
	bool "Enable support for pointer authentication"
	default y
	depends on !KVM || ARM64_VHE
	help
	  Pointer authentication (part of the ARMv8.3 Extensions) provides
	  instructions for signing and authenticating pointers against secret
	  keys, which can be used to mitigate Return Oriented Programming (ROP)
	  and other attacks.

	  This option enables these instructions at EL0 (i.e. for userspace).

	  Choosing this option will cause the kernel to initialise secret keys
	  for each process at exec() time, with these keys being
	  context-switched along with the process.

	  The feature is detected at runtime. If the feature is not present in
	  hardware it will not be advertised to userspace/KVM guest nor will it
	  be enabled. However, KVM guest also require VHE mode and hence
	  CONFIG_ARM64_VHE=y option to use this feature.

endmenu

config ARM64_SVE
	bool "ARM Scalable Vector Extension support"
	default y
	depends on !KVM || ARM64_VHE
	help
	  The Scalable Vector Extension (SVE) is an extension to the AArch64
	  execution state which complements and extends the SIMD functionality
	  of the base architecture to support much larger vectors and to enable
	  additional vectorisation opportunities.

	  To enable use of this extension on CPUs that implement it, say Y.

	  On CPUs that support the SVE2 extensions, this option will enable
	  those too.

	  Note that for architectural reasons, firmware _must_ implement SVE
	  support when running on SVE capable hardware.  The required support
	  is present in:

	    * version 1.5 and later of the ARM Trusted Firmware
	    * the AArch64 boot wrapper since commit 5e1261e08abf
	      ("bootwrapper: SVE: Enable SVE for EL2 and below").

	  For other firmware implementations, consult the firmware documentation
	  or vendor.

	  If you need the kernel to boot on SVE-capable hardware with broken
	  firmware, you may need to say N here until you get your firmware
	  fixed.  Otherwise, you may experience firmware panics or lockups when
	  booting the kernel.  If unsure and you are not observing these
	  symptoms, you should assume that it is safe to say Y.

	  CPUs that support SVE are architecturally required to support the
	  Virtualization Host Extensions (VHE), so the kernel makes no
	  provision for supporting SVE alongside KVM without VHE enabled.
	  Thus, you will need to enable CONFIG_ARM64_VHE if you want to support
	  KVM in the same kernel image.

config ARM64_MODULE_PLTS
	bool "Use PLTs to allow module memory to spill over into vmalloc area"
	depends on MODULES
	select HAVE_MOD_ARCH_SPECIFIC
	help
	  Allocate PLTs when loading modules so that jumps and calls whose
	  targets are too far away for their relative offsets to be encoded
	  in the instructions themselves can be bounced via veneers in the
	  module's PLT. This allows modules to be allocated in the generic
	  vmalloc area after the dedicated module memory area has been
	  exhausted.

	  When running with address space randomization (KASLR), the module
	  region itself may be too far away for ordinary relative jumps and
	  calls, and so in that case, module PLTs are required and cannot be
	  disabled.

	  Specific errata workaround(s) might also force module PLTs to be
	  enabled (ARM64_ERRATUM_843419).

config ARM64_PSEUDO_NMI
	bool "Support for NMI-like interrupts"
	select CONFIG_ARM_GIC_V3
	help
	  Adds support for mimicking Non-Maskable Interrupts through the use of
	  GIC interrupt priority. This support requires version 3 or later of
	  ARM GIC.

	  This high priority configuration for interrupts needs to be
	  explicitly enabled by setting the kernel parameter
	  "irqchip.gicv3_pseudo_nmi" to 1.

	  If unsure, say N

if ARM64_PSEUDO_NMI
config ARM64_DEBUG_PRIORITY_MASKING
	bool "Debug interrupt priority masking"
	help
	  This adds runtime checks to functions enabling/disabling
	  interrupts when using priority masking. The additional checks verify
	  the validity of ICC_PMR_EL1 when calling concerned functions.

	  If unsure, say N
endif

config RELOCATABLE
	bool
	help
	  This builds the kernel as a Position Independent Executable (PIE),
	  which retains all relocation metadata required to relocate the
	  kernel binary at runtime to a different virtual address than the
	  address it was linked at.
	  Since AArch64 uses the RELA relocation format, this requires a
	  relocation pass at runtime even if the kernel is loaded at the
	  same address it was linked at.

config RANDOMIZE_BASE
	bool "Randomize the address of the kernel image"
	select ARM64_MODULE_PLTS if MODULES
	select RELOCATABLE
	help
	  Randomizes the virtual address at which the kernel image is
	  loaded, as a security feature that deters exploit attempts
	  relying on knowledge of the location of kernel internals.

	  It is the bootloader's job to provide entropy, by passing a
	  random u64 value in /chosen/kaslr-seed at kernel entry.

	  When booting via the UEFI stub, it will invoke the firmware's
	  EFI_RNG_PROTOCOL implementation (if available) to supply entropy
	  to the kernel proper. In addition, it will randomise the physical
	  location of the kernel Image as well.

	  If unsure, say N.

config RANDOMIZE_MODULE_REGION_FULL
	bool "Randomize the module region over a 4 GB range"
	depends on RANDOMIZE_BASE
	default y
	help
	  Randomizes the location of the module region inside a 4 GB window
	  covering the core kernel. This way, it is less likely for modules
	  to leak information about the location of core kernel data structures
	  but it does imply that function calls between modules and the core
	  kernel will need to be resolved via veneers in the module PLT.

	  When this option is not set, the module region will be randomized over
	  a limited range that contains the [_stext, _etext] interval of the
	  core kernel, so branch relocations are always in range.

config CC_HAVE_STACKPROTECTOR_SYSREG
	def_bool $(cc-option,-mstack-protector-guard=sysreg -mstack-protector-guard-reg=sp_el0 -mstack-protector-guard-offset=0)

config STACKPROTECTOR_PER_TASK
	def_bool y
	depends on STACKPROTECTOR && CC_HAVE_STACKPROTECTOR_SYSREG

endmenu

menu "Boot options"

config ARM64_ACPI_PARKING_PROTOCOL
	bool "Enable support for the ARM64 ACPI parking protocol"
	depends on ACPI
	help
	  Enable support for the ARM64 ACPI parking protocol. If disabled
	  the kernel will not allow booting through the ARM64 ACPI parking
	  protocol even if the corresponding data is present in the ACPI
	  MADT table.

config CMDLINE
	string "Default kernel command string"
	default ""
	help
	  Provide a set of default command-line options at build time by
	  entering them here. As a minimum, you should specify the the
	  root device (e.g. root=/dev/nfs).

choice
	prompt "Kernel command line type" if CMDLINE != ""
	default CMDLINE_FROM_BOOTLOADER

config CMDLINE_FROM_BOOTLOADER
	bool "Use bootloader kernel arguments if available"
	help
	  Uses the command-line options passed by the boot loader. If
	  the boot loader doesn't provide any, the default kernel command
	  string provided in CMDLINE will be used.

config CMDLINE_EXTEND
	bool "Extend bootloader kernel arguments"
	help
	  The command-line arguments provided by the boot loader will be
	  appended to the default kernel command string.

config CMDLINE_FORCE
	bool "Always use the default kernel command string"
	help
	  Always use the default kernel command string, even if the boot
	  loader passes other arguments to the kernel.
	  This is useful if you cannot or don't want to change the
	  command-line options your boot loader passes to the kernel.
endchoice

config EFI_STUB
	bool

config EFI
	bool "UEFI runtime support"
	depends on OF && !CPU_BIG_ENDIAN
	depends on KERNEL_MODE_NEON
	select ARCH_SUPPORTS_ACPI
	select LIBFDT
	select UCS2_STRING
	select EFI_PARAMS_FROM_FDT
	select EFI_RUNTIME_WRAPPERS
	select EFI_STUB
	select EFI_ARMSTUB
	default y
	help
	  This option provides support for runtime services provided
	  by UEFI firmware (such as non-volatile variables, realtime
          clock, and platform reset). A UEFI stub is also provided to
	  allow the kernel to be booted as an EFI application. This
	  is only useful on systems that have UEFI firmware.

config DMI
	bool "Enable support for SMBIOS (DMI) tables"
	depends on EFI
	default y
	help
	  This enables SMBIOS/DMI feature for systems.

	  This option is only useful on systems that have UEFI firmware.
	  However, even with this option, the resultant kernel should
	  continue to boot on existing non-UEFI platforms.

endmenu

choice
	prompt "Kernel compression method"
	default BUILD_ARM64_KERNEL_COMPRESSION_GZIP
	help
	  Allows choice between gzip compressed or uncompressed
	  kernel image. Decision is based on whether the bootloader
	  can handle (un)compressed kernel images. Most BLs are capable
	  of decomprssing kernel images and this is the default choice.

config BUILD_ARM64_KERNEL_COMPRESSION_GZIP
	bool "Build compressed kernel image"
	help
	  Build a kernel image using gzip
	  compression. gzip is based on the DEFLATE
	  algorithm. Check if your bootloader is
	  capable of decompressing images.

config BUILD_ARM64_UNCOMPRESSED_KERNEL
	bool "Build uncompressed kernel image"
	help
	  Build a kernel image without
	  compression. An uncompressed kernel
	  image may improve performance in
	  certain situations.
endchoice

config SYSVIPC_COMPAT
	def_bool y
	depends on COMPAT && SYSVIPC

config ARCH_ENABLE_HUGEPAGE_MIGRATION
	def_bool y
	depends on HUGETLB_PAGE && MIGRATION

menu "Power management options"

source "kernel/power/Kconfig"

config ARCH_HIBERNATION_POSSIBLE
	def_bool y
	depends on CPU_PM

config ARCH_HIBERNATION_HEADER
	def_bool y
	depends on HIBERNATION

config ARCH_SUSPEND_POSSIBLE
	def_bool y

endmenu

menu "CPU Power Management"

source "drivers/cpuidle/Kconfig"

source "drivers/cpufreq/Kconfig"

endmenu

source "drivers/firmware/Kconfig"

source "drivers/acpi/Kconfig"

source "arch/arm64/kvm/Kconfig"

if CRYPTO
source "arch/arm64/crypto/Kconfig"
endif<|MERGE_RESOLUTION|>--- conflicted
+++ resolved
@@ -267,18 +267,10 @@
 	def_bool y
 
 config ZONE_DMA32
-<<<<<<< HEAD
 	bool "Enable or Disable Zone DMA"
 	default y
 	help
 	  This option enables/disables the DMA zone.
-
-config HAVE_GENERIC_GUP
-	def_bool y
-=======
-	bool "Support DMA32 zone" if EXPERT
-	default y
->>>>>>> 1a9d9156
 
 config ARCH_ENABLE_MEMORY_HOTPLUG
 	def_bool y
