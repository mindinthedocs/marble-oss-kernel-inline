/* SPDX-License-Identifier: GPL-2.0 */
/*
 *  Copyright (C) 1991,1992  Linus Torvalds
 *
 * entry_32.S contains the system-call and low-level fault and trap handling routines.
 *
 * Stack layout while running C code:
 *	ptrace needs to have all registers on the stack.
 *	If the order here is changed, it needs to be
 *	updated in fork.c:copy_process(), signal.c:do_signal(),
 *	ptrace.c and ptrace.h
 *
 *	 0(%esp) - %ebx
 *	 4(%esp) - %ecx
 *	 8(%esp) - %edx
 *	 C(%esp) - %esi
 *	10(%esp) - %edi
 *	14(%esp) - %ebp
 *	18(%esp) - %eax
 *	1C(%esp) - %ds
 *	20(%esp) - %es
 *	24(%esp) - %fs
 *	28(%esp) - %gs		saved iff !CONFIG_X86_32_LAZY_GS
 *	2C(%esp) - orig_eax
 *	30(%esp) - %eip
 *	34(%esp) - %cs
 *	38(%esp) - %eflags
 *	3C(%esp) - %oldesp
 *	40(%esp) - %oldss
 */

#include <linux/linkage.h>
#include <linux/err.h>
#include <asm/thread_info.h>
#include <asm/irqflags.h>
#include <asm/errno.h>
#include <asm/segment.h>
#include <asm/smp.h>
#include <asm/percpu.h>
#include <asm/processor-flags.h>
#include <asm/irq_vectors.h>
#include <asm/cpufeatures.h>
#include <asm/alternative-asm.h>
#include <asm/asm.h>
#include <asm/smap.h>
#include <asm/frame.h>
#include <asm/nospec-branch.h>

#include "calling.h"

	.section .entry.text, "ax"

/*
 * We use macros for low-level operations which need to be overridden
 * for paravirtualization.  The following will never clobber any registers:
 *   INTERRUPT_RETURN (aka. "iret")
 *   GET_CR0_INTO_EAX (aka. "movl %cr0, %eax")
 *   ENABLE_INTERRUPTS_SYSEXIT (aka "sti; sysexit").
 *
 * For DISABLE_INTERRUPTS/ENABLE_INTERRUPTS (aka "cli"/"sti"), you must
 * specify what registers can be overwritten (CLBR_NONE, CLBR_EAX/EDX/ECX/ANY).
 * Allowing a register to be clobbered can shrink the paravirt replacement
 * enough to patch inline, increasing performance.
 */

#ifdef CONFIG_PREEMPT
# define preempt_stop(clobbers)	DISABLE_INTERRUPTS(clobbers); TRACE_IRQS_OFF
#else
# define preempt_stop(clobbers)
#endif

.macro TRACE_IRQS_IRET
#ifdef CONFIG_TRACE_IRQFLAGS
	testl	$X86_EFLAGS_IF, PT_EFLAGS(%esp)     # interrupts off?
	jz	1f
	TRACE_IRQS_ON
1:
#endif
.endm

#define PTI_SWITCH_MASK         (1 << PAGE_SHIFT)

/*
 * User gs save/restore
 *
 * %gs is used for userland TLS and kernel only uses it for stack
 * canary which is required to be at %gs:20 by gcc.  Read the comment
 * at the top of stackprotector.h for more info.
 *
 * Local labels 98 and 99 are used.
 */
#ifdef CONFIG_X86_32_LAZY_GS

 /* unfortunately push/pop can't be no-op */
.macro PUSH_GS
	pushl	$0
.endm
.macro POP_GS pop=0
	addl	$(4 + \pop), %esp
.endm
.macro POP_GS_EX
.endm

 /* all the rest are no-op */
.macro PTGS_TO_GS
.endm
.macro PTGS_TO_GS_EX
.endm
.macro GS_TO_REG reg
.endm
.macro REG_TO_PTGS reg
.endm
.macro SET_KERNEL_GS reg
.endm

#else	/* CONFIG_X86_32_LAZY_GS */

.macro PUSH_GS
	pushl	%gs
.endm

.macro POP_GS pop=0
98:	popl	%gs
  .if \pop <> 0
	add	$\pop, %esp
  .endif
.endm
.macro POP_GS_EX
.pushsection .fixup, "ax"
99:	movl	$0, (%esp)
	jmp	98b
.popsection
	_ASM_EXTABLE(98b, 99b)
.endm

.macro PTGS_TO_GS
98:	mov	PT_GS(%esp), %gs
.endm
.macro PTGS_TO_GS_EX
.pushsection .fixup, "ax"
99:	movl	$0, PT_GS(%esp)
	jmp	98b
.popsection
	_ASM_EXTABLE(98b, 99b)
.endm

.macro GS_TO_REG reg
	movl	%gs, \reg
.endm
.macro REG_TO_PTGS reg
	movl	\reg, PT_GS(%esp)
.endm
.macro SET_KERNEL_GS reg
	movl	$(__KERNEL_STACK_CANARY), \reg
	movl	\reg, %gs
.endm

#endif /* CONFIG_X86_32_LAZY_GS */

/* Unconditionally switch to user cr3 */
.macro SWITCH_TO_USER_CR3 scratch_reg:req
	ALTERNATIVE "jmp .Lend_\@", "", X86_FEATURE_PTI

	movl	%cr3, \scratch_reg
	orl	$PTI_SWITCH_MASK, \scratch_reg
	movl	\scratch_reg, %cr3
.Lend_\@:
.endm

.macro BUG_IF_WRONG_CR3 no_user_check=0
#ifdef CONFIG_DEBUG_ENTRY
	ALTERNATIVE "jmp .Lend_\@", "", X86_FEATURE_PTI
	.if \no_user_check == 0
	/* coming from usermode? */
	testl	$SEGMENT_RPL_MASK, PT_CS(%esp)
	jz	.Lend_\@
	.endif
	/* On user-cr3? */
	movl	%cr3, %eax
	testl	$PTI_SWITCH_MASK, %eax
	jnz	.Lend_\@
	/* From userspace with kernel cr3 - BUG */
	ud2
.Lend_\@:
#endif
.endm

/*
 * Switch to kernel cr3 if not already loaded and return current cr3 in
 * \scratch_reg
 */
.macro SWITCH_TO_KERNEL_CR3 scratch_reg:req
	ALTERNATIVE "jmp .Lend_\@", "", X86_FEATURE_PTI
	movl	%cr3, \scratch_reg
	/* Test if we are already on kernel CR3 */
	testl	$PTI_SWITCH_MASK, \scratch_reg
	jz	.Lend_\@
	andl	$(~PTI_SWITCH_MASK), \scratch_reg
	movl	\scratch_reg, %cr3
	/* Return original CR3 in \scratch_reg */
	orl	$PTI_SWITCH_MASK, \scratch_reg
.Lend_\@:
.endm

#define CS_FROM_ENTRY_STACK	(1 << 31)
#define CS_FROM_USER_CR3	(1 << 30)
#define CS_FROM_KERNEL		(1 << 29)

.macro FIXUP_FRAME
	/*
	 * The high bits of the CS dword (__csh) are used for CS_FROM_*.
	 * Clear them in case hardware didn't do this for us.
	 */
	andl	$0x0000ffff, 3*4(%esp)

#ifdef CONFIG_VM86
	testl	$X86_EFLAGS_VM, 4*4(%esp)
	jnz	.Lfrom_usermode_no_fixup_\@
#endif
	testl	$SEGMENT_RPL_MASK, 3*4(%esp)
	jnz	.Lfrom_usermode_no_fixup_\@

	orl	$CS_FROM_KERNEL, 3*4(%esp)

	/*
	 * When we're here from kernel mode; the (exception) stack looks like:
	 *
	 *  5*4(%esp) - <previous context>
	 *  4*4(%esp) - flags
	 *  3*4(%esp) - cs
	 *  2*4(%esp) - ip
	 *  1*4(%esp) - orig_eax
	 *  0*4(%esp) - gs / function
	 *
	 * Lets build a 5 entry IRET frame after that, such that struct pt_regs
	 * is complete and in particular regs->sp is correct. This gives us
	 * the original 5 enties as gap:
	 *
	 * 12*4(%esp) - <previous context>
	 * 11*4(%esp) - gap / flags
	 * 10*4(%esp) - gap / cs
	 *  9*4(%esp) - gap / ip
	 *  8*4(%esp) - gap / orig_eax
	 *  7*4(%esp) - gap / gs / function
	 *  6*4(%esp) - ss
	 *  5*4(%esp) - sp
	 *  4*4(%esp) - flags
	 *  3*4(%esp) - cs
	 *  2*4(%esp) - ip
	 *  1*4(%esp) - orig_eax
	 *  0*4(%esp) - gs / function
	 */

	pushl	%ss		# ss
	pushl	%esp		# sp (points at ss)
	addl	$6*4, (%esp)	# point sp back at the previous context
	pushl	6*4(%esp)	# flags
	pushl	6*4(%esp)	# cs
	pushl	6*4(%esp)	# ip
	pushl	6*4(%esp)	# orig_eax
	pushl	6*4(%esp)	# gs / function
.Lfrom_usermode_no_fixup_\@:
.endm

.macro IRET_FRAME
	testl $CS_FROM_KERNEL, 1*4(%esp)
	jz .Lfinished_frame_\@

	/*
	 * Reconstruct the 3 entry IRET frame right after the (modified)
	 * regs->sp without lowering %esp in between, such that an NMI in the
	 * middle doesn't scribble our stack.
	 */
	pushl	%eax
	pushl	%ecx
	movl	5*4(%esp), %eax		# (modified) regs->sp

	movl	4*4(%esp), %ecx		# flags
	movl	%ecx, -4(%eax)

	movl	3*4(%esp), %ecx		# cs
	andl	$0x0000ffff, %ecx
	movl	%ecx, -8(%eax)

	movl	2*4(%esp), %ecx		# ip
	movl	%ecx, -12(%eax)

	movl	1*4(%esp), %ecx		# eax
	movl	%ecx, -16(%eax)

	popl	%ecx
	lea	-16(%eax), %esp
	popl	%eax
.Lfinished_frame_\@:
.endm

.macro SAVE_ALL pt_regs_ax=%eax switch_stacks=0 skip_gs=0
	cld
.if \skip_gs == 0
	PUSH_GS
.endif
	FIXUP_FRAME
	pushl	%fs
	pushl	%es
	pushl	%ds
	pushl	\pt_regs_ax
	pushl	%ebp
	pushl	%edi
	pushl	%esi
	pushl	%edx
	pushl	%ecx
	pushl	%ebx
	movl	$(__USER_DS), %edx
	movl	%edx, %ds
	movl	%edx, %es
	movl	$(__KERNEL_PERCPU), %edx
	movl	%edx, %fs
.if \skip_gs == 0
	SET_KERNEL_GS %edx
.endif
	/* Switch to kernel stack if necessary */
.if \switch_stacks > 0
	SWITCH_TO_KERNEL_STACK
.endif
.endm

.macro SAVE_ALL_NMI cr3_reg:req
	SAVE_ALL

	BUG_IF_WRONG_CR3

	/*
	 * Now switch the CR3 when PTI is enabled.
	 *
	 * We can enter with either user or kernel cr3, the code will
	 * store the old cr3 in \cr3_reg and switches to the kernel cr3
	 * if necessary.
	 */
	SWITCH_TO_KERNEL_CR3 scratch_reg=\cr3_reg

.Lend_\@:
.endm

.macro RESTORE_INT_REGS
	popl	%ebx
	popl	%ecx
	popl	%edx
	popl	%esi
	popl	%edi
	popl	%ebp
	popl	%eax
.endm

.macro RESTORE_REGS pop=0
	RESTORE_INT_REGS
1:	popl	%ds
2:	popl	%es
3:	popl	%fs
	POP_GS \pop
.pushsection .fixup, "ax"
4:	movl	$0, (%esp)
	jmp	1b
5:	movl	$0, (%esp)
	jmp	2b
6:	movl	$0, (%esp)
	jmp	3b
.popsection
	_ASM_EXTABLE(1b, 4b)
	_ASM_EXTABLE(2b, 5b)
	_ASM_EXTABLE(3b, 6b)
	POP_GS_EX
.endm

.macro RESTORE_ALL_NMI cr3_reg:req pop=0
	/*
	 * Now switch the CR3 when PTI is enabled.
	 *
	 * We enter with kernel cr3 and switch the cr3 to the value
	 * stored on \cr3_reg, which is either a user or a kernel cr3.
	 */
	ALTERNATIVE "jmp .Lswitched_\@", "", X86_FEATURE_PTI

	testl	$PTI_SWITCH_MASK, \cr3_reg
	jz	.Lswitched_\@

	/* User cr3 in \cr3_reg - write it to hardware cr3 */
	movl	\cr3_reg, %cr3

.Lswitched_\@:

	BUG_IF_WRONG_CR3

	RESTORE_REGS pop=\pop
.endm

.macro CHECK_AND_APPLY_ESPFIX
#ifdef CONFIG_X86_ESPFIX32
#define GDT_ESPFIX_SS PER_CPU_VAR(gdt_page) + (GDT_ENTRY_ESPFIX_SS * 8)

	ALTERNATIVE	"jmp .Lend_\@", "", X86_BUG_ESPFIX

	movl	PT_EFLAGS(%esp), %eax		# mix EFLAGS, SS and CS
	/*
	 * Warning: PT_OLDSS(%esp) contains the wrong/random values if we
	 * are returning to the kernel.
	 * See comments in process.c:copy_thread() for details.
	 */
	movb	PT_OLDSS(%esp), %ah
	movb	PT_CS(%esp), %al
	andl	$(X86_EFLAGS_VM | (SEGMENT_TI_MASK << 8) | SEGMENT_RPL_MASK), %eax
	cmpl	$((SEGMENT_LDT << 8) | USER_RPL), %eax
	jne	.Lend_\@	# returning to user-space with LDT SS

	/*
	 * Setup and switch to ESPFIX stack
	 *
	 * We're returning to userspace with a 16 bit stack. The CPU will not
	 * restore the high word of ESP for us on executing iret... This is an
	 * "official" bug of all the x86-compatible CPUs, which we can work
	 * around to make dosemu and wine happy. We do this by preloading the
	 * high word of ESP with the high word of the userspace ESP while
	 * compensating for the offset by changing to the ESPFIX segment with
	 * a base address that matches for the difference.
	 */
	mov	%esp, %edx			/* load kernel esp */
	mov	PT_OLDESP(%esp), %eax		/* load userspace esp */
	mov	%dx, %ax			/* eax: new kernel esp */
	sub	%eax, %edx			/* offset (low word is 0) */
	shr	$16, %edx
	mov	%dl, GDT_ESPFIX_SS + 4		/* bits 16..23 */
	mov	%dh, GDT_ESPFIX_SS + 7		/* bits 24..31 */
	pushl	$__ESPFIX_SS
	pushl	%eax				/* new kernel esp */
	/*
	 * Disable interrupts, but do not irqtrace this section: we
	 * will soon execute iret and the tracer was already set to
	 * the irqstate after the IRET:
	 */
	DISABLE_INTERRUPTS(CLBR_ANY)
	lss	(%esp), %esp			/* switch to espfix segment */
.Lend_\@:
#endif /* CONFIG_X86_ESPFIX32 */
.endm

/*
 * Called with pt_regs fully populated and kernel segments loaded,
 * so we can access PER_CPU and use the integer registers.
 *
 * We need to be very careful here with the %esp switch, because an NMI
 * can happen everywhere. If the NMI handler finds itself on the
 * entry-stack, it will overwrite the task-stack and everything we
 * copied there. So allocate the stack-frame on the task-stack and
 * switch to it before we do any copying.
 */

.macro SWITCH_TO_KERNEL_STACK

	ALTERNATIVE     "", "jmp .Lend_\@", X86_FEATURE_XENPV

	BUG_IF_WRONG_CR3

	SWITCH_TO_KERNEL_CR3 scratch_reg=%eax

	/*
	 * %eax now contains the entry cr3 and we carry it forward in
	 * that register for the time this macro runs
	 */

	/* Are we on the entry stack? Bail out if not! */
	movl	PER_CPU_VAR(cpu_entry_area), %ecx
	addl	$CPU_ENTRY_AREA_entry_stack + SIZEOF_entry_stack, %ecx
	subl	%esp, %ecx	/* ecx = (end of entry_stack) - esp */
	cmpl	$SIZEOF_entry_stack, %ecx
	jae	.Lend_\@

	/* Load stack pointer into %esi and %edi */
	movl	%esp, %esi
	movl	%esi, %edi

	/* Move %edi to the top of the entry stack */
	andl	$(MASK_entry_stack), %edi
	addl	$(SIZEOF_entry_stack), %edi

	/* Load top of task-stack into %edi */
	movl	TSS_entry2task_stack(%edi), %edi

	/* Special case - entry from kernel mode via entry stack */
#ifdef CONFIG_VM86
	movl	PT_EFLAGS(%esp), %ecx		# mix EFLAGS and CS
	movb	PT_CS(%esp), %cl
	andl	$(X86_EFLAGS_VM | SEGMENT_RPL_MASK), %ecx
#else
	movl	PT_CS(%esp), %ecx
	andl	$SEGMENT_RPL_MASK, %ecx
#endif
	cmpl	$USER_RPL, %ecx
	jb	.Lentry_from_kernel_\@

	/* Bytes to copy */
	movl	$PTREGS_SIZE, %ecx

#ifdef CONFIG_VM86
	testl	$X86_EFLAGS_VM, PT_EFLAGS(%esi)
	jz	.Lcopy_pt_regs_\@

	/*
	 * Stack-frame contains 4 additional segment registers when
	 * coming from VM86 mode
	 */
	addl	$(4 * 4), %ecx

#endif
.Lcopy_pt_regs_\@:

	/* Allocate frame on task-stack */
	subl	%ecx, %edi

	/* Switch to task-stack */
	movl	%edi, %esp

	/*
	 * We are now on the task-stack and can safely copy over the
	 * stack-frame
	 */
	shrl	$2, %ecx
	cld
	rep movsl

	jmp .Lend_\@

.Lentry_from_kernel_\@:

	/*
	 * This handles the case when we enter the kernel from
	 * kernel-mode and %esp points to the entry-stack. When this
	 * happens we need to switch to the task-stack to run C code,
	 * but switch back to the entry-stack again when we approach
	 * iret and return to the interrupted code-path. This usually
	 * happens when we hit an exception while restoring user-space
	 * segment registers on the way back to user-space or when the
	 * sysenter handler runs with eflags.tf set.
	 *
	 * When we switch to the task-stack here, we can't trust the
	 * contents of the entry-stack anymore, as the exception handler
	 * might be scheduled out or moved to another CPU. Therefore we
	 * copy the complete entry-stack to the task-stack and set a
	 * marker in the iret-frame (bit 31 of the CS dword) to detect
	 * what we've done on the iret path.
	 *
	 * On the iret path we copy everything back and switch to the
	 * entry-stack, so that the interrupted kernel code-path
	 * continues on the same stack it was interrupted with.
	 *
	 * Be aware that an NMI can happen anytime in this code.
	 *
	 * %esi: Entry-Stack pointer (same as %esp)
	 * %edi: Top of the task stack
	 * %eax: CR3 on kernel entry
	 */

	/* Calculate number of bytes on the entry stack in %ecx */
	movl	%esi, %ecx

	/* %ecx to the top of entry-stack */
	andl	$(MASK_entry_stack), %ecx
	addl	$(SIZEOF_entry_stack), %ecx

	/* Number of bytes on the entry stack to %ecx */
	sub	%esi, %ecx

	/* Mark stackframe as coming from entry stack */
	orl	$CS_FROM_ENTRY_STACK, PT_CS(%esp)

	/*
	 * Test the cr3 used to enter the kernel and add a marker
	 * so that we can switch back to it before iret.
	 */
	testl	$PTI_SWITCH_MASK, %eax
	jz	.Lcopy_pt_regs_\@
	orl	$CS_FROM_USER_CR3, PT_CS(%esp)

	/*
	 * %esi and %edi are unchanged, %ecx contains the number of
	 * bytes to copy. The code at .Lcopy_pt_regs_\@ will allocate
	 * the stack-frame on task-stack and copy everything over
	 */
	jmp .Lcopy_pt_regs_\@

.Lend_\@:
.endm

/*
 * Switch back from the kernel stack to the entry stack.
 *
 * The %esp register must point to pt_regs on the task stack. It will
 * first calculate the size of the stack-frame to copy, depending on
 * whether we return to VM86 mode or not. With that it uses 'rep movsl'
 * to copy the contents of the stack over to the entry stack.
 *
 * We must be very careful here, as we can't trust the contents of the
 * task-stack once we switched to the entry-stack. When an NMI happens
 * while on the entry-stack, the NMI handler will switch back to the top
 * of the task stack, overwriting our stack-frame we are about to copy.
 * Therefore we switch the stack only after everything is copied over.
 */
.macro SWITCH_TO_ENTRY_STACK

	ALTERNATIVE     "", "jmp .Lend_\@", X86_FEATURE_XENPV

	/* Bytes to copy */
	movl	$PTREGS_SIZE, %ecx

#ifdef CONFIG_VM86
	testl	$(X86_EFLAGS_VM), PT_EFLAGS(%esp)
	jz	.Lcopy_pt_regs_\@

	/* Additional 4 registers to copy when returning to VM86 mode */
	addl    $(4 * 4), %ecx

.Lcopy_pt_regs_\@:
#endif

	/* Initialize source and destination for movsl */
	movl	PER_CPU_VAR(cpu_tss_rw + TSS_sp0), %edi
	subl	%ecx, %edi
	movl	%esp, %esi

	/* Save future stack pointer in %ebx */
	movl	%edi, %ebx

	/* Copy over the stack-frame */
	shrl	$2, %ecx
	cld
	rep movsl

	/*
	 * Switch to entry-stack - needs to happen after everything is
	 * copied because the NMI handler will overwrite the task-stack
	 * when on entry-stack
	 */
	movl	%ebx, %esp

.Lend_\@:
.endm

/*
 * This macro handles the case when we return to kernel-mode on the iret
 * path and have to switch back to the entry stack and/or user-cr3
 *
 * See the comments below the .Lentry_from_kernel_\@ label in the
 * SWITCH_TO_KERNEL_STACK macro for more details.
 */
.macro PARANOID_EXIT_TO_KERNEL_MODE

	/*
	 * Test if we entered the kernel with the entry-stack. Most
	 * likely we did not, because this code only runs on the
	 * return-to-kernel path.
	 */
	testl	$CS_FROM_ENTRY_STACK, PT_CS(%esp)
	jz	.Lend_\@

	/* Unlikely slow-path */

	/* Clear marker from stack-frame */
	andl	$(~CS_FROM_ENTRY_STACK), PT_CS(%esp)

	/* Copy the remaining task-stack contents to entry-stack */
	movl	%esp, %esi
	movl	PER_CPU_VAR(cpu_tss_rw + TSS_sp0), %edi

	/* Bytes on the task-stack to ecx */
	movl	PER_CPU_VAR(cpu_tss_rw + TSS_sp1), %ecx
	subl	%esi, %ecx

	/* Allocate stack-frame on entry-stack */
	subl	%ecx, %edi

	/*
	 * Save future stack-pointer, we must not switch until the
	 * copy is done, otherwise the NMI handler could destroy the
	 * contents of the task-stack we are about to copy.
	 */
	movl	%edi, %ebx

	/* Do the copy */
	shrl	$2, %ecx
	cld
	rep movsl

	/* Safe to switch to entry-stack now */
	movl	%ebx, %esp

	/*
	 * We came from entry-stack and need to check if we also need to
	 * switch back to user cr3.
	 */
	testl	$CS_FROM_USER_CR3, PT_CS(%esp)
	jz	.Lend_\@

	/* Clear marker from stack-frame */
	andl	$(~CS_FROM_USER_CR3), PT_CS(%esp)

	SWITCH_TO_USER_CR3 scratch_reg=%eax

.Lend_\@:
.endm
/*
 * %eax: prev task
 * %edx: next task
 */
ENTRY(__switch_to_asm)
	/*
	 * Save callee-saved registers
	 * This must match the order in struct inactive_task_frame
	 */
	pushl	%ebp
	pushl	%ebx
	pushl	%edi
	pushl	%esi
	pushfl

	/* switch stack */
	movl	%esp, TASK_threadsp(%eax)
	movl	TASK_threadsp(%edx), %esp

#ifdef CONFIG_STACKPROTECTOR
	movl	TASK_stack_canary(%edx), %ebx
	movl	%ebx, PER_CPU_VAR(stack_canary)+stack_canary_offset
#endif

#ifdef CONFIG_RETPOLINE
	/*
	 * When switching from a shallower to a deeper call stack
	 * the RSB may either underflow or use entries populated
	 * with userspace addresses. On CPUs where those concerns
	 * exist, overwrite the RSB with entries which capture
	 * speculative execution to prevent attack.
	 */
	FILL_RETURN_BUFFER %ebx, RSB_CLEAR_LOOPS, X86_FEATURE_RSB_CTXSW
#endif

	/* restore callee-saved registers */
	popfl
	popl	%esi
	popl	%edi
	popl	%ebx
	popl	%ebp

	jmp	__switch_to
END(__switch_to_asm)

/*
 * The unwinder expects the last frame on the stack to always be at the same
 * offset from the end of the page, which allows it to validate the stack.
 * Calling schedule_tail() directly would break that convention because its an
 * asmlinkage function so its argument has to be pushed on the stack.  This
 * wrapper creates a proper "end of stack" frame header before the call.
 */
ENTRY(schedule_tail_wrapper)
	FRAME_BEGIN

	pushl	%eax
	call	schedule_tail
	popl	%eax

	FRAME_END
	ret
ENDPROC(schedule_tail_wrapper)
/*
 * A newly forked process directly context switches into this address.
 *
 * eax: prev task we switched from
 * ebx: kernel thread func (NULL for user thread)
 * edi: kernel thread arg
 */
ENTRY(ret_from_fork)
	call	schedule_tail_wrapper

	testl	%ebx, %ebx
	jnz	1f		/* kernel threads are uncommon */

2:
	/* When we fork, we trace the syscall return in the child, too. */
	movl    %esp, %eax
	call    syscall_return_slowpath
	STACKLEAK_ERASE
	jmp     restore_all

	/* kernel thread */
1:	movl	%edi, %eax
	CALL_NOSPEC %ebx
	/*
	 * A kernel thread is allowed to return here after successfully
	 * calling do_execve().  Exit to userspace to complete the execve()
	 * syscall.
	 */
	movl	$0, PT_EAX(%esp)
	jmp	2b
END(ret_from_fork)

/*
 * Return to user mode is not as complex as all this looks,
 * but we want the default path for a system call return to
 * go as quickly as possible which is why some of this is
 * less clear than it otherwise should be.
 */

	# userspace resumption stub bypassing syscall exit tracing
	ALIGN
ret_from_exception:
	preempt_stop(CLBR_ANY)
ret_from_intr:
#ifdef CONFIG_VM86
	movl	PT_EFLAGS(%esp), %eax		# mix EFLAGS and CS
	movb	PT_CS(%esp), %al
	andl	$(X86_EFLAGS_VM | SEGMENT_RPL_MASK), %eax
#else
	/*
	 * We can be coming here from child spawned by kernel_thread().
	 */
	movl	PT_CS(%esp), %eax
	andl	$SEGMENT_RPL_MASK, %eax
#endif
	cmpl	$USER_RPL, %eax
	jb	restore_all_kernel		# not returning to v8086 or userspace

ENTRY(resume_userspace)
	DISABLE_INTERRUPTS(CLBR_ANY)
	TRACE_IRQS_OFF
	movl	%esp, %eax
	call	prepare_exit_to_usermode
	jmp	restore_all
END(ret_from_exception)

GLOBAL(__begin_SYSENTER_singlestep_region)
/*
 * All code from here through __end_SYSENTER_singlestep_region is subject
 * to being single-stepped if a user program sets TF and executes SYSENTER.
 * There is absolutely nothing that we can do to prevent this from happening
 * (thanks Intel!).  To keep our handling of this situation as simple as
 * possible, we handle TF just like AC and NT, except that our #DB handler
 * will ignore all of the single-step traps generated in this range.
 */

#ifdef CONFIG_XEN_PV
/*
 * Xen doesn't set %esp to be precisely what the normal SYSENTER
 * entry point expects, so fix it up before using the normal path.
 */
ENTRY(xen_sysenter_target)
	addl	$5*4, %esp			/* remove xen-provided frame */
	jmp	.Lsysenter_past_esp
#endif

/*
 * 32-bit SYSENTER entry.
 *
 * 32-bit system calls through the vDSO's __kernel_vsyscall enter here
 * if X86_FEATURE_SEP is available.  This is the preferred system call
 * entry on 32-bit systems.
 *
 * The SYSENTER instruction, in principle, should *only* occur in the
 * vDSO.  In practice, a small number of Android devices were shipped
 * with a copy of Bionic that inlined a SYSENTER instruction.  This
 * never happened in any of Google's Bionic versions -- it only happened
 * in a narrow range of Intel-provided versions.
 *
 * SYSENTER loads SS, ESP, CS, and EIP from previously programmed MSRs.
 * IF and VM in RFLAGS are cleared (IOW: interrupts are off).
 * SYSENTER does not save anything on the stack,
 * and does not save old EIP (!!!), ESP, or EFLAGS.
 *
 * To avoid losing track of EFLAGS.VM (and thus potentially corrupting
 * user and/or vm86 state), we explicitly disable the SYSENTER
 * instruction in vm86 mode by reprogramming the MSRs.
 *
 * Arguments:
 * eax  system call number
 * ebx  arg1
 * ecx  arg2
 * edx  arg3
 * esi  arg4
 * edi  arg5
 * ebp  user stack
 * 0(%ebp) arg6
 */
ENTRY(entry_SYSENTER_32)
	/*
	 * On entry-stack with all userspace-regs live - save and
	 * restore eflags and %eax to use it as scratch-reg for the cr3
	 * switch.
	 */
	pushfl
	pushl	%eax
	BUG_IF_WRONG_CR3 no_user_check=1
	SWITCH_TO_KERNEL_CR3 scratch_reg=%eax
	popl	%eax
	popfl

	/* Stack empty again, switch to task stack */
	movl	TSS_entry2task_stack(%esp), %esp

.Lsysenter_past_esp:
	pushl	$__USER_DS		/* pt_regs->ss */
	pushl	%ebp			/* pt_regs->sp (stashed in bp) */
	pushfl				/* pt_regs->flags (except IF = 0) */
	orl	$X86_EFLAGS_IF, (%esp)	/* Fix IF */
	pushl	$__USER_CS		/* pt_regs->cs */
	pushl	$0			/* pt_regs->ip = 0 (placeholder) */
	pushl	%eax			/* pt_regs->orig_ax */
	SAVE_ALL pt_regs_ax=$-ENOSYS	/* save rest, stack already switched */

	/*
	 * SYSENTER doesn't filter flags, so we need to clear NT, AC
	 * and TF ourselves.  To save a few cycles, we can check whether
	 * either was set instead of doing an unconditional popfq.
	 * This needs to happen before enabling interrupts so that
	 * we don't get preempted with NT set.
	 *
	 * If TF is set, we will single-step all the way to here -- do_debug
	 * will ignore all the traps.  (Yes, this is slow, but so is
	 * single-stepping in general.  This allows us to avoid having
	 * a more complicated code to handle the case where a user program
	 * forces us to single-step through the SYSENTER entry code.)
	 *
	 * NB.: .Lsysenter_fix_flags is a label with the code under it moved
	 * out-of-line as an optimization: NT is unlikely to be set in the
	 * majority of the cases and instead of polluting the I$ unnecessarily,
	 * we're keeping that code behind a branch which will predict as
	 * not-taken and therefore its instructions won't be fetched.
	 */
	testl	$X86_EFLAGS_NT|X86_EFLAGS_AC|X86_EFLAGS_TF, PT_EFLAGS(%esp)
	jnz	.Lsysenter_fix_flags
.Lsysenter_flags_fixed:

	/*
	 * User mode is traced as though IRQs are on, and SYSENTER
	 * turned them off.
	 */
	TRACE_IRQS_OFF

	movl	%esp, %eax
	call	do_fast_syscall_32
	/* XEN PV guests always use IRET path */
	ALTERNATIVE "testl %eax, %eax; jz .Lsyscall_32_done", \
		    "jmp .Lsyscall_32_done", X86_FEATURE_XENPV

	STACKLEAK_ERASE

/* Opportunistic SYSEXIT */
	TRACE_IRQS_ON			/* User mode traces as IRQs on. */

	/*
	 * Setup entry stack - we keep the pointer in %eax and do the
	 * switch after almost all user-state is restored.
	 */

	/* Load entry stack pointer and allocate frame for eflags/eax */
	movl	PER_CPU_VAR(cpu_tss_rw + TSS_sp0), %eax
	subl	$(2*4), %eax

	/* Copy eflags and eax to entry stack */
	movl	PT_EFLAGS(%esp), %edi
	movl	PT_EAX(%esp), %esi
	movl	%edi, (%eax)
	movl	%esi, 4(%eax)

	/* Restore user registers and segments */
	movl	PT_EIP(%esp), %edx	/* pt_regs->ip */
	movl	PT_OLDESP(%esp), %ecx	/* pt_regs->sp */
1:	mov	PT_FS(%esp), %fs
	PTGS_TO_GS

	popl	%ebx			/* pt_regs->bx */
	addl	$2*4, %esp		/* skip pt_regs->cx and pt_regs->dx */
	popl	%esi			/* pt_regs->si */
	popl	%edi			/* pt_regs->di */
	popl	%ebp			/* pt_regs->bp */

	/* Switch to entry stack */
	movl	%eax, %esp

	/* Now ready to switch the cr3 */
	SWITCH_TO_USER_CR3 scratch_reg=%eax

	/*
	 * Restore all flags except IF. (We restore IF separately because
	 * STI gives a one-instruction window in which we won't be interrupted,
	 * whereas POPF does not.)
	 */
	btrl	$X86_EFLAGS_IF_BIT, (%esp)
	BUG_IF_WRONG_CR3 no_user_check=1
	popfl
	popl	%eax

	/*
	 * Return back to the vDSO, which will pop ecx and edx.
	 * Don't bother with DS and ES (they already contain __USER_DS).
	 */
	sti
	sysexit

.pushsection .fixup, "ax"
2:	movl	$0, PT_FS(%esp)
	jmp	1b
.popsection
	_ASM_EXTABLE(1b, 2b)
	PTGS_TO_GS_EX

.Lsysenter_fix_flags:
	pushl	$X86_EFLAGS_FIXED
	popfl
	jmp	.Lsysenter_flags_fixed
GLOBAL(__end_SYSENTER_singlestep_region)
ENDPROC(entry_SYSENTER_32)

/*
 * 32-bit legacy system call entry.
 *
 * 32-bit x86 Linux system calls traditionally used the INT $0x80
 * instruction.  INT $0x80 lands here.
 *
 * This entry point can be used by any 32-bit perform system calls.
 * Instances of INT $0x80 can be found inline in various programs and
 * libraries.  It is also used by the vDSO's __kernel_vsyscall
 * fallback for hardware that doesn't support a faster entry method.
 * Restarted 32-bit system calls also fall back to INT $0x80
 * regardless of what instruction was originally used to do the system
 * call.  (64-bit programs can use INT $0x80 as well, but they can
 * only run on 64-bit kernels and therefore land in
 * entry_INT80_compat.)
 *
 * This is considered a slow path.  It is not used by most libc
 * implementations on modern hardware except during process startup.
 *
 * Arguments:
 * eax  system call number
 * ebx  arg1
 * ecx  arg2
 * edx  arg3
 * esi  arg4
 * edi  arg5
 * ebp  arg6
 */
ENTRY(entry_INT80_32)
	ASM_CLAC
	pushl	%eax			/* pt_regs->orig_ax */

	SAVE_ALL pt_regs_ax=$-ENOSYS switch_stacks=1	/* save rest */

	/*
	 * User mode is traced as though IRQs are on, and the interrupt gate
	 * turned them off.
	 */
	TRACE_IRQS_OFF

	movl	%esp, %eax
	call	do_int80_syscall_32
.Lsyscall_32_done:

	STACKLEAK_ERASE

restore_all:
	TRACE_IRQS_IRET
	SWITCH_TO_ENTRY_STACK
.Lrestore_all_notrace:
	CHECK_AND_APPLY_ESPFIX
.Lrestore_nocheck:
	/* Switch back to user CR3 */
	SWITCH_TO_USER_CR3 scratch_reg=%eax

	BUG_IF_WRONG_CR3

	/* Restore user state */
	RESTORE_REGS pop=4			# skip orig_eax/error_code
.Lirq_return:
	IRET_FRAME
	/*
	 * ARCH_HAS_MEMBARRIER_SYNC_CORE rely on IRET core serialization
	 * when returning from IPI handler and when returning from
	 * scheduler to user-space.
	 */
	INTERRUPT_RETURN

restore_all_kernel:
#ifdef CONFIG_PREEMPT
	DISABLE_INTERRUPTS(CLBR_ANY)
	cmpl	$0, PER_CPU_VAR(__preempt_count)
	jnz	.Lno_preempt
	testl	$X86_EFLAGS_IF, PT_EFLAGS(%esp)	# interrupts off (exception path) ?
	jz	.Lno_preempt
	call	preempt_schedule_irq
.Lno_preempt:
#endif
	TRACE_IRQS_IRET
	PARANOID_EXIT_TO_KERNEL_MODE
	BUG_IF_WRONG_CR3
	RESTORE_REGS 4
	jmp	.Lirq_return

.section .fixup, "ax"
ENTRY(iret_exc	)
	pushl	$0				# no error code
	pushl	$do_iret_error

#ifdef CONFIG_DEBUG_ENTRY
	/*
	 * The stack-frame here is the one that iret faulted on, so its a
	 * return-to-user frame. We are on kernel-cr3 because we come here from
	 * the fixup code. This confuses the CR3 checker, so switch to user-cr3
	 * as the checker expects it.
	 */
	pushl	%eax
	SWITCH_TO_USER_CR3 scratch_reg=%eax
	popl	%eax
#endif

	jmp	common_exception
.previous
	_ASM_EXTABLE(.Lirq_return, iret_exc)
ENDPROC(entry_INT80_32)

.macro FIXUP_ESPFIX_STACK
/*
 * Switch back for ESPFIX stack to the normal zerobased stack
 *
 * We can't call C functions using the ESPFIX stack. This code reads
 * the high word of the segment base from the GDT and swiches to the
 * normal stack and adjusts ESP with the matching offset.
 */
#ifdef CONFIG_X86_ESPFIX32
	/* fixup the stack */
	mov	GDT_ESPFIX_SS + 4, %al /* bits 16..23 */
	mov	GDT_ESPFIX_SS + 7, %ah /* bits 24..31 */
	shl	$16, %eax
	addl	%esp, %eax			/* the adjusted stack pointer */
	pushl	$__KERNEL_DS
	pushl	%eax
	lss	(%esp), %esp			/* switch to the normal stack segment */
#endif
.endm
.macro UNWIND_ESPFIX_STACK
#ifdef CONFIG_X86_ESPFIX32
	movl	%ss, %eax
	/* see if on espfix stack */
	cmpw	$__ESPFIX_SS, %ax
	jne	27f
	movl	$__KERNEL_DS, %eax
	movl	%eax, %ds
	movl	%eax, %es
	/* switch to normal stack */
	FIXUP_ESPFIX_STACK
27:
#endif
.endm

/*
 * Build the entry stubs with some assembler magic.
 * We pack 1 stub into every 8-byte block.
 */
	.align 8
ENTRY(irq_entries_start)
    vector=FIRST_EXTERNAL_VECTOR
    .rept (FIRST_SYSTEM_VECTOR - FIRST_EXTERNAL_VECTOR)
	pushl	$(~vector+0x80)			/* Note: always in signed byte range */
    vector=vector+1
	jmp	common_interrupt
	.align	8
    .endr
END(irq_entries_start)

#ifdef CONFIG_X86_LOCAL_APIC
	.align 8
ENTRY(spurious_entries_start)
    vector=FIRST_SYSTEM_VECTOR
    .rept (NR_VECTORS - FIRST_SYSTEM_VECTOR)
	pushl	$(~vector+0x80)			/* Note: always in signed byte range */
    vector=vector+1
	jmp	common_spurious
	.align	8
    .endr
END(spurious_entries_start)

common_spurious:
	ASM_CLAC
	addl	$-0x80, (%esp)			/* Adjust vector into the [-256, -1] range */
	SAVE_ALL switch_stacks=1
	ENCODE_FRAME_POINTER
	TRACE_IRQS_OFF
	movl	%esp, %eax
	call	smp_spurious_interrupt
	jmp	ret_from_intr
ENDPROC(common_spurious)
#endif

/*
 * the CPU automatically disables interrupts when executing an IRQ vector,
 * so IRQ-flags tracing has to follow that:
 */
	.p2align CONFIG_X86_L1_CACHE_SHIFT
common_interrupt:
	ASM_CLAC
	addl	$-0x80, (%esp)			/* Adjust vector into the [-256, -1] range */

	SAVE_ALL switch_stacks=1
	ENCODE_FRAME_POINTER
	TRACE_IRQS_OFF
	movl	%esp, %eax
	call	do_IRQ
	jmp	ret_from_intr
ENDPROC(common_interrupt)

#define BUILD_INTERRUPT3(name, nr, fn)			\
ENTRY(name)						\
	ASM_CLAC;					\
	pushl	$~(nr);					\
	SAVE_ALL switch_stacks=1;			\
	ENCODE_FRAME_POINTER;				\
	TRACE_IRQS_OFF					\
	movl	%esp, %eax;				\
	call	fn;					\
	jmp	ret_from_intr;				\
ENDPROC(name)

#define BUILD_INTERRUPT(name, nr)		\
	BUILD_INTERRUPT3(name, nr, smp_##name);	\

/* The include is where all of the SMP etc. interrupts come from */
#include <asm/entry_arch.h>

ENTRY(coprocessor_error)
	ASM_CLAC
	pushl	$0
	pushl	$do_coprocessor_error
	jmp	common_exception
END(coprocessor_error)

ENTRY(simd_coprocessor_error)
	ASM_CLAC
	pushl	$0
#ifdef CONFIG_X86_INVD_BUG
	/* AMD 486 bug: invd from userspace calls exception 19 instead of #GP */
	ALTERNATIVE "pushl	$do_general_protection",	\
		    "pushl	$do_simd_coprocessor_error",	\
		    X86_FEATURE_XMM
#else
	pushl	$do_simd_coprocessor_error
#endif
	jmp	common_exception
END(simd_coprocessor_error)

ENTRY(device_not_available)
	ASM_CLAC
	pushl	$-1				# mark this as an int
	pushl	$do_device_not_available
	jmp	common_exception
END(device_not_available)

#ifdef CONFIG_PARAVIRT
ENTRY(native_iret)
	iret
	_ASM_EXTABLE(native_iret, iret_exc)
END(native_iret)
#endif

ENTRY(overflow)
	ASM_CLAC
	pushl	$0
	pushl	$do_overflow
	jmp	common_exception
END(overflow)

ENTRY(bounds)
	ASM_CLAC
	pushl	$0
	pushl	$do_bounds
	jmp	common_exception
END(bounds)

ENTRY(invalid_op)
	ASM_CLAC
	pushl	$0
	pushl	$do_invalid_op
	jmp	common_exception
END(invalid_op)

ENTRY(coprocessor_segment_overrun)
	ASM_CLAC
	pushl	$0
	pushl	$do_coprocessor_segment_overrun
	jmp	common_exception
END(coprocessor_segment_overrun)

ENTRY(invalid_TSS)
	ASM_CLAC
	pushl	$do_invalid_TSS
	jmp	common_exception
END(invalid_TSS)

ENTRY(segment_not_present)
	ASM_CLAC
	pushl	$do_segment_not_present
	jmp	common_exception
END(segment_not_present)

ENTRY(stack_segment)
	ASM_CLAC
	pushl	$do_stack_segment
	jmp	common_exception
END(stack_segment)

ENTRY(alignment_check)
	ASM_CLAC
	pushl	$do_alignment_check
	jmp	common_exception
END(alignment_check)

ENTRY(divide_error)
	ASM_CLAC
	pushl	$0				# no error code
	pushl	$do_divide_error
	jmp	common_exception
END(divide_error)

#ifdef CONFIG_X86_MCE
ENTRY(machine_check)
	ASM_CLAC
	pushl	$0
	pushl	machine_check_vector
	jmp	common_exception
END(machine_check)
#endif

ENTRY(spurious_interrupt_bug)
	ASM_CLAC
	pushl	$0
	pushl	$do_spurious_interrupt_bug
	jmp	common_exception
END(spurious_interrupt_bug)

#ifdef CONFIG_XEN_PV
ENTRY(xen_hypervisor_callback)
	pushl	$-1				/* orig_ax = -1 => not a system call */
	SAVE_ALL
	ENCODE_FRAME_POINTER
	TRACE_IRQS_OFF

	/*
	 * Check to see if we got the event in the critical
	 * region in xen_iret_direct, after we've reenabled
	 * events and checked for pending events.  This simulates
	 * iret instruction's behaviour where it delivers a
	 * pending interrupt when enabling interrupts:
	 */
	movl	PT_EIP(%esp), %eax
	cmpl	$xen_iret_start_crit, %eax
	jb	1f
	cmpl	$xen_iret_end_crit, %eax
	jae	1f

	jmp	xen_iret_crit_fixup

ENTRY(xen_do_upcall)
1:	mov	%esp, %eax
	call	xen_evtchn_do_upcall
#ifndef CONFIG_PREEMPT
	call	xen_maybe_preempt_hcall
#endif
	jmp	ret_from_intr
ENDPROC(xen_hypervisor_callback)

/*
 * Hypervisor uses this for application faults while it executes.
 * We get here for two reasons:
 *  1. Fault while reloading DS, ES, FS or GS
 *  2. Fault while executing IRET
 * Category 1 we fix up by reattempting the load, and zeroing the segment
 * register if the load fails.
 * Category 2 we fix up by jumping to do_iret_error. We cannot use the
 * normal Linux return path in this case because if we use the IRET hypercall
 * to pop the stack frame we end up in an infinite loop of failsafe callbacks.
 * We distinguish between categories by maintaining a status value in EAX.
 */
ENTRY(xen_failsafe_callback)
	pushl	%eax
	movl	$1, %eax
1:	mov	4(%esp), %ds
2:	mov	8(%esp), %es
3:	mov	12(%esp), %fs
4:	mov	16(%esp), %gs
	/* EAX == 0 => Category 1 (Bad segment)
	   EAX != 0 => Category 2 (Bad IRET) */
	testl	%eax, %eax
	popl	%eax
	lea	16(%esp), %esp
	jz	5f
	jmp	iret_exc
5:	pushl	$-1				/* orig_ax = -1 => not a system call */
	SAVE_ALL
	ENCODE_FRAME_POINTER
	jmp	ret_from_exception

.section .fixup, "ax"
6:	xorl	%eax, %eax
	movl	%eax, 4(%esp)
	jmp	1b
7:	xorl	%eax, %eax
	movl	%eax, 8(%esp)
	jmp	2b
8:	xorl	%eax, %eax
	movl	%eax, 12(%esp)
	jmp	3b
9:	xorl	%eax, %eax
	movl	%eax, 16(%esp)
	jmp	4b
.previous
	_ASM_EXTABLE(1b, 6b)
	_ASM_EXTABLE(2b, 7b)
	_ASM_EXTABLE(3b, 8b)
	_ASM_EXTABLE(4b, 9b)
ENDPROC(xen_failsafe_callback)
#endif /* CONFIG_XEN_PV */

#ifdef CONFIG_XEN_PVHVM
BUILD_INTERRUPT3(xen_hvm_callback_vector, HYPERVISOR_CALLBACK_VECTOR,
		 xen_evtchn_do_upcall)
#endif


#if IS_ENABLED(CONFIG_HYPERV)

BUILD_INTERRUPT3(hyperv_callback_vector, HYPERVISOR_CALLBACK_VECTOR,
		 hyperv_vector_handler)

BUILD_INTERRUPT3(hyperv_reenlightenment_vector, HYPERV_REENLIGHTENMENT_VECTOR,
		 hyperv_reenlightenment_intr)

BUILD_INTERRUPT3(hv_stimer0_callback_vector, HYPERV_STIMER0_VECTOR,
		 hv_stimer0_vector_handler)

#endif /* CONFIG_HYPERV */

ENTRY(page_fault)
	ASM_CLAC
<<<<<<< HEAD
	pushl	$0; /* %gs's slot on the stack */

	SAVE_ALL switch_stacks=1 skip_gs=1

	ENCODE_FRAME_POINTER
	UNWIND_ESPFIX_STACK

	/* fixup %gs */
	GS_TO_REG %ecx
	REG_TO_PTGS %ecx
	SET_KERNEL_GS %ecx

	GET_CR2_INTO(%ecx)			# might clobber %eax

	/* fixup orig %eax */
	movl	PT_ORIG_EAX(%esp), %edx		# get the error code
	movl	$-1, PT_ORIG_EAX(%esp)		# no syscall to restart

	TRACE_IRQS_OFF
	movl	%esp, %eax			# pt_regs pointer
	call	do_page_fault
	jmp	ret_from_exception
=======
	pushl	$do_page_fault
	jmp	common_exception_read_cr2
>>>>>>> ff42df49
END(page_fault)

common_exception_read_cr2:
	/* the function address is in %gs's slot on the stack */
	SAVE_ALL switch_stacks=1 skip_gs=1
<<<<<<< HEAD
=======

>>>>>>> ff42df49
	ENCODE_FRAME_POINTER
	UNWIND_ESPFIX_STACK

	/* fixup %gs */
	GS_TO_REG %ecx
<<<<<<< HEAD
=======
	movl	PT_GS(%esp), %edi
	REG_TO_PTGS %ecx
	SET_KERNEL_GS %ecx

	GET_CR2_INTO(%ecx)			# might clobber %eax

	/* fixup orig %eax */
	movl	PT_ORIG_EAX(%esp), %edx		# get the error code
	movl	$-1, PT_ORIG_EAX(%esp)		# no syscall to restart

	TRACE_IRQS_OFF
	movl	%esp, %eax			# pt_regs pointer
	CALL_NOSPEC %edi
	jmp	ret_from_exception
END(common_exception_read_cr2)

common_exception:
	/* the function address is in %gs's slot on the stack */
	SAVE_ALL switch_stacks=1 skip_gs=1
	ENCODE_FRAME_POINTER
	UNWIND_ESPFIX_STACK

	/* fixup %gs */
	GS_TO_REG %ecx
>>>>>>> ff42df49
	movl	PT_GS(%esp), %edi		# get the function address
	REG_TO_PTGS %ecx
	SET_KERNEL_GS %ecx

	/* fixup orig %eax */
	movl	PT_ORIG_EAX(%esp), %edx		# get the error code
	movl	$-1, PT_ORIG_EAX(%esp)		# no syscall to restart

	TRACE_IRQS_OFF
	movl	%esp, %eax			# pt_regs pointer
	CALL_NOSPEC %edi
	jmp	ret_from_exception
END(common_exception)

ENTRY(debug)
	/*
	 * Entry from sysenter is now handled in common_exception
	 */
	ASM_CLAC
	pushl	$-1				# mark this as an int
	pushl	$do_debug
	jmp	common_exception
END(debug)

/*
 * NMI is doubly nasty.  It can happen on the first instruction of
 * entry_SYSENTER_32 (just like #DB), but it can also interrupt the beginning
 * of the #DB handler even if that #DB in turn hit before entry_SYSENTER_32
 * switched stacks.  We handle both conditions by simply checking whether we
 * interrupted kernel code running on the SYSENTER stack.
 */
ENTRY(nmi)
	ASM_CLAC

#ifdef CONFIG_X86_ESPFIX32
	pushl	%eax
	movl	%ss, %eax
	cmpw	$__ESPFIX_SS, %ax
	popl	%eax
	je	.Lnmi_espfix_stack
#endif

	pushl	%eax				# pt_regs->orig_ax
	SAVE_ALL_NMI cr3_reg=%edi
	ENCODE_FRAME_POINTER
	xorl	%edx, %edx			# zero error code
	movl	%esp, %eax			# pt_regs pointer

	/* Are we currently on the SYSENTER stack? */
	movl	PER_CPU_VAR(cpu_entry_area), %ecx
	addl	$CPU_ENTRY_AREA_entry_stack + SIZEOF_entry_stack, %ecx
	subl	%eax, %ecx	/* ecx = (end of entry_stack) - esp */
	cmpl	$SIZEOF_entry_stack, %ecx
	jb	.Lnmi_from_sysenter_stack

	/* Not on SYSENTER stack. */
	call	do_nmi
	jmp	.Lnmi_return

.Lnmi_from_sysenter_stack:
	/*
	 * We're on the SYSENTER stack.  Switch off.  No one (not even debug)
	 * is using the thread stack right now, so it's safe for us to use it.
	 */
	movl	%esp, %ebx
	movl	PER_CPU_VAR(cpu_current_top_of_stack), %esp
	call	do_nmi
	movl	%ebx, %esp

.Lnmi_return:
	CHECK_AND_APPLY_ESPFIX
	RESTORE_ALL_NMI cr3_reg=%edi pop=4
	jmp	.Lirq_return

#ifdef CONFIG_X86_ESPFIX32
.Lnmi_espfix_stack:
	/*
	 * create the pointer to lss back
	 */
	pushl	%ss
	pushl	%esp
	addl	$4, (%esp)
	/* copy the iret frame of 12 bytes */
	.rept 3
	pushl	16(%esp)
	.endr
	pushl	%eax
	SAVE_ALL_NMI cr3_reg=%edi
	ENCODE_FRAME_POINTER
	FIXUP_ESPFIX_STACK			# %eax == %esp
	xorl	%edx, %edx			# zero error code
	call	do_nmi
	RESTORE_ALL_NMI cr3_reg=%edi
	lss	12+4(%esp), %esp		# back to espfix stack
	jmp	.Lirq_return
#endif
END(nmi)

ENTRY(int3)
	ASM_CLAC
	pushl	$-1				# mark this as an int

	SAVE_ALL switch_stacks=1
	ENCODE_FRAME_POINTER
	TRACE_IRQS_OFF
	xorl	%edx, %edx			# zero error code
	movl	%esp, %eax			# pt_regs pointer
	call	do_int3
	jmp	ret_from_exception
END(int3)

ENTRY(general_protection)
	pushl	$do_general_protection
	jmp	common_exception
END(general_protection)

#ifdef CONFIG_KVM_GUEST
ENTRY(async_page_fault)
	ASM_CLAC
	pushl	$do_async_page_fault
	jmp	common_exception_read_cr2
END(async_page_fault)
#endif

ENTRY(rewind_stack_do_exit)
	/* Prevent any naive code from trying to unwind to our caller. */
	xorl	%ebp, %ebp

	movl	PER_CPU_VAR(cpu_current_top_of_stack), %esi
	leal	-TOP_OF_KERNEL_STACK_PADDING-PTREGS_SIZE(%esi), %esp

	call	do_exit
1:	jmp 1b
END(rewind_stack_do_exit)<|MERGE_RESOLUTION|>--- conflicted
+++ resolved
@@ -1443,49 +1443,19 @@
 
 ENTRY(page_fault)
 	ASM_CLAC
-<<<<<<< HEAD
-	pushl	$0; /* %gs's slot on the stack */
-
-	SAVE_ALL switch_stacks=1 skip_gs=1
-
-	ENCODE_FRAME_POINTER
-	UNWIND_ESPFIX_STACK
-
-	/* fixup %gs */
-	GS_TO_REG %ecx
-	REG_TO_PTGS %ecx
-	SET_KERNEL_GS %ecx
-
-	GET_CR2_INTO(%ecx)			# might clobber %eax
-
-	/* fixup orig %eax */
-	movl	PT_ORIG_EAX(%esp), %edx		# get the error code
-	movl	$-1, PT_ORIG_EAX(%esp)		# no syscall to restart
-
-	TRACE_IRQS_OFF
-	movl	%esp, %eax			# pt_regs pointer
-	call	do_page_fault
-	jmp	ret_from_exception
-=======
 	pushl	$do_page_fault
 	jmp	common_exception_read_cr2
->>>>>>> ff42df49
 END(page_fault)
 
 common_exception_read_cr2:
 	/* the function address is in %gs's slot on the stack */
 	SAVE_ALL switch_stacks=1 skip_gs=1
-<<<<<<< HEAD
-=======
-
->>>>>>> ff42df49
+
 	ENCODE_FRAME_POINTER
 	UNWIND_ESPFIX_STACK
 
 	/* fixup %gs */
 	GS_TO_REG %ecx
-<<<<<<< HEAD
-=======
 	movl	PT_GS(%esp), %edi
 	REG_TO_PTGS %ecx
 	SET_KERNEL_GS %ecx
@@ -1510,7 +1480,6 @@
 
 	/* fixup %gs */
 	GS_TO_REG %ecx
->>>>>>> ff42df49
 	movl	PT_GS(%esp), %edi		# get the function address
 	REG_TO_PTGS %ecx
 	SET_KERNEL_GS %ecx
