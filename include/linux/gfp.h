/* SPDX-License-Identifier: GPL-2.0 */
#ifndef __LINUX_GFP_H
#define __LINUX_GFP_H

#include <linux/mmdebug.h>
#include <linux/mmzone.h>
#include <linux/stddef.h>
#include <linux/linkage.h>
#include <linux/topology.h>

struct vm_area_struct;

/*
 * In case of changes, please don't forget to update
 * include/trace/events/mmflags.h and tools/perf/builtin-kmem.c
 */

/* Plain integer GFP bitmasks. Do not use this directly. */
#define ___GFP_DMA		0x01u
#define ___GFP_HIGHMEM		0x02u
#define ___GFP_DMA32		0x04u
#define ___GFP_MOVABLE		0x08u
#define ___GFP_RECLAIMABLE	0x10u
#define ___GFP_HIGH		0x20u
#define ___GFP_IO		0x40u
#define ___GFP_FS		0x80u
#define ___GFP_ZERO		0x100u
#define ___GFP_ATOMIC		0x200u
#define ___GFP_DIRECT_RECLAIM	0x400u
#define ___GFP_KSWAPD_RECLAIM	0x800u
#define ___GFP_WRITE		0x1000u
#define ___GFP_NOWARN		0x2000u
#define ___GFP_RETRY_MAYFAIL	0x4000u
#define ___GFP_NOFAIL		0x8000u
#define ___GFP_NORETRY		0x10000u
#define ___GFP_MEMALLOC		0x20000u
#define ___GFP_COMP		0x40000u
#define ___GFP_NOMEMALLOC	0x80000u
#define ___GFP_HARDWALL		0x100000u
#define ___GFP_THISNODE		0x200000u
#define ___GFP_ACCOUNT		0x400000u
<<<<<<< HEAD
#ifdef CONFIG_CMA_DIRECT_UTILIZATION
=======
#ifdef CONFIG_CMA
>>>>>>> ec1fff1f
#define ___GFP_CMA		0x800000u
#else
#define ___GFP_CMA		0
#endif
#ifdef CONFIG_LOCKDEP
<<<<<<< HEAD
#ifdef CONFIG_CMA_DIRECT_UTILIZATION
#define ___GFP_NOLOCKDEP	0x1000000u
#else
#define __GFP_NOLOCKDEP		0x800000u
=======
#ifdef CONFIG_CMA
#define ___GFP_NOLOCKDEP	0x1000000u
#else
#define ___GFP_NOLOCKDEP	0x800000u
>>>>>>> ec1fff1f
#endif
#else
#define ___GFP_NOLOCKDEP	0
#endif

/* If the above are modified, __GFP_BITS_SHIFT may need updating */

/*
 * Physical address zone modifiers (see linux/mmzone.h - low four bits)
 *
 * Do not put any conditional on these. If necessary modify the definitions
 * without the underscores and use them consistently. The definitions here may
 * be used in bit comparisons.
 */
#define __GFP_DMA	((__force gfp_t)___GFP_DMA)
#define __GFP_HIGHMEM	((__force gfp_t)___GFP_HIGHMEM)
#define __GFP_DMA32	((__force gfp_t)___GFP_DMA32)
#define __GFP_MOVABLE	((__force gfp_t)___GFP_MOVABLE)  /* ZONE_MOVABLE allowed */
#define __GFP_CMA	((__force gfp_t)___GFP_CMA)
#define GFP_ZONEMASK	(__GFP_DMA|__GFP_HIGHMEM|__GFP_DMA32|__GFP_MOVABLE)

/**
 * DOC: Page mobility and placement hints
 *
 * Page mobility and placement hints
 * ~~~~~~~~~~~~~~~~~~~~~~~~~~~~~~~~~
 *
 * These flags provide hints about how mobile the page is. Pages with similar
 * mobility are placed within the same pageblocks to minimise problems due
 * to external fragmentation.
 *
 * %__GFP_MOVABLE (also a zone modifier) indicates that the page can be
 * moved by page migration during memory compaction or can be reclaimed.
 *
 * %__GFP_RECLAIMABLE is used for slab allocations that specify
 * SLAB_RECLAIM_ACCOUNT and whose pages can be freed via shrinkers.
 *
 * %__GFP_WRITE indicates the caller intends to dirty the page. Where possible,
 * these pages will be spread between local zones to avoid all the dirty
 * pages being in one zone (fair zone allocation policy).
 *
 * %__GFP_HARDWALL enforces the cpuset memory allocation policy.
 *
 * %__GFP_THISNODE forces the allocation to be satisfied from the requested
 * node with no fallbacks or placement policy enforcements.
 *
 * %__GFP_ACCOUNT causes the allocation to be accounted to kmemcg.
 */
#define __GFP_RECLAIMABLE ((__force gfp_t)___GFP_RECLAIMABLE)
#define __GFP_WRITE	((__force gfp_t)___GFP_WRITE)
#define __GFP_HARDWALL   ((__force gfp_t)___GFP_HARDWALL)
#define __GFP_THISNODE	((__force gfp_t)___GFP_THISNODE)
#define __GFP_ACCOUNT	((__force gfp_t)___GFP_ACCOUNT)

/**
 * DOC: Watermark modifiers
 *
 * Watermark modifiers -- controls access to emergency reserves
 * ~~~~~~~~~~~~~~~~~~~~~~~~~~~~~~~~~~~~~~~~~~~~~~~~~~~~~~~~~~~~
 *
 * %__GFP_HIGH indicates that the caller is high-priority and that granting
 * the request is necessary before the system can make forward progress.
 * For example, creating an IO context to clean pages.
 *
 * %__GFP_ATOMIC indicates that the caller cannot reclaim or sleep and is
 * high priority. Users are typically interrupt handlers. This may be
 * used in conjunction with %__GFP_HIGH
 *
 * %__GFP_MEMALLOC allows access to all memory. This should only be used when
 * the caller guarantees the allocation will allow more memory to be freed
 * very shortly e.g. process exiting or swapping. Users either should
 * be the MM or co-ordinating closely with the VM (e.g. swap over NFS).
 * Users of this flag have to be extremely careful to not deplete the reserve
 * completely and implement a throttling mechanism which controls the
 * consumption of the reserve based on the amount of freed memory.
 * Usage of a pre-allocated pool (e.g. mempool) should be always considered
 * before using this flag.
 *
 * %__GFP_NOMEMALLOC is used to explicitly forbid access to emergency reserves.
 * This takes precedence over the %__GFP_MEMALLOC flag if both are set.
 */
#define __GFP_ATOMIC	((__force gfp_t)___GFP_ATOMIC)
#define __GFP_HIGH	((__force gfp_t)___GFP_HIGH)
#define __GFP_MEMALLOC	((__force gfp_t)___GFP_MEMALLOC)
#define __GFP_NOMEMALLOC ((__force gfp_t)___GFP_NOMEMALLOC)

/**
 * DOC: Reclaim modifiers
 *
 * Reclaim modifiers
 * ~~~~~~~~~~~~~~~~~
 * Please note that all the following flags are only applicable to sleepable
 * allocations (e.g. %GFP_NOWAIT and %GFP_ATOMIC will ignore them).
 *
 * %__GFP_IO can start physical IO.
 *
 * %__GFP_FS can call down to the low-level FS. Clearing the flag avoids the
 * allocator recursing into the filesystem which might already be holding
 * locks.
 *
 * %__GFP_DIRECT_RECLAIM indicates that the caller may enter direct reclaim.
 * This flag can be cleared to avoid unnecessary delays when a fallback
 * option is available.
 *
 * %__GFP_KSWAPD_RECLAIM indicates that the caller wants to wake kswapd when
 * the low watermark is reached and have it reclaim pages until the high
 * watermark is reached. A caller may wish to clear this flag when fallback
 * options are available and the reclaim is likely to disrupt the system. The
 * canonical example is THP allocation where a fallback is cheap but
 * reclaim/compaction may cause indirect stalls.
 *
 * %__GFP_RECLAIM is shorthand to allow/forbid both direct and kswapd reclaim.
 *
 * The default allocator behavior depends on the request size. We have a concept
 * of so called costly allocations (with order > %PAGE_ALLOC_COSTLY_ORDER).
 * !costly allocations are too essential to fail so they are implicitly
 * non-failing by default (with some exceptions like OOM victims might fail so
 * the caller still has to check for failures) while costly requests try to be
 * not disruptive and back off even without invoking the OOM killer.
 * The following three modifiers might be used to override some of these
 * implicit rules
 *
 * %__GFP_NORETRY: The VM implementation will try only very lightweight
 * memory direct reclaim to get some memory under memory pressure (thus
 * it can sleep). It will avoid disruptive actions like OOM killer. The
 * caller must handle the failure which is quite likely to happen under
 * heavy memory pressure. The flag is suitable when failure can easily be
 * handled at small cost, such as reduced throughput
 *
 * %__GFP_RETRY_MAYFAIL: The VM implementation will retry memory reclaim
 * procedures that have previously failed if there is some indication
 * that progress has been made else where.  It can wait for other
 * tasks to attempt high level approaches to freeing memory such as
 * compaction (which removes fragmentation) and page-out.
 * There is still a definite limit to the number of retries, but it is
 * a larger limit than with %__GFP_NORETRY.
 * Allocations with this flag may fail, but only when there is
 * genuinely little unused memory. While these allocations do not
 * directly trigger the OOM killer, their failure indicates that
 * the system is likely to need to use the OOM killer soon.  The
 * caller must handle failure, but can reasonably do so by failing
 * a higher-level request, or completing it only in a much less
 * efficient manner.
 * If the allocation does fail, and the caller is in a position to
 * free some non-essential memory, doing so could benefit the system
 * as a whole.
 *
 * %__GFP_NOFAIL: The VM implementation _must_ retry infinitely: the caller
 * cannot handle allocation failures. The allocation could block
 * indefinitely but will never return with failure. Testing for
 * failure is pointless.
 * New users should be evaluated carefully (and the flag should be
 * used only when there is no reasonable failure policy) but it is
 * definitely preferable to use the flag rather than opencode endless
 * loop around allocator.
 * Using this flag for costly allocations is _highly_ discouraged.
 */
#define __GFP_IO	((__force gfp_t)___GFP_IO)
#define __GFP_FS	((__force gfp_t)___GFP_FS)
#define __GFP_DIRECT_RECLAIM	((__force gfp_t)___GFP_DIRECT_RECLAIM) /* Caller can reclaim */
#define __GFP_KSWAPD_RECLAIM	((__force gfp_t)___GFP_KSWAPD_RECLAIM) /* kswapd can wake */
#define __GFP_RECLAIM ((__force gfp_t)(___GFP_DIRECT_RECLAIM|___GFP_KSWAPD_RECLAIM))
#define __GFP_RETRY_MAYFAIL	((__force gfp_t)___GFP_RETRY_MAYFAIL)
#define __GFP_NOFAIL	((__force gfp_t)___GFP_NOFAIL)
#define __GFP_NORETRY	((__force gfp_t)___GFP_NORETRY)

/**
 * DOC: Action modifiers
 *
 * Action modifiers
 * ~~~~~~~~~~~~~~~~
 *
 * %__GFP_NOWARN suppresses allocation failure reports.
 *
 * %__GFP_COMP address compound page metadata.
 *
 * %__GFP_ZERO returns a zeroed page on success.
 */
#define __GFP_NOWARN	((__force gfp_t)___GFP_NOWARN)
#define __GFP_COMP	((__force gfp_t)___GFP_COMP)
#define __GFP_ZERO	((__force gfp_t)___GFP_ZERO)

/* Disable lockdep for GFP context tracking */
#define __GFP_NOLOCKDEP ((__force gfp_t)___GFP_NOLOCKDEP)

/* Room for N __GFP_FOO bits */
<<<<<<< HEAD
#ifdef CONFIG_CMA_DIRECT_UTILIZATION
=======
#ifdef CONFIG_CMA
>>>>>>> ec1fff1f
#define __GFP_BITS_SHIFT (24 + IS_ENABLED(CONFIG_LOCKDEP))
#else
#define __GFP_BITS_SHIFT (23 + IS_ENABLED(CONFIG_LOCKDEP))
#endif
#define __GFP_BITS_MASK ((__force gfp_t)((1 << __GFP_BITS_SHIFT) - 1))

/**
 * DOC: Useful GFP flag combinations
 *
 * Useful GFP flag combinations
 * ~~~~~~~~~~~~~~~~~~~~~~~~~~~~
 *
 * Useful GFP flag combinations that are commonly used. It is recommended
 * that subsystems start with one of these combinations and then set/clear
 * %__GFP_FOO flags as necessary.
 *
 * %GFP_ATOMIC users can not sleep and need the allocation to succeed. A lower
 * watermark is applied to allow access to "atomic reserves".
 * The current implementation doesn't support NMI and few other strict
 * non-preemptive contexts (e.g. raw_spin_lock). The same applies to %GFP_NOWAIT.
 *
 * %GFP_KERNEL is typical for kernel-internal allocations. The caller requires
 * %ZONE_NORMAL or a lower zone for direct access but can direct reclaim.
 *
 * %GFP_KERNEL_ACCOUNT is the same as GFP_KERNEL, except the allocation is
 * accounted to kmemcg.
 *
 * %GFP_NOWAIT is for kernel allocations that should not stall for direct
 * reclaim, start physical IO or use any filesystem callback.
 *
 * %GFP_NOIO will use direct reclaim to discard clean pages or slab pages
 * that do not require the starting of any physical IO.
 * Please try to avoid using this flag directly and instead use
 * memalloc_noio_{save,restore} to mark the whole scope which cannot
 * perform any IO with a short explanation why. All allocation requests
 * will inherit GFP_NOIO implicitly.
 *
 * %GFP_NOFS will use direct reclaim but will not use any filesystem interfaces.
 * Please try to avoid using this flag directly and instead use
 * memalloc_nofs_{save,restore} to mark the whole scope which cannot/shouldn't
 * recurse into the FS layer with a short explanation why. All allocation
 * requests will inherit GFP_NOFS implicitly.
 *
 * %GFP_USER is for userspace allocations that also need to be directly
 * accessibly by the kernel or hardware. It is typically used by hardware
 * for buffers that are mapped to userspace (e.g. graphics) that hardware
 * still must DMA to. cpuset limits are enforced for these allocations.
 *
 * %GFP_DMA exists for historical reasons and should be avoided where possible.
 * The flags indicates that the caller requires that the lowest zone be
 * used (%ZONE_DMA or 16M on x86-64). Ideally, this would be removed but
 * it would require careful auditing as some users really require it and
 * others use the flag to avoid lowmem reserves in %ZONE_DMA and treat the
 * lowest zone as a type of emergency reserve.
 *
 * %GFP_DMA32 is similar to %GFP_DMA except that the caller requires a 32-bit
 * address.
 *
 * %GFP_HIGHUSER is for userspace allocations that may be mapped to userspace,
 * do not need to be directly accessible by the kernel but that cannot
 * move once in use. An example may be a hardware allocation that maps
 * data directly into userspace but has no addressing limitations.
 *
 * %GFP_HIGHUSER_MOVABLE is for userspace allocations that the kernel does not
 * need direct access to but can use kmap() when access is required. They
 * are expected to be movable via page reclaim or page migration. Typically,
 * pages on the LRU would also be allocated with %GFP_HIGHUSER_MOVABLE.
 *
 * %GFP_TRANSHUGE and %GFP_TRANSHUGE_LIGHT are used for THP allocations. They
 * are compound allocations that will generally fail quickly if memory is not
 * available and will not wake kswapd/kcompactd on failure. The _LIGHT
 * version does not attempt reclaim/compaction at all and is by default used
 * in page fault path, while the non-light is used by khugepaged.
 */
#define GFP_ATOMIC	(__GFP_HIGH|__GFP_ATOMIC|__GFP_KSWAPD_RECLAIM)
#define GFP_KERNEL	(__GFP_RECLAIM | __GFP_IO | __GFP_FS)
#define GFP_KERNEL_ACCOUNT (GFP_KERNEL | __GFP_ACCOUNT)
#define GFP_NOWAIT	(__GFP_KSWAPD_RECLAIM)
#define GFP_NOIO	(__GFP_RECLAIM)
#define GFP_NOFS	(__GFP_RECLAIM | __GFP_IO)
#define GFP_USER	(__GFP_RECLAIM | __GFP_IO | __GFP_FS | __GFP_HARDWALL)
#define GFP_DMA		__GFP_DMA
#define GFP_DMA32	__GFP_DMA32
#define GFP_HIGHUSER	(GFP_USER | __GFP_HIGHMEM)
#define GFP_HIGHUSER_MOVABLE	(GFP_HIGHUSER | __GFP_MOVABLE)
#define GFP_TRANSHUGE_LIGHT	((GFP_HIGHUSER_MOVABLE | __GFP_COMP | \
			 __GFP_NOMEMALLOC | __GFP_NOWARN) & ~__GFP_RECLAIM)
#define GFP_TRANSHUGE	(GFP_TRANSHUGE_LIGHT | __GFP_DIRECT_RECLAIM)

/* Convert GFP flags to their corresponding migrate type */
#define GFP_MOVABLE_MASK (__GFP_RECLAIMABLE|__GFP_MOVABLE)
#define GFP_MOVABLE_SHIFT 3

static inline int gfp_migratetype(const gfp_t gfp_flags)
{
	VM_WARN_ON((gfp_flags & GFP_MOVABLE_MASK) == GFP_MOVABLE_MASK);
	BUILD_BUG_ON((1UL << GFP_MOVABLE_SHIFT) != ___GFP_MOVABLE);
	BUILD_BUG_ON((___GFP_MOVABLE >> GFP_MOVABLE_SHIFT) != MIGRATE_MOVABLE);

	if (unlikely(page_group_by_mobility_disabled))
		return MIGRATE_UNMOVABLE;

	/* Group based on mobility */
	return (gfp_flags & GFP_MOVABLE_MASK) >> GFP_MOVABLE_SHIFT;
}
#undef GFP_MOVABLE_MASK
#undef GFP_MOVABLE_SHIFT

static inline bool gfpflags_allow_blocking(const gfp_t gfp_flags)
{
	return !!(gfp_flags & __GFP_DIRECT_RECLAIM);
}

/**
 * gfpflags_normal_context - is gfp_flags a normal sleepable context?
 * @gfp_flags: gfp_flags to test
 *
 * Test whether @gfp_flags indicates that the allocation is from the
 * %current context and allowed to sleep.
 *
 * An allocation being allowed to block doesn't mean it owns the %current
 * context.  When direct reclaim path tries to allocate memory, the
 * allocation context is nested inside whatever %current was doing at the
 * time of the original allocation.  The nested allocation may be allowed
 * to block but modifying anything %current owns can corrupt the outer
 * context's expectations.
 *
 * %true result from this function indicates that the allocation context
 * can sleep and use anything that's associated with %current.
 */
static inline bool gfpflags_normal_context(const gfp_t gfp_flags)
{
	return (gfp_flags & (__GFP_DIRECT_RECLAIM | __GFP_MEMALLOC)) ==
		__GFP_DIRECT_RECLAIM;
}

#ifdef CONFIG_HIGHMEM
#define OPT_ZONE_HIGHMEM ZONE_HIGHMEM
#else
#define OPT_ZONE_HIGHMEM ZONE_NORMAL
#endif

#ifdef CONFIG_ZONE_DMA
#define OPT_ZONE_DMA ZONE_DMA
#else
#define OPT_ZONE_DMA ZONE_NORMAL
#endif

#ifdef CONFIG_ZONE_DMA32
#define OPT_ZONE_DMA32 ZONE_DMA32
#else
#define OPT_ZONE_DMA32 ZONE_NORMAL
#endif

/*
 * GFP_ZONE_TABLE is a word size bitstring that is used for looking up the
 * zone to use given the lowest 4 bits of gfp_t. Entries are GFP_ZONES_SHIFT
 * bits long and there are 16 of them to cover all possible combinations of
 * __GFP_DMA, __GFP_DMA32, __GFP_MOVABLE and __GFP_HIGHMEM.
 *
 * The zone fallback order is MOVABLE=>HIGHMEM=>NORMAL=>DMA32=>DMA.
 * But GFP_MOVABLE is not only a zone specifier but also an allocation
 * policy. Therefore __GFP_MOVABLE plus another zone selector is valid.
 * Only 1 bit of the lowest 3 bits (DMA,DMA32,HIGHMEM) can be set to "1".
 *
 *       bit       result
 *       =================
 *       0x0    => NORMAL
 *       0x1    => DMA or NORMAL
 *       0x2    => HIGHMEM or NORMAL
 *       0x3    => BAD (DMA+HIGHMEM)
 *       0x4    => DMA32 or NORMAL
 *       0x5    => BAD (DMA+DMA32)
 *       0x6    => BAD (HIGHMEM+DMA32)
 *       0x7    => BAD (HIGHMEM+DMA32+DMA)
 *       0x8    => NORMAL (MOVABLE+0)
 *       0x9    => DMA or NORMAL (MOVABLE+DMA)
 *       0xa    => MOVABLE (Movable is valid only if HIGHMEM is set too)
 *       0xb    => BAD (MOVABLE+HIGHMEM+DMA)
 *       0xc    => DMA32 or NORMAL (MOVABLE+DMA32)
 *       0xd    => BAD (MOVABLE+DMA32+DMA)
 *       0xe    => BAD (MOVABLE+DMA32+HIGHMEM)
 *       0xf    => BAD (MOVABLE+DMA32+HIGHMEM+DMA)
 *
 * GFP_ZONES_SHIFT must be <= 2 on 32 bit platforms.
 */

#if defined(CONFIG_ZONE_DEVICE) && (MAX_NR_ZONES-1) <= 4
/* ZONE_DEVICE is not a valid GFP zone specifier */
#define GFP_ZONES_SHIFT 2
#else
#define GFP_ZONES_SHIFT ZONES_SHIFT
#endif

#if 16 * GFP_ZONES_SHIFT > BITS_PER_LONG
#error GFP_ZONES_SHIFT too large to create GFP_ZONE_TABLE integer
#endif

#define GFP_ZONE_TABLE ( \
	(ZONE_NORMAL << 0 * GFP_ZONES_SHIFT)				       \
	| (OPT_ZONE_DMA << ___GFP_DMA * GFP_ZONES_SHIFT)		       \
	| (OPT_ZONE_HIGHMEM << ___GFP_HIGHMEM * GFP_ZONES_SHIFT)	       \
	| (OPT_ZONE_DMA32 << ___GFP_DMA32 * GFP_ZONES_SHIFT)		       \
	| (ZONE_NORMAL << ___GFP_MOVABLE * GFP_ZONES_SHIFT)		       \
	| (OPT_ZONE_DMA << (___GFP_MOVABLE | ___GFP_DMA) * GFP_ZONES_SHIFT)    \
	| (ZONE_MOVABLE << (___GFP_MOVABLE | ___GFP_HIGHMEM) * GFP_ZONES_SHIFT)\
	| (OPT_ZONE_DMA32 << (___GFP_MOVABLE | ___GFP_DMA32) * GFP_ZONES_SHIFT)\
)

/*
 * GFP_ZONE_BAD is a bitmap for all combinations of __GFP_DMA, __GFP_DMA32
 * __GFP_HIGHMEM and __GFP_MOVABLE that are not permitted. One flag per
 * entry starting with bit 0. Bit is set if the combination is not
 * allowed.
 */
#define GFP_ZONE_BAD ( \
	1 << (___GFP_DMA | ___GFP_HIGHMEM)				      \
	| 1 << (___GFP_DMA | ___GFP_DMA32)				      \
	| 1 << (___GFP_DMA32 | ___GFP_HIGHMEM)				      \
	| 1 << (___GFP_DMA | ___GFP_DMA32 | ___GFP_HIGHMEM)		      \
	| 1 << (___GFP_MOVABLE | ___GFP_HIGHMEM | ___GFP_DMA)		      \
	| 1 << (___GFP_MOVABLE | ___GFP_DMA32 | ___GFP_DMA)		      \
	| 1 << (___GFP_MOVABLE | ___GFP_DMA32 | ___GFP_HIGHMEM)		      \
	| 1 << (___GFP_MOVABLE | ___GFP_DMA32 | ___GFP_DMA | ___GFP_HIGHMEM)  \
)

<<<<<<< HEAD
static inline enum zone_type gfp_zone(gfp_t flags)
{
	enum zone_type z;
	int bit;

	if (!IS_ENABLED(CONFIG_HIGHMEM)) {
		if ((flags & __GFP_MOVABLE) && !(flags & __GFP_CMA))
			flags &= ~__GFP_HIGHMEM;
	}

	bit = (__force int) (flags & GFP_ZONEMASK);

	z = (GFP_ZONE_TABLE >> (bit * GFP_ZONES_SHIFT)) &
					 ((1 << GFP_ZONES_SHIFT) - 1);
	VM_BUG_ON((GFP_ZONE_BAD >> bit) & 1);
	return z;
}
=======
enum zone_type gfp_zone(gfp_t flags);
>>>>>>> ec1fff1f

/*
 * There is only one page-allocator function, and two main namespaces to
 * it. The alloc_page*() variants return 'struct page *' and as such
 * can allocate highmem pages, the *get*page*() variants return
 * virtual kernel addresses to the allocated page(s).
 */

static inline int gfp_zonelist(gfp_t flags)
{
#ifdef CONFIG_NUMA
	if (unlikely(flags & __GFP_THISNODE))
		return ZONELIST_NOFALLBACK;
#endif
	return ZONELIST_FALLBACK;
}

/*
 * We get the zone list from the current node and the gfp_mask.
 * This zone list contains a maximum of MAXNODES*MAX_NR_ZONES zones.
 * There are two zonelists per node, one for all zones with memory and
 * one containing just zones from the node the zonelist belongs to.
 *
 * For the normal case of non-DISCONTIGMEM systems the NODE_DATA() gets
 * optimized to &contig_page_data at compile-time.
 */
static inline struct zonelist *node_zonelist(int nid, gfp_t flags)
{
	return NODE_DATA(nid)->node_zonelists + gfp_zonelist(flags);
}

#ifndef HAVE_ARCH_FREE_PAGE
static inline void arch_free_page(struct page *page, int order) { }
#endif
#ifndef HAVE_ARCH_ALLOC_PAGE
static inline void arch_alloc_page(struct page *page, int order) { }
#endif
#ifndef HAVE_ARCH_MAKE_PAGE_ACCESSIBLE
static inline int arch_make_page_accessible(struct page *page)
{
	return 0;
}
#endif

struct page *
__alloc_pages_nodemask(gfp_t gfp_mask, unsigned int order, int preferred_nid,
							nodemask_t *nodemask);

static inline struct page *
__alloc_pages(gfp_t gfp_mask, unsigned int order, int preferred_nid)
{
	return __alloc_pages_nodemask(gfp_mask, order, preferred_nid, NULL);
}

/*
 * Allocate pages, preferring the node given as nid. The node must be valid and
 * online. For more general interface, see alloc_pages_node().
 */
static inline struct page *
__alloc_pages_node(int nid, gfp_t gfp_mask, unsigned int order)
{
	VM_BUG_ON(nid < 0 || nid >= MAX_NUMNODES);
	VM_WARN_ON((gfp_mask & __GFP_THISNODE) && !node_online(nid));

	return __alloc_pages(gfp_mask, order, nid);
}

/*
 * Allocate pages, preferring the node given as nid. When nid == NUMA_NO_NODE,
 * prefer the current CPU's closest node. Otherwise node must be valid and
 * online.
 */
static inline struct page *alloc_pages_node(int nid, gfp_t gfp_mask,
						unsigned int order)
{
	if (nid == NUMA_NO_NODE)
		nid = numa_mem_id();

	return __alloc_pages_node(nid, gfp_mask, order);
}

#ifdef CONFIG_NUMA
extern struct page *alloc_pages_current(gfp_t gfp_mask, unsigned order);

static inline struct page *
alloc_pages(gfp_t gfp_mask, unsigned int order)
{
	return alloc_pages_current(gfp_mask, order);
}
extern struct page *alloc_pages_vma(gfp_t gfp_mask, int order,
			struct vm_area_struct *vma, unsigned long addr,
			int node, bool hugepage);
#define alloc_hugepage_vma(gfp_mask, vma, addr, order) \
	alloc_pages_vma(gfp_mask, order, vma, addr, numa_node_id(), true)
#else
static inline struct page *alloc_pages(gfp_t gfp_mask, unsigned int order)
{
	return alloc_pages_node(numa_node_id(), gfp_mask, order);
}
#define alloc_pages_vma(gfp_mask, order, vma, addr, node, false)\
	alloc_pages(gfp_mask, order)
#define alloc_hugepage_vma(gfp_mask, vma, addr, order) \
	alloc_pages(gfp_mask, order)
#endif
#define alloc_page(gfp_mask) alloc_pages(gfp_mask, 0)
#define alloc_page_vma(gfp_mask, vma, addr)			\
	alloc_pages_vma(gfp_mask, 0, vma, addr, numa_node_id(), false)

extern unsigned long __get_free_pages(gfp_t gfp_mask, unsigned int order);
extern unsigned long get_zeroed_page(gfp_t gfp_mask);

void *alloc_pages_exact(size_t size, gfp_t gfp_mask);
void free_pages_exact(void *virt, size_t size);
void * __meminit alloc_pages_exact_nid(int nid, size_t size, gfp_t gfp_mask);

#define __get_free_page(gfp_mask) \
		__get_free_pages((gfp_mask), 0)

#define __get_dma_pages(gfp_mask, order) \
		__get_free_pages((gfp_mask) | GFP_DMA, (order))

extern void __free_pages(struct page *page, unsigned int order);
extern void free_pages(unsigned long addr, unsigned int order);
extern void free_unref_page(struct page *page);
extern void free_unref_page_list(struct list_head *list);

struct page_frag_cache;
extern void __page_frag_cache_drain(struct page *page, unsigned int count);
extern void *page_frag_alloc(struct page_frag_cache *nc,
			     unsigned int fragsz, gfp_t gfp_mask);
extern void page_frag_free(void *addr);

#define __free_page(page) __free_pages((page), 0)
#define free_page(addr) free_pages((addr), 0)

void page_alloc_init(void);
void drain_zone_pages(struct zone *zone, struct per_cpu_pages *pcp);
void drain_all_pages(struct zone *zone);
void drain_local_pages(struct zone *zone);

void page_alloc_init_late(void);

/*
 * gfp_allowed_mask is set to GFP_BOOT_MASK during early boot to restrict what
 * GFP flags are used before interrupts are enabled. Once interrupts are
 * enabled, it is set to __GFP_BITS_MASK while the system is running. During
 * hibernation, it is used by PM to avoid I/O during memory allocation while
 * devices are suspended.
 */
extern gfp_t gfp_allowed_mask;

/* Returns true if the gfp_mask allows use of ALLOC_NO_WATERMARK */
bool gfp_pfmemalloc_allowed(gfp_t gfp_mask);

extern void pm_restrict_gfp_mask(void);
extern void pm_restore_gfp_mask(void);

#ifdef CONFIG_PM_SLEEP
extern bool pm_suspended_storage(void);
#else
static inline bool pm_suspended_storage(void)
{
	return false;
}
#endif /* CONFIG_PM_SLEEP */

#ifdef CONFIG_CONTIG_ALLOC
/* The below functions must be run on a range from a single zone. */
extern int alloc_contig_range(unsigned long start, unsigned long end,
			      unsigned migratetype, gfp_t gfp_mask);
extern struct page *alloc_contig_pages(unsigned long nr_pages, gfp_t gfp_mask,
				       int nid, nodemask_t *nodemask);
#endif
void free_contig_range(unsigned long pfn, unsigned int nr_pages);

#ifdef CONFIG_CMA
/* CMA stuff */
extern void init_cma_reserved_pageblock(struct page *page);
#endif

#endif /* __LINUX_GFP_H */<|MERGE_RESOLUTION|>--- conflicted
+++ resolved
@@ -39,27 +39,16 @@
 #define ___GFP_HARDWALL		0x100000u
 #define ___GFP_THISNODE		0x200000u
 #define ___GFP_ACCOUNT		0x400000u
-<<<<<<< HEAD
-#ifdef CONFIG_CMA_DIRECT_UTILIZATION
-=======
 #ifdef CONFIG_CMA
->>>>>>> ec1fff1f
 #define ___GFP_CMA		0x800000u
 #else
 #define ___GFP_CMA		0
 #endif
 #ifdef CONFIG_LOCKDEP
-<<<<<<< HEAD
-#ifdef CONFIG_CMA_DIRECT_UTILIZATION
-#define ___GFP_NOLOCKDEP	0x1000000u
-#else
-#define __GFP_NOLOCKDEP		0x800000u
-=======
 #ifdef CONFIG_CMA
 #define ___GFP_NOLOCKDEP	0x1000000u
 #else
 #define ___GFP_NOLOCKDEP	0x800000u
->>>>>>> ec1fff1f
 #endif
 #else
 #define ___GFP_NOLOCKDEP	0
@@ -246,11 +235,7 @@
 #define __GFP_NOLOCKDEP ((__force gfp_t)___GFP_NOLOCKDEP)
 
 /* Room for N __GFP_FOO bits */
-<<<<<<< HEAD
-#ifdef CONFIG_CMA_DIRECT_UTILIZATION
-=======
 #ifdef CONFIG_CMA
->>>>>>> ec1fff1f
 #define __GFP_BITS_SHIFT (24 + IS_ENABLED(CONFIG_LOCKDEP))
 #else
 #define __GFP_BITS_SHIFT (23 + IS_ENABLED(CONFIG_LOCKDEP))
@@ -477,27 +462,7 @@
 	| 1 << (___GFP_MOVABLE | ___GFP_DMA32 | ___GFP_DMA | ___GFP_HIGHMEM)  \
 )
 
-<<<<<<< HEAD
-static inline enum zone_type gfp_zone(gfp_t flags)
-{
-	enum zone_type z;
-	int bit;
-
-	if (!IS_ENABLED(CONFIG_HIGHMEM)) {
-		if ((flags & __GFP_MOVABLE) && !(flags & __GFP_CMA))
-			flags &= ~__GFP_HIGHMEM;
-	}
-
-	bit = (__force int) (flags & GFP_ZONEMASK);
-
-	z = (GFP_ZONE_TABLE >> (bit * GFP_ZONES_SHIFT)) &
-					 ((1 << GFP_ZONES_SHIFT) - 1);
-	VM_BUG_ON((GFP_ZONE_BAD >> bit) & 1);
-	return z;
-}
-=======
 enum zone_type gfp_zone(gfp_t flags);
->>>>>>> ec1fff1f
 
 /*
  * There is only one page-allocator function, and two main namespaces to
