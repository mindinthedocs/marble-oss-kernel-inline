--- conflicted
+++ resolved
@@ -1,9 +1,5 @@
 /* SPDX-License-Identifier: GPL-2.0-only */
-<<<<<<< HEAD
-/* Copyright (c) 2010-2015, 2018-2019 The Linux Foundation. All rights reserved.
-=======
 /* Copyright (c) 2010-2015, 2018-2020 The Linux Foundation. All rights reserved.
->>>>>>> 69e489fe
  * Copyright (C) 2015 Linaro Ltd.
  */
 #ifndef __QCOM_SCM_H
@@ -25,17 +21,6 @@
 	QCOM_DOWNLOAD_MINIDUMP	= 0x20,
 };
 
-struct qcom_scm_hdcp_req {
-	u32 addr;
-	u32 val;
-};
-
-struct qcom_scm_vmperm {
-	int vmid;
-	int perm;
-};
-
-<<<<<<< HEAD
 enum qcom_scm_ocmem_client {
 	QCOM_SCM_OCMEM_UNUSED_ID = 0x0,
 	QCOM_SCM_OCMEM_GRAPHICS_ID,
@@ -46,15 +31,16 @@
 	QCOM_SCM_OCMEM_DEBUG_ID,
 };
 
-enum qcom_scm_sec_dev_id {
-	QCOM_SCM_MDSS_DEV_ID    = 1,
-	QCOM_SCM_OCMEM_DEV_ID   = 5,
-	QCOM_SCM_PCIE0_DEV_ID   = 11,
-	QCOM_SCM_PCIE1_DEV_ID   = 12,
-	QCOM_SCM_GFX_DEV_ID     = 18,
-	QCOM_SCM_UFS_DEV_ID     = 19,
-	QCOM_SCM_ICE_DEV_ID     = 20,
-=======
+struct qcom_scm_hdcp_req {
+	u32 addr;
+	u32 val;
+};
+
+struct qcom_scm_vmperm {
+	int vmid;
+	int perm;
+};
+
 struct qcom_scm_current_perm_info {
 	__le32 vmid;
 	__le32 perm;
@@ -66,7 +52,6 @@
 struct qcom_scm_mem_map_info {
 	__le64 mem_addr;
 	__le64 mem_size;
->>>>>>> 69e489fe
 };
 
 #define QCOM_SCM_VMID_HLOS       0x3
@@ -102,6 +87,83 @@
 	mem_to_map->mem_size = cpu_to_le64(mem_size);
 }
 
+static inline int qcom_scm_sec_wdog_deactivate(void) { return 0; }
+static inline int qcom_scm_sec_wdog_trigger(void) { return 0; }
+static inline void qcom_scm_disable_sdi(void) { }
+static inline int qcom_scm_spin_cpu(void) { return 0; }
+static inline int qcom_scm_config_cpu_errata(void) { return 0; }
+static inline int qcom_scm_get_sec_dump_state(u32 *dump_state) { return 0; }
+static inline int qcom_scm_tz_blsp_modify_owner(int food, u64 subsystem,
+	int *out) { return 0; }
+static inline int qcom_scm_io_reset(void) { return 0; }
+static inline bool qcom_scm_is_secure_wdog_trigger_available(void)
+	{ return false; }
+static inline bool qcom_scm_is_mode_switch_available(void) { return false; }
+static inline int qcom_scm_get_jtag_etm_feat_id(u64 *version) { return 0; }
+static inline void qcom_scm_halt_spmi_pmic_arbiter(void) { }
+static inline void qcom_scm_deassert_ps_hold(void) { }
+static inline void qcom_scm_mmu_sync(bool sync) { }
+static inline int qcom_scm_mem_protect_video(u32 cp_start, u32 cp_size,
+	u32 cp_nonpixel_start, u32 cp_nonpixel_size) { return 0; }
+static inline int qcom_scm_mem_protect_region_id(phys_addr_t paddr, size_t size)
+	{ return 0; }
+static inline int qcom_scm_mem_protect_lock_id2_flat(phys_addr_t list_addr,
+	size_t list_size, size_t chunk_size, size_t memory_usage, int lock)
+	{ return 0; }
+static inline int qcom_scm_iommu_secure_map(phys_addr_t sg_list_addr,
+	size_t num_sg, size_t sg_block_size, u64 sec_id, int cbndx,
+	unsigned long iova, size_t total_len) { return 0; }
+static inline int qcom_scm_iommu_secure_unmap(u64 sec_id, int cbndx,
+	unsigned long iova, size_t total_len) { return 0; }
+static inline int
+qcom_scm_assign_mem_regions(struct qcom_scm_mem_map_info *mem_regions,
+	size_t mem_regions_sz, u32 *srcvms, size_t src_sz,
+	struct qcom_scm_current_perm_info *newvms, size_t newvms_sz)
+	{ return 0; }
+static inline int qcom_scm_enable_shm_bridge(void) { return 0; }
+static inline int qcom_scm_delete_shm_bridge(u64 handle) { return 0; }
+static inline int qcom_scm_create_shm_bridge(u64 pfn_and_ns_perm_flags,
+	u64 ipfn_and_s_perm_flags, u64 size_and_flags, u64 ns_vmids,
+	u64 *handle) { return 0; }
+static inline bool qcom_scm_is_lmh_debug_set_available(void) { return false; }
+static inline bool qcom_scm_is_lmh_debug_read_buf_size_available(void)
+	{ return false; }
+static inline bool qcom_scm_is_lmh_debug_read_buf_available(void)
+	{ return false; }
+static inline bool qcom_scm_is_lmh_debug_get_type_available(void)
+	{ return false; }
+static inline int qcom_scm_lmh_read_buf_size(int *size) { return 0; }
+static inline int qcom_scm_lmh_limit_dcvsh(phys_addr_t payload,
+	uint32_t payload_size, u64 limit_node, uint32_t node_id, u64 version)
+	{ return 0; }
+static inline int qcom_scm_lmh_debug_read(phys_addr_t payload, uint32_t size)
+	{ return 0; }
+static inline int qcom_scm_lmh_debug_set_config_write(phys_addr_t payload,
+	int payload_size, uint32_t *buf, int buf_size) { return 0; }
+static inline int qcom_scm_lmh_get_type(phys_addr_t payload, u64 payload_size,
+	u64 debug_type, uint32_t get_from, uint32_t *size) { return 0; }
+static inline int qcom_scm_smmu_change_pgtbl_format(u64 dev_id, int cbndx)
+	{ return 0; }
+//static inline int qcom_scm_qsmmu500_wait_safe_toggle(bool en) { return 0; }
+static inline int qcom_scm_smmu_notify_secure_lut(u64 dev_id, bool secure)
+	{ return 0; }
+static inline int qcom_scm_qdss_invoke(phys_addr_t addr, size_t size, u64 *out)
+	{ return 0; }
+static inline int qcom_scm_camera_protect_all(uint32_t protect, uint32_t param)
+	{ return 0; }
+static inline int qcom_scm_camera_protect_phy_lanes(bool protect, u64 regmask)
+	{ return 0; }
+static inline int qcom_scm_tsens_reinit(int *tsens_ret) { return 0; }
+static inline int qcom_scm_ice_restore_cfg(void) { return 0; }
+static inline int qcom_scm_get_tz_log_feat_id(u64 *version) { return 0; }
+static inline int qcom_scm_register_qsee_log_buf(phys_addr_t buf, size_t len)
+	{ return 0; }
+static inline int qcom_scm_invoke_smc(phys_addr_t in_buf, size_t in_buf_size,
+	phys_addr_t out_buf, size_t out_buf_size, int32_t *result,
+	u64 *response_type, unsigned int *data) { return 0; }
+static inline int qcom_scm_invoke_callback_response(phys_addr_t out_buf,
+	size_t out_buf_size, int32_t *result, u64 *response_type,
+	unsigned int *data) { return 0; }
 
 #if IS_ENABLED(CONFIG_QCOM_SCM)
 extern bool qcom_scm_is_available(void);
@@ -109,27 +171,14 @@
 extern int qcom_scm_set_cold_boot_addr(void *entry, const cpumask_t *cpus);
 extern int qcom_scm_set_warm_boot_addr(void *entry, const cpumask_t *cpus);
 extern void qcom_scm_cpu_power_down(u32 flags);
-<<<<<<< HEAD
 extern int qcom_scm_set_remote_state(u32 state, u32 id);
 
-=======
-extern int qcom_scm_sec_wdog_deactivate(void);
-extern int qcom_scm_sec_wdog_trigger(void);
-extern void qcom_scm_disable_sdi(void);
-extern int qcom_scm_set_remote_state(u32 state, u32 id);
-extern int qcom_scm_spin_cpu(void);
-extern void qcom_scm_set_download_mode(enum qcom_download_mode mode,
-				       phys_addr_t tcsr_boot_misc);
-extern int qcom_scm_config_cpu_errata(void);
-extern bool qcom_scm_pas_supported(u32 peripheral);
->>>>>>> 69e489fe
 extern int qcom_scm_pas_init_image(u32 peripheral, const void *metadata,
 				   size_t size);
 extern int qcom_scm_pas_mem_setup(u32 peripheral, phys_addr_t addr,
 				  phys_addr_t size);
 extern int qcom_scm_pas_auth_and_reset(u32 peripheral);
 extern int qcom_scm_pas_shutdown(u32 peripheral);
-<<<<<<< HEAD
 extern bool qcom_scm_pas_supported(u32 peripheral);
 
 extern int qcom_scm_io_readl(phys_addr_t addr, unsigned int *val);
@@ -139,43 +188,10 @@
 extern int qcom_scm_restore_sec_cfg(u32 device_id, u32 spare);
 extern int qcom_scm_iommu_secure_ptbl_size(u32 spare, size_t *size);
 extern int qcom_scm_iommu_secure_ptbl_init(u64 addr, u32 size, u32 spare);
-=======
-extern int qcom_scm_get_sec_dump_state(u32 *dump_state);
-extern int qcom_scm_tz_blsp_modify_owner(int food, u64 subsystem, int *out);
-extern int qcom_scm_io_readl(phys_addr_t addr, unsigned int *val);
-extern int qcom_scm_io_writel(phys_addr_t addr, unsigned int val);
-extern int qcom_scm_io_reset(void);
-extern bool qcom_scm_is_secure_wdog_trigger_available(void);
-extern bool qcom_scm_is_mode_switch_available(void);
-extern int qcom_scm_get_jtag_etm_feat_id(u64 *version);
-extern void qcom_scm_halt_spmi_pmic_arbiter(void);
-extern void qcom_scm_deassert_ps_hold(void);
-extern void qcom_scm_mmu_sync(bool sync);
-extern int qcom_scm_restore_sec_cfg(u32 device_id, u32 spare);
-extern int qcom_scm_iommu_secure_ptbl_size(u32 spare, size_t *size);
-extern int qcom_scm_iommu_secure_ptbl_init(u64 addr, u32 size, u32 spare);
-extern int qcom_scm_mem_protect_video(u32 cp_start, u32 cp_size,
-				u32 cp_nonpixel_start, u32 cp_nonpixel_size);
-extern int qcom_scm_mem_protect_region_id(phys_addr_t paddr, size_t size);
-extern int qcom_scm_mem_protect_lock_id2_flat(phys_addr_t list_addr,
-				size_t list_size, size_t chunk_size,
-				size_t memory_usage, int lock);
-extern int qcom_scm_iommu_secure_map(phys_addr_t sg_list_addr, size_t num_sg,
-				size_t sg_block_size, u64 sec_id, int cbndx,
-				unsigned long iova, size_t total_len);
-extern int qcom_scm_iommu_secure_unmap(u64 sec_id, int cbndx,
-				unsigned long iova, size_t total_len);
-extern int
-qcom_scm_assign_mem_regions(struct qcom_scm_mem_map_info *mem_regions,
-			    size_t mem_regions_sz, u32 *srcvms, size_t src_sz,
-			    struct qcom_scm_current_perm_info *newvms,
-			    size_t newvms_sz);
->>>>>>> 69e489fe
 extern int qcom_scm_assign_mem(phys_addr_t mem_addr, size_t mem_sz,
 			       unsigned int *src,
 			       const struct qcom_scm_vmperm *newvm,
 			       unsigned int dest_cnt);
-<<<<<<< HEAD
 
 extern bool qcom_scm_ocmem_lock_available(void);
 extern int qcom_scm_ocmem_lock(enum qcom_scm_ocmem_client id, u32 offset,
@@ -188,73 +204,10 @@
 			     u32 *resp);
 
 extern int qcom_scm_qsmmu500_wait_safe_toggle(bool en);
-=======
-extern int qcom_scm_mem_protect_sd_ctrl(u32 devid, phys_addr_t mem_addr,
-					u64 mem_size, u32 vmid);
-extern int qcom_scm_get_feat_version_cp(u64 *version);
-extern bool qcom_scm_kgsl_set_smmu_aperture_available(void);
-extern int qcom_scm_kgsl_set_smmu_aperture(
-				unsigned int num_context_bank);
-extern int qcom_scm_smmu_prepare_atos_id(u64 dev_id, int cb_num, int operation);
-extern int qcom_mdf_assign_memory_to_subsys(u64 start_addr,
-				u64 end_addr, phys_addr_t paddr, u64 size);
-extern bool qcom_scm_dcvs_core_available(void);
-extern bool qcom_scm_dcvs_ca_available(void);
-extern int qcom_scm_dcvs_reset(void);
-extern int qcom_scm_dcvs_init_v2(phys_addr_t addr, size_t size, int *version);
-extern int qcom_scm_dcvs_init_ca_v2(phys_addr_t addr, size_t size);
-extern int qcom_scm_dcvs_update(int level, s64 total_time, s64 busy_time);
-extern int qcom_scm_dcvs_update_v2(int level, s64 total_time, s64 busy_time);
-extern int qcom_scm_dcvs_update_ca_v2(int level, s64 total_time, s64 busy_time,
-				      int context_count);
-extern int qcom_scm_config_set_ice_key(uint32_t index, phys_addr_t paddr,
-				       size_t size, uint32_t cipher,
-				       unsigned int data_unit,
-				       unsigned int food);
-extern int qcom_scm_clear_ice_key(uint32_t index, unsigned int food);
-extern bool qcom_scm_hdcp_available(void);
-extern int qcom_scm_hdcp_req(struct qcom_scm_hdcp_req *req, u32 req_cnt,
-			     u32 *resp);
-extern int qcom_scm_enable_shm_bridge(void);
-extern int qcom_scm_delete_shm_bridge(u64 handle);
-extern int qcom_scm_create_shm_bridge(u64 pfn_and_ns_perm_flags,
-			u64 ipfn_and_s_perm_flags, u64 size_and_flags,
-			u64 ns_vmids, u64 *handle);
-extern bool qcom_scm_is_lmh_debug_set_available(void);
-extern bool qcom_scm_is_lmh_debug_read_buf_size_available(void);
-extern bool qcom_scm_is_lmh_debug_read_buf_available(void);
-extern bool qcom_scm_is_lmh_debug_get_type_available(void);
-extern int qcom_scm_lmh_read_buf_size(int *size);
-extern int qcom_scm_lmh_limit_dcvsh(phys_addr_t payload, uint32_t payload_size,
-			u64 limit_node, uint32_t node_id, u64 version);
-extern int qcom_scm_lmh_debug_read(phys_addr_t payload, uint32_t size);
-extern int qcom_scm_lmh_debug_set_config_write(phys_addr_t payload,
-			int payload_size, uint32_t *buf, int buf_size);
-extern int qcom_scm_lmh_get_type(phys_addr_t payload, u64 payload_size,
-			u64 debug_type, uint32_t get_from, uint32_t *size);
-extern int qcom_scm_smmu_change_pgtbl_format(u64 dev_id, int cbndx);
-extern int qcom_scm_qsmmu500_wait_safe_toggle(bool en);
-extern int qcom_scm_smmu_notify_secure_lut(u64 dev_id, bool secure);
-extern int qcom_scm_qdss_invoke(phys_addr_t addr, size_t size, u64 *out);
-extern int qcom_scm_camera_protect_all(uint32_t protect, uint32_t param);
-extern int qcom_scm_camera_protect_phy_lanes(bool protect, u64 regmask);
-extern int qcom_scm_tsens_reinit(int *tsens_ret);
-extern int qcom_scm_ice_restore_cfg(void);
-extern int qcom_scm_get_tz_log_feat_id(u64 *version);
-extern int qcom_scm_register_qsee_log_buf(phys_addr_t buf, size_t len);
-extern int qcom_scm_invoke_smc(phys_addr_t in_buf, size_t in_buf_size,
-		phys_addr_t out_buf, size_t out_buf_size, int32_t *result,
-		u64 *response_type, unsigned int *data);
-extern int qcom_scm_invoke_callback_response(phys_addr_t out_buf,
-		size_t out_buf_size, int32_t *result, u64 *response_type,
-		unsigned int *data);
-extern bool qcom_scm_is_available(void);
->>>>>>> 69e489fe
 #else
 
 #include <linux/errno.h>
 
-<<<<<<< HEAD
 static inline bool qcom_scm_is_available(void) { return false; }
 
 static inline int qcom_scm_set_cold_boot_addr(void *entry,
@@ -265,73 +218,27 @@
 static inline u32 qcom_scm_set_remote_state(u32 state,u32 id)
 		{ return -ENODEV; }
 
-=======
-static inline
-int qcom_scm_set_cold_boot_addr(void *entry, const cpumask_t *cpus)
-		{ return -ENODEV; }
-static inline
-int qcom_scm_set_warm_boot_addr(void *entry, const cpumask_t *cpus)
-		{ return -ENODEV; }
-static inline void qcom_scm_cpu_power_down(u32 flags) {}
-static inline int qcom_scm_sec_wdog_deactivate(void) { return -ENODEV; }
-static inline int qcom_scm_sec_wdog_trigger(void) { return -ENODEV; }
-static inline void qcom_scm_disable_sdi(void) {}
-static inline u32 qcom_scm_set_remote_state(u32 state, u32 id)
-		{ return -ENODEV; }
-static inline int qcom_scm_spin_cpu(void) { return -ENODEV; }
-static inline void qcom_scm_set_download_mode(enum qcom_download_mode mode,
-		phys_addr_t tcsr_boot_misc) {}
-static inline int qcom_scm_config_cpu_errata(void)
-		{ return -ENODEV; }
-static inline bool qcom_scm_pas_supported(u32 peripheral) { return false; }
->>>>>>> 69e489fe
 static inline int qcom_scm_pas_init_image(u32 peripheral, const void *metadata,
 		size_t size) { return -ENODEV; }
 static inline int qcom_scm_pas_mem_setup(u32 peripheral, phys_addr_t addr,
-<<<<<<< HEAD
 		phys_addr_t size) { return -ENODEV; }
 static inline int qcom_scm_pas_auth_and_reset(u32 peripheral)
 		{ return -ENODEV; }
 static inline int qcom_scm_pas_shutdown(u32 peripheral) { return -ENODEV; }
 static inline bool qcom_scm_pas_supported(u32 peripheral) { return false; }
 
-=======
-					 phys_addr_t size) { return -ENODEV; }
-static inline int qcom_scm_pas_auth_and_reset(u32 peripheral)
-		{ return -ENODEV; }
-static inline int qcom_scm_pas_shutdown(u32 peripheral) { return -ENODEV; }
-static inline int qcom_scm_get_sec_dump_state(u32 *dump_state)
-		{return -ENODEV; }
-static inline int qcom_scm_tz_blsp_modify_owner(int food, u64 subsystem,
-		int *out) { return -ENODEV; }
->>>>>>> 69e489fe
 static inline int qcom_scm_io_readl(phys_addr_t addr, unsigned int *val)
 		{ return -ENODEV; }
 static inline int qcom_scm_io_writel(phys_addr_t addr, unsigned int val)
 		{ return -ENODEV; }
-<<<<<<< HEAD
 
 static inline bool qcom_scm_restore_sec_cfg_available(void) { return false; }
-=======
-static inline int qcom_scm_io_reset(void)
-		{ return -ENODEV; }
-static inline bool qcom_scm_is_secure_wdog_trigger_available(void)
-		{ return -ENODEV; }
-static inline bool qcom_scm_is_mode_switch_available(void)
-		{ return -ENODEV; }
-static inline int qcom_scm_get_jtag_etm_feat_id(u64 *version)
-		{ return -ENODEV; }
-static inline void qcom_scm_halt_spmi_pmic_arbiter(void) {}
-static inline void qcom_scm_deassert_ps_hold(void) {}
-static inline void qcom_scm_mmu_sync(bool sync) {}
->>>>>>> 69e489fe
 static inline int qcom_scm_restore_sec_cfg(u32 device_id, u32 spare)
 		{ return -ENODEV; }
 static inline int qcom_scm_iommu_secure_ptbl_size(u32 spare, size_t *size)
 		{ return -ENODEV; }
 static inline int qcom_scm_iommu_secure_ptbl_init(u64 addr, u32 size, u32 spare)
 		{ return -ENODEV; }
-<<<<<<< HEAD
 static inline int qcom_scm_assign_mem(phys_addr_t mem_addr, size_t mem_sz,
 		unsigned int *src, const struct qcom_scm_vmperm *newvm,
 		unsigned int dest_cnt) { return -ENODEV; }
@@ -348,114 +255,5 @@
 
 static inline int qcom_scm_qsmmu500_wait_safe_toggle(bool en)
 		{ return -ENODEV; }
-=======
-static inline int qcom_scm_mem_protect_video(u32 cp_start, u32 cp_size,
-				u32 cp_nonpixel_start, u32 cp_nonpixel_size)
-				{ return -ENODEV; }
-static inline int qcom_scm_mem_protect_region_id(phys_addr_t paddr, size_t size)
-		{ return -ENODEV; }
-static inline int qcom_scm_mem_protect_lock_id2_flat(phys_addr_t list_addr,
-		size_t list_size, size_t chunk_size, size_t memory_usage,
-		int lock) { return -ENODEV; }
-static inline int qcom_scm_iommu_secure_map(phys_addr_t sg_list_addr,
-		size_t num_sg, size_t sg_block_size, u64 sec_id, int cbndx,
-		unsigned long iova, size_t total_len) { return -ENODEV; }
-static inline int qcom_scm_iommu_secure_unmap(u64 sec_id, int cbndx,
-		unsigned long iova, size_t total_len) { return -ENODEV; }
-static inline int
-qcom_scm_assign_mem_regions(struct qcom_scm_mem_map_info *mem_regions,
-			    size_t mem_regions_sz, u32 *srcvms, size_t src_sz,
-			    struct qcom_scm_current_perm_info *newvms,
-			    size_t newvms_sz) { return -ENODEV; }
-static inline int qcom_scm_assign_mem(phys_addr_t mem_addr, size_t mem_sz,
-				      unsigned int *src,
-				      const struct qcom_scm_vmperm *newvm,
-				      unsigned int dest_cnt) { return -ENODEV; }
-static inline int qcom_scm_mem_protect_sd_ctrl(u32 devid, phys_addr_t mem_addr,
-					u64 mem_size, u32 vmid)
-					{ return -ENODEV; }
-static inline bool qcom_scm_kgsl_set_smmu_aperture_available(void)
-		{ return false; }
-static inline int qcom_scm_kgsl_set_smmu_aperture(
-		unsigned int num_context_bank) { return -ENODEV; }
-static inline int qcom_scm_smmu_prepare_atos_id(u64 dev_id, int cb_num,
-		int operation) { return -ENODEV; }
-static inline int qcom_mdf_assign_memory_to_subsys(u64 start_addr, u64 end_addr,
-						   phys_addr_t paddr, u64 size)
-		{ return -ENODEV; }
-static inline int qcom_scm_get_feat_version_cp(u64 *version)
-		{ return -ENODEV; }
-static inline bool qcom_scm_dcvs_core_available(void) { return false; }
-static inline bool qcom_scm_dcvs_ca_available(void) { return false; }
-static inline int qcom_scm_dcvs_init_v2(phys_addr_t addr, size_t size,
-		int *version) { return -ENODEV; }
-static inline int qcom_scm_dcvs_init_ca_v2(phys_addr_t addr, size_t size)
-		{ return -ENODEV; }
-static inline int qcom_scm_dcvs_update(int level, s64 total_time, s64 busy_time)
-		{ return -ENODEV; }
-static inline int qcom_scm_dcvs_update_v2(int level, s64 total_time,
-		s64 busy_time) { return -ENODEV; }
-static inline int qcom_scm_dcvs_update_ca_v2(int level, s64 total_time,
-		s64 busy_time, int context_count) { return -ENODEV; }
-static inline int qcom_scm_config_set_ice_key(uint32_t index, phys_addr_t paddr,
-		size_t size, uint32_t cipher, unsigned int data_unit,
-		unsigned int food) { return -ENODEV; }
-static inline int qcom_scm_clear_ice_key(uint32_t index, unsigned int food)
-		{ return -ENODEV; }
-static inline bool qcom_scm_hdcp_available(void) { return false; }
-static inline int qcom_scm_hdcp_req(struct qcom_scm_hdcp_req *req, u32 req_cnt,
-				    u32 *resp) { return -ENODEV; }
-static inline int qcom_scm_enable_shm_bridge(void) { return -ENODEV; }
-static inline int qcom_scm_delete_shm_bridge(u64 handle) { return -ENODEV; }
-static inline int qcom_scm_create_shm_bridge(u64 pfn_and_ns_perm_flags,
-			u64 ipfn_and_s_perm_flags, u64 size_and_flags,
-			u64 ns_vmids, u64 *handle) { return -ENODEV; }
-static inline bool qcom_scm_is_lmh_debug_set_available(void)
-			{ return -EINVAL; }
-static inline bool qcom_scm_is_lmh_debug_read_buf_size_available(void)
-			{ return -EINVAL; }
-static inline bool qcom_scm_is_lmh_debug_read_buf_available(void)
-			{ return -EINVAL; }
-static inline bool qcom_scm_is_lmh_debug_get_type_available(void)
-			{ return -EINVAL; }
-static inline int qcom_scm_lmh_read_buf_size(int *size) { return -ENODEV; }
-static inline int qcom_scm_lmh_limit_dcvsh(phys_addr_t payload,
-			uint32_t payload_size, u64 limit_node, uint32_t node_id,
-			u64 version)	{ return -ENODEV; }
-static inline int qcom_scm_lmh_debug_read(phys_addr_t payload, uint32_t size)
-			{ return -ENODEV; }
-static inline int qcom_scm_lmh_debug_set_config_write(phys_addr_t payload,
-			int payload_size, uint32_t *buf, int buf_size)
-			{ return -ENODEV; }
-static inline int qcom_scm_lmh_get_type(phys_addr_t payload, u64 payload_size,
-			u64 debug_type, uint32_t get_from, uint32_t *size)
-			{ return -ENODEV; }
-static inline  int qcom_scm_smmu_change_pgtbl_format(u64 dev_id, int cbndx)
-		{ return -ENODEV; }
-static inline int qcom_scm_qsmmu500_wait_safe_toggle(bool en)
-		{ return -ENODEV; }
-static inline int qcom_scm_smmu_notify_secure_lut(u64 dev_id, bool secure)
-		{ return -EINVAL; }
-static inline int qcom_scm_qdss_invoke(phys_addr_t data, size_t size, u64 *out)
-		{ return -EINVAL; }
-static inline int qcom_scm_camera_protect_all(uint32_t protect, uint32_t param)
-		{ return -ENODEV; }
-static inline int qcom_scm_camera_protect_phy_lanes(bool protect, u64 regmask)
-		{ return -EINVAL; }
-static inline int qcom_scm_tsens_reinit(int *tsens_ret)
-		{ return -ENODEV; }
-static inline int qcom_scm_ice_restore_cfg(void) { return -ENODEV; }
-static inline int qcom_scm_get_tz_log_feat_id(u64 *version)
-		{ return -ENODEV; }
-static inline int qcom_scm_register_qsee_log_buf(phys_addr_t buf, size_t len)
-		{ return -ENODEV; }
-static inline int qcom_scm_invoke_smc(phys_addr_t in_buf, size_t in_buf_size,
-		phys_addr_t out_buf, size_t out_buf_size, int32_t *result,
-		u64 *request_type, unsigned int *data)	{ return -ENODEV; }
-static inline int qcom_scm_invoke_callback_response(phys_addr_t out_buf,
-		size_t out_buf_size, int32_t *result, u64 *request_type,
-		unsigned int *data)	{ return -ENODEV; }
-static inline bool qcom_scm_is_available(void) { return false; }
->>>>>>> 69e489fe
 #endif
 #endif