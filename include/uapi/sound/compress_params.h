/* SPDX-License-Identifier: ((GPL-2.0 WITH Linux-syscall-note) AND MIT) */
/*
 *  compress_params.h - codec types and parameters for compressed data
 *  streaming interface
 *
 *  Copyright (C) 2011 Intel Corporation
 *  Authors:	Pierre-Louis Bossart <pierre-louis.bossart@linux.intel.com>
 *              Vinod Koul <vinod.koul@linux.intel.com>
 *
 *  ~~~~~~~~~~~~~~~~~~~~~~~~~~~~~~~~~~~~~~~~~~~~~~~~~~~~~~~~~~~~~~~~~~~~~~~~~~
 *
 *  This program is free software; you can redistribute it and/or modify
 *  it under the terms of the GNU General Public License as published by
 *  the Free Software Foundation; version 2 of the License.
 *
 *  This program is distributed in the hope that it will be useful, but
 *  WITHOUT ANY WARRANTY; without even the implied warranty of
 *  MERCHANTABILITY or FITNESS FOR A PARTICULAR PURPOSE.  See the GNU
 *  General Public License for more details.
 *
 *  You should have received a copy of the GNU General Public License along
 *  with this program; if not, write to the Free Software Foundation, Inc.,
 *  59 Temple Place, Suite 330, Boston, MA 02111-1307 USA.
 *
 * ~~~~~~~~~~~~~~~~~~~~~~~~~~~~~~~~~~~~~~~~~~~~~~~~~~~~~~~~~~~~~~~~~~~~~~~~~~
 *
 * The definitions in this file are derived from the OpenMAX AL version 1.1
 * and OpenMAX IL v 1.1.2 header files which contain the copyright notice below.
 *
 * Copyright (c) 2007-2010 The Khronos Group Inc.
 *
 * Permission is hereby granted, free of charge, to any person obtaining
 * a copy of this software and/or associated documentation files (the
 * "Materials "), to deal in the Materials without restriction, including
 * without limitation the rights to use, copy, modify, merge, publish,
 * distribute, sublicense, and/or sell copies of the Materials, and to
 * permit persons to whom the Materials are furnished to do so, subject to
 * the following conditions:
 *
 * The above copyright notice and this permission notice shall be included
 * in all copies or substantial portions of the Materials.
 *
 * THE MATERIALS ARE PROVIDED "AS IS", WITHOUT WARRANTY OF ANY KIND, EXPRESS
 * OR IMPLIED, INCLUDING BUT NOT LIMITED TO THE WARRANTIES OF
 * MERCHANTABILITY, FITNESS FOR A PARTICULAR PURPOSE AND NONINFRINGEMENT.
 * IN NO EVENT SHALL THE AUTHORS OR COPYRIGHT HOLDERS BE LIABLE FOR ANY
 * CLAIM, DAMAGES OR OTHER LIABILITY, WHETHER IN AN ACTION OF CONTRACT,
 * TORT OR OTHERWISE, ARISING FROM, OUT OF OR IN CONNECTION WITH THE
 * MATERIALS OR THE USE OR OTHER DEALINGS IN THE MATERIALS.
 *
 */
#ifndef __SND_COMPRESS_PARAMS_H
#define __SND_COMPRESS_PARAMS_H

#include <linux/types.h>

/* AUDIO CODECS SUPPORTED */
#define MAX_NUM_CODECS 32
#define MAX_NUM_CODEC_DESCRIPTORS 32
#define MAX_NUM_BITRATES 32
#define MAX_NUM_SAMPLE_RATES 32

/* Timestamp flag */
/* Bit-0 - 1 : Enable Timestamp mode */
/* Bit-0 - 0 : Disable Timestamp mode */
#define COMPRESSED_TIMESTAMP_FLAG 0x0001

/* Codecs are listed linearly to allow for extensibility */
#define SND_AUDIOCODEC_PCM                   ((__u32) 0x00000001)
#define SND_AUDIOCODEC_MP3                   ((__u32) 0x00000002)
#define SND_AUDIOCODEC_AMR                   ((__u32) 0x00000003)
#define SND_AUDIOCODEC_AMRWB                 ((__u32) 0x00000004)
#define SND_AUDIOCODEC_AMRWBPLUS             ((__u32) 0x00000005)
#define SND_AUDIOCODEC_AAC                   ((__u32) 0x00000006)
#define SND_AUDIOCODEC_WMA                   ((__u32) 0x00000007)
#define SND_AUDIOCODEC_REAL                  ((__u32) 0x00000008)
#define SND_AUDIOCODEC_VORBIS                ((__u32) 0x00000009)
#define SND_AUDIOCODEC_FLAC                  ((__u32) 0x0000000A)
#define SND_AUDIOCODEC_IEC61937              ((__u32) 0x0000000B)
#define SND_AUDIOCODEC_G723_1                ((__u32) 0x0000000C)
#define SND_AUDIOCODEC_G729                  ((__u32) 0x0000000D)
#define SND_AUDIOCODEC_BESPOKE               ((__u32) 0x0000000E)
<<<<<<< HEAD
#define SND_AUDIOCODEC_WMA_PRO               ((__u32) 0x0000000F)
#define SND_AUDIOCODEC_ALAC                  ((__u32) 0x00000010)
#define SND_AUDIOCODEC_APE                   ((__u32) 0x00000011)
#define SND_AUDIOCODEC_DSD                   ((__u32) 0x00000012)
#define SND_AUDIOCODEC_APTX                  ((__u32) 0x00000013)
#define SND_AUDIOCODEC_TRUEHD                ((__u32) 0x00000014)
#define SND_AUDIOCODEC_DTS_PASS_THROUGH      ((__u32) 0x00000015)
#define SND_AUDIOCODEC_DTS_LBR               ((__u32) 0x00000016)
#define SND_AUDIOCODEC_DTS_TRANSCODE_LOOPBACK ((__u32) 0x00000017)
#define SND_AUDIOCODEC_PASS_THROUGH          ((__u32) 0x00000018)
#define SND_AUDIOCODEC_MP2                   ((__u32) 0x00000019)
#define SND_AUDIOCODEC_DTS_LBR_PASS_THROUGH  ((__u32) 0x0000001A)
#define SND_AUDIOCODEC_AC3                   ((__u32) 0x0000001B)
#define SND_AUDIOCODEC_AC3_PASS_THROUGH      ((__u32) 0x0000001C)
#define SND_AUDIOCODEC_DTS                   ((__u32) 0x0000001D)
#define SND_AUDIOCODEC_EAC3                  ((__u32) 0x0000001F)
#define SND_AUDIOCODEC_MAX                   SND_AUDIOCODEC_EAC3
=======
#define SND_AUDIOCODEC_ALAC                  ((__u32) 0x0000000F)
#define SND_AUDIOCODEC_APE                   ((__u32) 0x00000010)
#define SND_AUDIOCODEC_MAX                   SND_AUDIOCODEC_APE
>>>>>>> 86b41f49

/*
 * Profile and modes are listed with bit masks. This allows for a
 * more compact representation of fields that will not evolve
 * (in contrast to the list of codecs)
 */

#define SND_AUDIOPROFILE_PCM                 ((__u32) 0x00000001)

/* MP3 modes are only useful for encoders */
#define SND_AUDIOCHANMODE_MP3_MONO           ((__u32) 0x00000001)
#define SND_AUDIOCHANMODE_MP3_STEREO         ((__u32) 0x00000002)
#define SND_AUDIOCHANMODE_MP3_JOINTSTEREO    ((__u32) 0x00000004)
#define SND_AUDIOCHANMODE_MP3_DUAL           ((__u32) 0x00000008)

#define SND_AUDIOPROFILE_AMR                 ((__u32) 0x00000001)

/* AMR modes are only useful for encoders */
#define SND_AUDIOMODE_AMR_DTX_OFF            ((__u32) 0x00000001)
#define SND_AUDIOMODE_AMR_VAD1               ((__u32) 0x00000002)
#define SND_AUDIOMODE_AMR_VAD2               ((__u32) 0x00000004)

#define SND_AUDIOSTREAMFORMAT_UNDEFINED	     ((__u32) 0x00000000)
#define SND_AUDIOSTREAMFORMAT_CONFORMANCE    ((__u32) 0x00000001)
#define SND_AUDIOSTREAMFORMAT_IF1            ((__u32) 0x00000002)
#define SND_AUDIOSTREAMFORMAT_IF2            ((__u32) 0x00000004)
#define SND_AUDIOSTREAMFORMAT_FSF            ((__u32) 0x00000008)
#define SND_AUDIOSTREAMFORMAT_RTPPAYLOAD     ((__u32) 0x00000010)
#define SND_AUDIOSTREAMFORMAT_ITU            ((__u32) 0x00000020)

#define SND_AUDIOPROFILE_AMRWB               ((__u32) 0x00000001)

/* AMRWB modes are only useful for encoders */
#define SND_AUDIOMODE_AMRWB_DTX_OFF          ((__u32) 0x00000001)
#define SND_AUDIOMODE_AMRWB_VAD1             ((__u32) 0x00000002)
#define SND_AUDIOMODE_AMRWB_VAD2             ((__u32) 0x00000004)

#define SND_AUDIOPROFILE_AMRWBPLUS           ((__u32) 0x00000001)

#define SND_AUDIOPROFILE_AAC                 ((__u32) 0x00000001)

/* AAC modes are required for encoders and decoders */
#define SND_AUDIOMODE_AAC_MAIN               ((__u32) 0x00000001)
#define SND_AUDIOMODE_AAC_LC                 ((__u32) 0x00000002)
#define SND_AUDIOMODE_AAC_SSR                ((__u32) 0x00000004)
#define SND_AUDIOMODE_AAC_LTP                ((__u32) 0x00000008)
#define SND_AUDIOMODE_AAC_HE                 ((__u32) 0x00000010)
#define SND_AUDIOMODE_AAC_SCALABLE           ((__u32) 0x00000020)
#define SND_AUDIOMODE_AAC_ERLC               ((__u32) 0x00000040)
#define SND_AUDIOMODE_AAC_LD                 ((__u32) 0x00000080)
#define SND_AUDIOMODE_AAC_HE_PS              ((__u32) 0x00000100)
#define SND_AUDIOMODE_AAC_HE_MPS             ((__u32) 0x00000200)

/* AAC formats are required for encoders and decoders */
#define SND_AUDIOSTREAMFORMAT_MP2ADTS        ((__u32) 0x00000001)
#define SND_AUDIOSTREAMFORMAT_MP4ADTS        ((__u32) 0x00000002)
#define SND_AUDIOSTREAMFORMAT_MP4LOAS        ((__u32) 0x00000004)
#define SND_AUDIOSTREAMFORMAT_MP4LATM        ((__u32) 0x00000008)
#define SND_AUDIOSTREAMFORMAT_ADIF           ((__u32) 0x00000010)
#define SND_AUDIOSTREAMFORMAT_MP4FF          ((__u32) 0x00000020)
#define SND_AUDIOSTREAMFORMAT_RAW            ((__u32) 0x00000040)

#define SND_AUDIOPROFILE_WMA7                ((__u32) 0x00000001)
#define SND_AUDIOPROFILE_WMA8                ((__u32) 0x00000002)
#define SND_AUDIOPROFILE_WMA9                ((__u32) 0x00000004)
#define SND_AUDIOPROFILE_WMA10               ((__u32) 0x00000008)
#define SND_AUDIOPROFILE_WMA9_PRO            ((__u32) 0x00000010)
#define SND_AUDIOPROFILE_WMA9_LOSSLESS       ((__u32) 0x00000020)
#define SND_AUDIOPROFILE_WMA10_LOSSLESS      ((__u32) 0x00000040)

#define SND_AUDIOMODE_WMA_LEVEL1             ((__u32) 0x00000001)
#define SND_AUDIOMODE_WMA_LEVEL2             ((__u32) 0x00000002)
#define SND_AUDIOMODE_WMA_LEVEL3             ((__u32) 0x00000004)
#define SND_AUDIOMODE_WMA_LEVEL4             ((__u32) 0x00000008)
#define SND_AUDIOMODE_WMAPRO_LEVELM0         ((__u32) 0x00000010)
#define SND_AUDIOMODE_WMAPRO_LEVELM1         ((__u32) 0x00000020)
#define SND_AUDIOMODE_WMAPRO_LEVELM2         ((__u32) 0x00000040)
#define SND_AUDIOMODE_WMAPRO_LEVELM3         ((__u32) 0x00000080)

#define SND_AUDIOSTREAMFORMAT_WMA_ASF        ((__u32) 0x00000001)
/*
 * Some implementations strip the ASF header and only send ASF packets
 * to the DSP
 */
#define SND_AUDIOSTREAMFORMAT_WMA_NOASF_HDR  ((__u32) 0x00000002)

#define SND_AUDIOPROFILE_REALAUDIO           ((__u32) 0x00000001)

#define SND_AUDIOMODE_REALAUDIO_G2           ((__u32) 0x00000001)
#define SND_AUDIOMODE_REALAUDIO_8            ((__u32) 0x00000002)
#define SND_AUDIOMODE_REALAUDIO_10           ((__u32) 0x00000004)
#define SND_AUDIOMODE_REALAUDIO_SURROUND     ((__u32) 0x00000008)

#define SND_AUDIOPROFILE_VORBIS              ((__u32) 0x00000001)

#define SND_AUDIOMODE_VORBIS                 ((__u32) 0x00000001)

#define SND_AUDIOPROFILE_FLAC                ((__u32) 0x00000001)

/*
 * Define quality levels for FLAC encoders, from LEVEL0 (fast)
 * to LEVEL8 (best)
 */
#define SND_AUDIOMODE_FLAC_LEVEL0            ((__u32) 0x00000001)
#define SND_AUDIOMODE_FLAC_LEVEL1            ((__u32) 0x00000002)
#define SND_AUDIOMODE_FLAC_LEVEL2            ((__u32) 0x00000004)
#define SND_AUDIOMODE_FLAC_LEVEL3            ((__u32) 0x00000008)
#define SND_AUDIOMODE_FLAC_LEVEL4            ((__u32) 0x00000010)
#define SND_AUDIOMODE_FLAC_LEVEL5            ((__u32) 0x00000020)
#define SND_AUDIOMODE_FLAC_LEVEL6            ((__u32) 0x00000040)
#define SND_AUDIOMODE_FLAC_LEVEL7            ((__u32) 0x00000080)
#define SND_AUDIOMODE_FLAC_LEVEL8            ((__u32) 0x00000100)

#define SND_AUDIOSTREAMFORMAT_FLAC           ((__u32) 0x00000001)
#define SND_AUDIOSTREAMFORMAT_FLAC_OGG       ((__u32) 0x00000002)

/* IEC61937 payloads without CUVP and preambles */
#define SND_AUDIOPROFILE_IEC61937            ((__u32) 0x00000001)
/* IEC61937 with S/PDIF preambles+CUVP bits in 32-bit containers */
#define SND_AUDIOPROFILE_IEC61937_SPDIF      ((__u32) 0x00000002)

/*
 * IEC modes are mandatory for decoders. Format autodetection
 * will only happen on the DSP side with mode 0. The PCM mode should
 * not be used, the PCM codec should be used instead.
 */
#define SND_AUDIOMODE_IEC_REF_STREAM_HEADER  ((__u32) 0x00000000)
#define SND_AUDIOMODE_IEC_LPCM		     ((__u32) 0x00000001)
#define SND_AUDIOMODE_IEC_AC3		     ((__u32) 0x00000002)
#define SND_AUDIOMODE_IEC_MPEG1		     ((__u32) 0x00000004)
#define SND_AUDIOMODE_IEC_MP3		     ((__u32) 0x00000008)
#define SND_AUDIOMODE_IEC_MPEG2		     ((__u32) 0x00000010)
#define SND_AUDIOMODE_IEC_AACLC		     ((__u32) 0x00000020)
#define SND_AUDIOMODE_IEC_DTS		     ((__u32) 0x00000040)
#define SND_AUDIOMODE_IEC_ATRAC		     ((__u32) 0x00000080)
#define SND_AUDIOMODE_IEC_SACD		     ((__u32) 0x00000100)
#define SND_AUDIOMODE_IEC_EAC3		     ((__u32) 0x00000200)
#define SND_AUDIOMODE_IEC_DTS_HD	     ((__u32) 0x00000400)
#define SND_AUDIOMODE_IEC_MLP		     ((__u32) 0x00000800)
#define SND_AUDIOMODE_IEC_DST		     ((__u32) 0x00001000)
#define SND_AUDIOMODE_IEC_WMAPRO	     ((__u32) 0x00002000)
#define SND_AUDIOMODE_IEC_REF_CXT            ((__u32) 0x00004000)
#define SND_AUDIOMODE_IEC_HE_AAC	     ((__u32) 0x00008000)
#define SND_AUDIOMODE_IEC_HE_AAC2	     ((__u32) 0x00010000)
#define SND_AUDIOMODE_IEC_MPEG_SURROUND	     ((__u32) 0x00020000)

#define SND_AUDIOPROFILE_G723_1              ((__u32) 0x00000001)

#define SND_AUDIOMODE_G723_1_ANNEX_A         ((__u32) 0x00000001)
#define SND_AUDIOMODE_G723_1_ANNEX_B         ((__u32) 0x00000002)
#define SND_AUDIOMODE_G723_1_ANNEX_C         ((__u32) 0x00000004)

#define SND_AUDIOPROFILE_G729                ((__u32) 0x00000001)

#define SND_AUDIOMODE_G729_ANNEX_A           ((__u32) 0x00000001)
#define SND_AUDIOMODE_G729_ANNEX_B           ((__u32) 0x00000002)

/* <FIXME: multichannel encoders aren't supported for now. Would need
   an additional definition of channel arrangement> */

/* VBR/CBR definitions */
#define SND_RATECONTROLMODE_CONSTANTBITRATE  ((__u32) 0x00000001)
#define SND_RATECONTROLMODE_VARIABLEBITRATE  ((__u32) 0x00000002)

/* Encoder options */

struct snd_enc_wma {
	__u32 super_block_align; /* WMA Type-specific data */
};

/**
 * struct snd_enc_vorbis
 * @quality: Sets encoding quality to n, between -1 (low) and 10 (high).
 * In the default mode of operation, the quality level is 3.
 * Normal quality range is 0 - 10.
 * @managed: Boolean. Set  bitrate  management  mode. This turns off the
 * normal VBR encoding, but allows hard or soft bitrate constraints to be
 * enforced by the encoder. This mode can be slower, and may also be
 * lower quality. It is primarily useful for streaming.
 * @max_bit_rate: Enabled only if managed is TRUE
 * @min_bit_rate: Enabled only if managed is TRUE
 * @downmix: Boolean. Downmix input from stereo to mono (has no effect on
 * non-stereo streams). Useful for lower-bitrate encoding.
 *
 * These options were extracted from the OpenMAX IL spec and Gstreamer vorbisenc
 * properties
 *
 * For best quality users should specify VBR mode and set quality levels.
 */

struct snd_enc_vorbis {
	__s32 quality;
	__u32 managed;
	__u32 max_bit_rate;
	__u32 min_bit_rate;
	__u32 downmix;
} __attribute__((packed, aligned(4)));


/**
 * struct snd_enc_real
 * @quant_bits: number of coupling quantization bits in the stream
 * @start_region: coupling start region in the stream
 * @num_regions: number of regions value
 *
 * These options were extracted from the OpenMAX IL spec
 */

struct snd_enc_real {
	__u32 quant_bits;
	__u32 start_region;
	__u32 num_regions;
} __attribute__((packed, aligned(4)));

/**
 * struct snd_enc_flac
 * @num: serial number, valid only for OGG formats
 *	needs to be set by application
 * @gain: Add replay gain tags
 *
 * These options were extracted from the FLAC online documentation
 * at http://flac.sourceforge.net/documentation_tools_flac.html
 *
 * To make the API simpler, it is assumed that the user will select quality
 * profiles. Additional options that affect encoding quality and speed can
 * be added at a later stage if needed.
 *
 * By default the Subset format is used by encoders.
 *
 * TAGS such as pictures, etc, cannot be handled by an offloaded encoder and are
 * not supported in this API.
 */

struct snd_enc_flac {
	__u32 num;
	__u32 gain;
} __attribute__((packed, aligned(4)));

struct snd_enc_generic {
	__u32 bw;	/* encoder bandwidth */
	__s32 reserved[15];	/* Can be used for SND_AUDIOCODEC_BESPOKE */
} __attribute__((packed, aligned(4)));

#define SND_COMPRESS_DEC_HDR
struct snd_dec_aac {
	__u16 audio_obj_type;
	__u16 pce_bits_size;
} __attribute__((packed, aligned(4)));

struct snd_dec_flac {
	__u16 sample_size;
	__u16 min_blk_size;
	__u16 max_blk_size;
	__u16 min_frame_size;
	__u16 max_frame_size;
	__u16 reserved;
} __attribute__((packed, aligned(4)));

<<<<<<< HEAD
struct snd_dec_alac {
	__u32 frame_length;
	__u8 compatible_version;
	__u8 bit_depth;
	__u8 pb;
	__u8 mb;
	__u8 kb;
	__u8 num_channels;
	__u16 max_run;
	__u32 max_frame_bytes;
	__u32 avg_bit_rate;
	__u32 sample_rate;
	__u32 channel_layout_tag;
=======
struct snd_dec_wma {
	__u32 encoder_option;
	__u32 adv_encoder_option;
	__u32 adv_encoder_option2;
	__u32 reserved;
} __attribute__((packed, aligned(4)));

struct snd_dec_alac {
	__u32 frame_length;
	__u8 compatible_version;
	__u8 pb;
	__u8 mb;
	__u8 kb;
	__u32 max_run;
	__u32 max_frame_bytes;
>>>>>>> 86b41f49
} __attribute__((packed, aligned(4)));

struct snd_dec_ape {
	__u16 compatible_version;
	__u16 compression_level;
	__u32 format_flags;
	__u32 blocks_per_frame;
	__u32 final_frame_blocks;
	__u32 total_frames;
<<<<<<< HEAD
	__u16 bits_per_sample;
	__u16 num_channels;
	__u32 sample_rate;
	__u32 seek_table_present;
} __attribute__((packed, aligned(4)));

struct snd_dec_wma {
	__u32 super_block_align;
	__u32 bits_per_sample;
	__u32 channelmask;
	__u32 encodeopt;
	__u32 encodeopt1;
	__u32 encodeopt2;
	__u32 avg_bit_rate;
} __attribute__((packed, aligned(4)));

#define SND_DEC_WMA_EXTENTED_SUPPORT

struct snd_dec_aptx {
	__u32 lap;
	__u32 uap;
	__u32 nap;
};

struct snd_dec_vorbis {
	__u32 bit_stream_fmt;
};

struct snd_dec_amrwb_plus {
	__u32 bit_stream_fmt;
};

=======
	__u32 seek_table_present;
} __attribute__((packed, aligned(4)));

>>>>>>> 86b41f49
union snd_codec_options {
	struct snd_enc_wma wma;
	struct snd_enc_vorbis vorbis;
	struct snd_enc_real real;
	struct snd_enc_flac flac;
	struct snd_enc_generic generic;
	struct snd_dec_flac flac_d;
	struct snd_dec_wma wma_d;
	struct snd_dec_alac alac_d;
	struct snd_dec_ape ape_d;
} __attribute__((packed, aligned(4)));

/** struct snd_codec_desc - description of codec capabilities
 * @max_ch: Maximum number of audio channels
 * @sample_rates: Sampling rates in Hz, use values like 48000 for this
 * @num_sample_rates: Number of valid values in sample_rates array
 * @bit_rate: Indexed array containing supported bit rates
 * @num_bitrates: Number of valid values in bit_rate array
 * @rate_control: value is specified by SND_RATECONTROLMODE defines.
 * @profiles: Supported profiles. See SND_AUDIOPROFILE defines.
 * @modes: Supported modes. See SND_AUDIOMODE defines
 * @formats: Supported formats. See SND_AUDIOSTREAMFORMAT defines
 * @min_buffer: Minimum buffer size handled by codec implementation
 * @reserved: reserved for future use
 *
 * This structure provides a scalar value for profiles, modes and stream
 * format fields.
 * If an implementation supports multiple combinations, they will be listed as
 * codecs with different descriptors, for example there would be 2 descriptors
 * for AAC-RAW and AAC-ADTS.
 * This entails some redundancy but makes it easier to avoid invalid
 * configurations.
 *
 */

struct snd_codec_desc {
	__u32 max_ch;
	__u32 sample_rates[MAX_NUM_SAMPLE_RATES];
	__u32 num_sample_rates;
	__u32 bit_rate[MAX_NUM_BITRATES];
	__u32 num_bitrates;
	__u32 rate_control;
	__u32 profiles;
	__u32 modes;
	__u32 formats;
	__u32 min_buffer;
	__u32 reserved[15];
} __attribute__((packed, aligned(4)));

/** struct snd_codec
 * @id: Identifies the supported audio encoder/decoder.
 *		See SND_AUDIOCODEC macros.
 * @ch_in: Number of input audio channels
 * @ch_out: Number of output channels. In case of contradiction between
 *		this field and the channelMode field, the channelMode field
 *		overrides.
 * @sample_rate: Audio sample rate of input data in Hz, use values like 48000
 *		for this.
 * @bit_rate: Bitrate of encoded data. May be ignored by decoders
 * @rate_control: Encoding rate control. See SND_RATECONTROLMODE defines.
 *               Encoders may rely on profiles for quality levels.
 *		 May be ignored by decoders.
 * @profile: Mandatory for encoders, can be mandatory for specific
 *		decoders as well. See SND_AUDIOPROFILE defines.
 * @level: Supported level (Only used by WMA at the moment)
 * @ch_mode: Channel mode for encoder. See SND_AUDIOCHANMODE defines
 * @format: Format of encoded bistream. Mandatory when defined.
 *		See SND_AUDIOSTREAMFORMAT defines.
 * @align: Block alignment in bytes of an audio sample.
 *		Only required for PCM or IEC formats.
 * @options: encoder-specific settings
 * @compr_passthr: compressed bitstream passthrough
 * @reserved: reserved for future use
 */

struct snd_codec {
	__u32 id;
	__u32 ch_in;
	__u32 ch_out;
	__u32 sample_rate;
	__u32 bit_rate;
	__u32 rate_control;
	__u32 profile;
	__u32 level;
	__u32 ch_mode;
	__u32 format;
	__u32 align;
	union snd_codec_options options;
	/* reserved[0] is compr_passthr and reserved[1] is flags */
	__u32 reserved[3];
} __attribute__((packed, aligned(4)));

/** struct snd_codec_metadata
 * @length: Length of the encoded buffer.
 * @offset: Offset from the buffer address to the first byte of the first
 *		encoded frame. All encoded frames are consecutive starting
 *		from this offset.
 * @timestamp: Session time in microseconds of the first sample in the buffer.
 * @reserved: Reserved for future use.
 */
struct snd_codec_metadata {
	__u32 length;
	__u32 offset;
	__u64 timestamp;
	__u32 reserved[4];
};

#endif<|MERGE_RESOLUTION|>--- conflicted
+++ resolved
@@ -59,11 +59,6 @@
 #define MAX_NUM_CODEC_DESCRIPTORS 32
 #define MAX_NUM_BITRATES 32
 #define MAX_NUM_SAMPLE_RATES 32
-
-/* Timestamp flag */
-/* Bit-0 - 1 : Enable Timestamp mode */
-/* Bit-0 - 0 : Disable Timestamp mode */
-#define COMPRESSED_TIMESTAMP_FLAG 0x0001
 
 /* Codecs are listed linearly to allow for extensibility */
 #define SND_AUDIOCODEC_PCM                   ((__u32) 0x00000001)
@@ -80,29 +75,9 @@
 #define SND_AUDIOCODEC_G723_1                ((__u32) 0x0000000C)
 #define SND_AUDIOCODEC_G729                  ((__u32) 0x0000000D)
 #define SND_AUDIOCODEC_BESPOKE               ((__u32) 0x0000000E)
-<<<<<<< HEAD
-#define SND_AUDIOCODEC_WMA_PRO               ((__u32) 0x0000000F)
-#define SND_AUDIOCODEC_ALAC                  ((__u32) 0x00000010)
-#define SND_AUDIOCODEC_APE                   ((__u32) 0x00000011)
-#define SND_AUDIOCODEC_DSD                   ((__u32) 0x00000012)
-#define SND_AUDIOCODEC_APTX                  ((__u32) 0x00000013)
-#define SND_AUDIOCODEC_TRUEHD                ((__u32) 0x00000014)
-#define SND_AUDIOCODEC_DTS_PASS_THROUGH      ((__u32) 0x00000015)
-#define SND_AUDIOCODEC_DTS_LBR               ((__u32) 0x00000016)
-#define SND_AUDIOCODEC_DTS_TRANSCODE_LOOPBACK ((__u32) 0x00000017)
-#define SND_AUDIOCODEC_PASS_THROUGH          ((__u32) 0x00000018)
-#define SND_AUDIOCODEC_MP2                   ((__u32) 0x00000019)
-#define SND_AUDIOCODEC_DTS_LBR_PASS_THROUGH  ((__u32) 0x0000001A)
-#define SND_AUDIOCODEC_AC3                   ((__u32) 0x0000001B)
-#define SND_AUDIOCODEC_AC3_PASS_THROUGH      ((__u32) 0x0000001C)
-#define SND_AUDIOCODEC_DTS                   ((__u32) 0x0000001D)
-#define SND_AUDIOCODEC_EAC3                  ((__u32) 0x0000001F)
-#define SND_AUDIOCODEC_MAX                   SND_AUDIOCODEC_EAC3
-=======
 #define SND_AUDIOCODEC_ALAC                  ((__u32) 0x0000000F)
 #define SND_AUDIOCODEC_APE                   ((__u32) 0x00000010)
 #define SND_AUDIOCODEC_MAX                   SND_AUDIOCODEC_APE
->>>>>>> 86b41f49
 
 /*
  * Profile and modes are listed with bit masks. This allows for a
@@ -273,6 +248,7 @@
 	__u32 super_block_align; /* WMA Type-specific data */
 };
 
+
 /**
  * struct snd_enc_vorbis
  * @quality: Sets encoding quality to n, between -1 (low) and 10 (high).
@@ -346,12 +322,6 @@
 	__s32 reserved[15];	/* Can be used for SND_AUDIOCODEC_BESPOKE */
 } __attribute__((packed, aligned(4)));
 
-#define SND_COMPRESS_DEC_HDR
-struct snd_dec_aac {
-	__u16 audio_obj_type;
-	__u16 pce_bits_size;
-} __attribute__((packed, aligned(4)));
-
 struct snd_dec_flac {
 	__u16 sample_size;
 	__u16 min_blk_size;
@@ -361,21 +331,6 @@
 	__u16 reserved;
 } __attribute__((packed, aligned(4)));
 
-<<<<<<< HEAD
-struct snd_dec_alac {
-	__u32 frame_length;
-	__u8 compatible_version;
-	__u8 bit_depth;
-	__u8 pb;
-	__u8 mb;
-	__u8 kb;
-	__u8 num_channels;
-	__u16 max_run;
-	__u32 max_frame_bytes;
-	__u32 avg_bit_rate;
-	__u32 sample_rate;
-	__u32 channel_layout_tag;
-=======
 struct snd_dec_wma {
 	__u32 encoder_option;
 	__u32 adv_encoder_option;
@@ -391,7 +346,6 @@
 	__u8 kb;
 	__u32 max_run;
 	__u32 max_frame_bytes;
->>>>>>> 86b41f49
 } __attribute__((packed, aligned(4)));
 
 struct snd_dec_ape {
@@ -401,44 +355,9 @@
 	__u32 blocks_per_frame;
 	__u32 final_frame_blocks;
 	__u32 total_frames;
-<<<<<<< HEAD
-	__u16 bits_per_sample;
-	__u16 num_channels;
-	__u32 sample_rate;
 	__u32 seek_table_present;
 } __attribute__((packed, aligned(4)));
 
-struct snd_dec_wma {
-	__u32 super_block_align;
-	__u32 bits_per_sample;
-	__u32 channelmask;
-	__u32 encodeopt;
-	__u32 encodeopt1;
-	__u32 encodeopt2;
-	__u32 avg_bit_rate;
-} __attribute__((packed, aligned(4)));
-
-#define SND_DEC_WMA_EXTENTED_SUPPORT
-
-struct snd_dec_aptx {
-	__u32 lap;
-	__u32 uap;
-	__u32 nap;
-};
-
-struct snd_dec_vorbis {
-	__u32 bit_stream_fmt;
-};
-
-struct snd_dec_amrwb_plus {
-	__u32 bit_stream_fmt;
-};
-
-=======
-	__u32 seek_table_present;
-} __attribute__((packed, aligned(4)));
-
->>>>>>> 86b41f49
 union snd_codec_options {
 	struct snd_enc_wma wma;
 	struct snd_enc_vorbis vorbis;
@@ -510,7 +429,6 @@
  * @align: Block alignment in bytes of an audio sample.
  *		Only required for PCM or IEC formats.
  * @options: encoder-specific settings
- * @compr_passthr: compressed bitstream passthrough
  * @reserved: reserved for future use
  */
 
@@ -527,23 +445,7 @@
 	__u32 format;
 	__u32 align;
 	union snd_codec_options options;
-	/* reserved[0] is compr_passthr and reserved[1] is flags */
 	__u32 reserved[3];
 } __attribute__((packed, aligned(4)));
 
-/** struct snd_codec_metadata
- * @length: Length of the encoded buffer.
- * @offset: Offset from the buffer address to the first byte of the first
- *		encoded frame. All encoded frames are consecutive starting
- *		from this offset.
- * @timestamp: Session time in microseconds of the first sample in the buffer.
- * @reserved: Reserved for future use.
- */
-struct snd_codec_metadata {
-	__u32 length;
-	__u32 offset;
-	__u64 timestamp;
-	__u32 reserved[4];
-};
-
 #endif