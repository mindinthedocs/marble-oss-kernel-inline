--- conflicted
+++ resolved
@@ -137,11 +137,7 @@
 #define CAN_ISOTP_WAIT_TX_DONE	0x400	/* wait for tx completion */
 #define CAN_ISOTP_SF_BROADCAST	0x800	/* 1-to-N functional addressing */
 
-<<<<<<< HEAD
-/* default values */
-=======
 /* protocol machine default values */
->>>>>>> fdd06dc6
 
 #define CAN_ISOTP_DEFAULT_FLAGS		0
 #define CAN_ISOTP_DEFAULT_EXT_ADDRESS	0x00
