/* SPDX-License-Identifier: GPL-2.0 */
/*
<<<<<<< HEAD
 * Copyright (c) 2012-2014,2018-2019 The Linux Foundation. All rights reserved.
=======
 * Copyright (c) 2012-2014,2018,2020 The Linux Foundation. All rights reserved.
>>>>>>> 9ea491ae
 */

#ifndef _DT_BINDINGS_QCOM_SPMI_VADC_H
#define _DT_BINDINGS_QCOM_SPMI_VADC_H

/* Voltage ADC channels */
#define VADC_USBIN				0x00
#define VADC_DCIN				0x01
#define VADC_VCHG_SNS				0x02
#define VADC_SPARE1_03				0x03
#define VADC_USB_ID_MV				0x04
#define VADC_VCOIN				0x05
#define VADC_VBAT_SNS				0x06
#define VADC_VSYS				0x07
#define VADC_DIE_TEMP				0x08
#define VADC_REF_625MV				0x09
#define VADC_REF_1250MV				0x0a
#define VADC_CHG_TEMP				0x0b
#define VADC_SPARE1				0x0c
#define VADC_SPARE2				0x0d
#define VADC_GND_REF				0x0e
#define VADC_VDD_VADC				0x0f

#define VADC_P_MUX1_1_1				0x10
#define VADC_P_MUX2_1_1				0x11
#define VADC_P_MUX3_1_1				0x12
#define VADC_P_MUX4_1_1				0x13
#define VADC_P_MUX5_1_1				0x14
#define VADC_P_MUX6_1_1				0x15
#define VADC_P_MUX7_1_1				0x16
#define VADC_P_MUX8_1_1				0x17
#define VADC_P_MUX9_1_1				0x18
#define VADC_P_MUX10_1_1			0x19
#define VADC_P_MUX11_1_1			0x1a
#define VADC_P_MUX12_1_1			0x1b
#define VADC_P_MUX13_1_1			0x1c
#define VADC_P_MUX14_1_1			0x1d
#define VADC_P_MUX15_1_1			0x1e
#define VADC_P_MUX16_1_1			0x1f

#define VADC_P_MUX1_1_3				0x20
#define VADC_P_MUX2_1_3				0x21
#define VADC_P_MUX3_1_3				0x22
#define VADC_P_MUX4_1_3				0x23
#define VADC_P_MUX5_1_3				0x24
#define VADC_P_MUX6_1_3				0x25
#define VADC_P_MUX7_1_3				0x26
#define VADC_P_MUX8_1_3				0x27
#define VADC_P_MUX9_1_3				0x28
#define VADC_P_MUX10_1_3			0x29
#define VADC_P_MUX11_1_3			0x2a
#define VADC_P_MUX12_1_3			0x2b
#define VADC_P_MUX13_1_3			0x2c
#define VADC_P_MUX14_1_3			0x2d
#define VADC_P_MUX15_1_3			0x2e
#define VADC_P_MUX16_1_3			0x2f

#define VADC_LR_MUX1_BAT_THERM			0x30
#define VADC_LR_MUX2_BAT_ID			0x31
#define VADC_LR_MUX3_XO_THERM			0x32
#define VADC_LR_MUX4_AMUX_THM1			0x33
#define VADC_LR_MUX5_AMUX_THM2			0x34
#define VADC_LR_MUX6_AMUX_THM3			0x35
#define VADC_LR_MUX7_HW_ID			0x36
#define VADC_LR_MUX8_AMUX_THM4			0x37
#define VADC_LR_MUX9_AMUX_THM5			0x38
#define VADC_LR_MUX10_USB_ID			0x39
#define VADC_AMUX_PU1				0x3a
#define VADC_AMUX_PU2				0x3b
#define VADC_LR_MUX3_BUF_XO_THERM		0x3c

#define VADC_LR_MUX1_PU1_BAT_THERM		0x70
#define VADC_LR_MUX2_PU1_BAT_ID			0x71
#define VADC_LR_MUX3_PU1_XO_THERM		0x72
#define VADC_LR_MUX4_PU1_AMUX_THM1		0x73
#define VADC_LR_MUX5_PU1_AMUX_THM2		0x74
#define VADC_LR_MUX6_PU1_AMUX_THM3		0x75
#define VADC_LR_MUX7_PU1_AMUX_HW_ID		0x76
#define VADC_LR_MUX8_PU1_AMUX_THM4		0x77
#define VADC_LR_MUX9_PU1_AMUX_THM5		0x78
#define VADC_LR_MUX10_PU1_AMUX_USB_ID		0x79
#define VADC_LR_MUX3_BUF_PU1_XO_THERM		0x7c

#define VADC_LR_MUX1_PU2_BAT_THERM		0xb0
#define VADC_LR_MUX2_PU2_BAT_ID			0xb1
#define VADC_LR_MUX3_PU2_XO_THERM		0xb2
#define VADC_LR_MUX4_PU2_AMUX_THM1		0xb3
#define VADC_LR_MUX5_PU2_AMUX_THM2		0xb4
#define VADC_LR_MUX6_PU2_AMUX_THM3		0xb5
#define VADC_LR_MUX7_PU2_AMUX_HW_ID		0xb6
#define VADC_LR_MUX8_PU2_AMUX_THM4		0xb7
#define VADC_LR_MUX9_PU2_AMUX_THM5		0xb8
#define VADC_LR_MUX10_PU2_AMUX_USB_ID		0xb9
#define VADC_LR_MUX3_BUF_PU2_XO_THERM		0xbc

#define VADC_LR_MUX1_PU1_PU2_BAT_THERM		0xf0
#define VADC_LR_MUX2_PU1_PU2_BAT_ID		0xf1
#define VADC_LR_MUX3_PU1_PU2_XO_THERM		0xf2
#define VADC_LR_MUX4_PU1_PU2_AMUX_THM1		0xf3
#define VADC_LR_MUX5_PU1_PU2_AMUX_THM2		0xf4
#define VADC_LR_MUX6_PU1_PU2_AMUX_THM3		0xf5
#define VADC_LR_MUX7_PU1_PU2_AMUX_HW_ID		0xf6
#define VADC_LR_MUX8_PU1_PU2_AMUX_THM4		0xf7
#define VADC_LR_MUX9_PU1_PU2_AMUX_THM5		0xf8
#define VADC_LR_MUX10_PU1_PU2_AMUX_USB_ID	0xf9
#define VADC_LR_MUX3_BUF_PU1_PU2_XO_THERM	0xfc

/* ADC channels for SPMI PMIC5 */

#define ADC5_REF_GND				0x00
#define ADC5_1P25VREF				0x01
#define ADC5_VREF_VADC				0x02
#define ADC5_VREF_VADC5_DIV_3			0x82
#define ADC5_VPH_PWR				0x83
#define ADC5_VBAT_SNS				0x84
#define ADC5_VCOIN				0x85
#define ADC5_DIE_TEMP				0x06
#define ADC5_USB_IN_I				0x07
#define ADC5_USB_IN_V_16			0x08
#define ADC5_CHG_TEMP				0x09
#define ADC5_BAT_THERM				0x0a
#define ADC5_BAT_ID				0x0b
#define ADC5_XO_THERM				0x0c
#define ADC5_AMUX_THM1				0x0d
#define ADC5_AMUX_THM2				0x0e
#define ADC5_AMUX_THM3				0x0f
#define ADC5_AMUX_THM4				0x10
#define ADC5_AMUX_THM5				0x11
#define ADC5_GPIO1				0x12
#define ADC5_GPIO2				0x13
#define ADC5_GPIO3				0x14
#define ADC5_GPIO4				0x15
#define ADC5_GPIO5				0x16
#define ADC5_GPIO6				0x17
#define ADC5_GPIO7				0x18
#define ADC5_SBUx				0x99
#define ADC5_MID_CHG_DIV6			0x1e
#define ADC5_OFF				0xff

/* 30k pull-up1 */
#define ADC5_BAT_THERM_30K_PU			0x2a
#define ADC5_BAT_ID_30K_PU			0x2b
#define ADC5_XO_THERM_30K_PU			0x2c
#define ADC5_AMUX_THM1_30K_PU			0x2d
#define ADC5_AMUX_THM2_30K_PU			0x2e
#define ADC5_AMUX_THM3_30K_PU			0x2f
#define ADC5_AMUX_THM4_30K_PU			0x30
#define ADC5_AMUX_THM5_30K_PU			0x31
#define ADC5_GPIO1_30K_PU			0x32
#define ADC5_GPIO2_30K_PU			0x33
#define ADC5_GPIO3_30K_PU			0x34
#define ADC5_GPIO4_30K_PU			0x35
#define ADC5_GPIO5_30K_PU			0x36
#define ADC5_GPIO6_30K_PU			0x37
#define ADC5_GPIO7_30K_PU			0x38
#define ADC5_SBUx_30K_PU			0x39

/* 100k pull-up2 */
#define ADC5_BAT_THERM_100K_PU			0x4a
#define ADC5_BAT_ID_100K_PU			0x4b
#define ADC5_XO_THERM_100K_PU			0x4c
#define ADC5_AMUX_THM1_100K_PU			0x4d
#define ADC5_AMUX_THM2_100K_PU			0x4e
#define ADC5_AMUX_THM3_100K_PU			0x4f
#define ADC5_AMUX_THM4_100K_PU			0x50
#define ADC5_AMUX_THM5_100K_PU			0x51
#define ADC5_GPIO1_100K_PU			0x52
#define ADC5_GPIO2_100K_PU			0x53
#define ADC5_GPIO3_100K_PU			0x54
#define ADC5_GPIO4_100K_PU			0x55
#define ADC5_GPIO5_100K_PU			0x56
#define ADC5_GPIO6_100K_PU			0x57
#define ADC5_GPIO7_100K_PU			0x58
#define ADC5_SBUx_100K_PU			0x59

/* 400k pull-up3 */
#define ADC5_BAT_THERM_400K_PU			0x6a
#define ADC5_BAT_ID_400K_PU			0x6b
#define ADC5_XO_THERM_400K_PU			0x6c
#define ADC5_AMUX_THM1_400K_PU			0x6d
#define ADC5_AMUX_THM2_400K_PU			0x6e
#define ADC5_AMUX_THM3_400K_PU			0x6f
#define ADC5_AMUX_THM4_400K_PU			0x70
#define ADC5_AMUX_THM5_400K_PU			0x71
#define ADC5_GPIO1_400K_PU			0x72
#define ADC5_GPIO2_400K_PU			0x73
#define ADC5_GPIO3_400K_PU			0x74
#define ADC5_GPIO4_400K_PU			0x75
#define ADC5_GPIO5_400K_PU			0x76
#define ADC5_GPIO6_400K_PU			0x77
#define ADC5_GPIO7_400K_PU			0x78
#define ADC5_SBUx_400K_PU			0x79

/* 1/3 Divider */
#define ADC5_GPIO1_DIV3				0x92
#define ADC5_GPIO2_DIV3				0x93
#define ADC5_GPIO3_DIV3				0x94
#define ADC5_GPIO4_DIV3				0x95
#define ADC5_GPIO5_DIV3				0x96
#define ADC5_GPIO6_DIV3				0x97
#define ADC5_GPIO7_DIV3				0x98
#define ADC5_SBUx_DIV3				0x99

/* Current and combined current/voltage channels */
#define ADC5_INT_EXT_ISENSE			0xa1
#define ADC5_PARALLEL_ISENSE			0xa5
#define ADC5_CUR_REPLICA_VDS			0xa7
#define ADC5_CUR_SENS_BATFET_VDS_OFFSET		0xa9
#define ADC5_CUR_SENS_REPLICA_VDS_OFFSET	0xab
#define ADC5_EXT_SENS_OFFSET			0xad

#define ADC5_INT_EXT_ISENSE_VBAT_VDATA		0xb0
#define ADC5_INT_EXT_ISENSE_VBAT_IDATA		0xb1
#define ADC5_EXT_ISENSE_VBAT_VDATA		0xb2
#define ADC5_EXT_ISENSE_VBAT_IDATA		0xb3
#define ADC5_PARALLEL_ISENSE_VBAT_VDATA		0xb4
#define ADC5_PARALLEL_ISENSE_VBAT_IDATA		0xb5

#define ADC5_MAX_CHANNEL			0xc0

/* ADC channels for ADC for PMIC7 */

#define ADC7_REF_GND				0x00
#define ADC7_1P25VREF				0x01
#define ADC7_VREF_VADC				0x02
#define ADC7_DIE_TEMP				0x03

#define ADC7_AMUX_THM1				0x04
#define ADC7_AMUX_THM2				0x05
#define ADC7_AMUX_THM3				0x06
#define ADC7_AMUX_THM4				0x07
#define ADC7_AMUX_THM5				0x08
#define ADC7_AMUX_THM6				0x09
#define ADC7_GPIO1				0x0a
#define ADC7_GPIO2				0x0b
#define ADC7_GPIO3				0x0c
#define ADC7_GPIO4				0x0d

#define ADC7_CHG_TEMP				0x10
#define ADC7_USB_IN_V_16			0x11
#define ADC7_VDC_16				0x12
#define ADC7_CC1_ID				0x13
#define ADC7_VREF_BAT_THERM			0x15
#define ADC7_IIN_FB				0x17

/* 30k pull-up1 */
#define ADC7_AMUX_THM1_30K_PU			0x24
#define ADC7_AMUX_THM2_30K_PU			0x25
#define ADC7_AMUX_THM3_30K_PU			0x26
#define ADC7_AMUX_THM4_30K_PU			0x27
#define ADC7_AMUX_THM5_30K_PU			0x28
#define ADC7_AMUX_THM6_30K_PU			0x29
#define ADC7_GPIO1_30K_PU			0x2a
#define ADC7_GPIO2_30K_PU			0x2b
#define ADC7_GPIO3_30K_PU			0x2c
#define ADC7_GPIO4_30K_PU			0x2d
#define ADC7_CC1_ID_30K_PU			0x33

/* 100k pull-up2 */
#define ADC7_AMUX_THM1_100K_PU			0x44
#define ADC7_AMUX_THM2_100K_PU			0x45
#define ADC7_AMUX_THM3_100K_PU			0x46
#define ADC7_AMUX_THM4_100K_PU			0x47
#define ADC7_AMUX_THM5_100K_PU			0x48
#define ADC7_AMUX_THM6_100K_PU			0x49
#define ADC7_GPIO1_100K_PU			0x4a
#define ADC7_GPIO2_100K_PU			0x4b
#define ADC7_GPIO3_100K_PU			0x4c
#define ADC7_GPIO4_100K_PU			0x4d
#define ADC7_CC1_ID_100K_PU			0x53

/* 400k pull-up3 */
#define ADC7_AMUX_THM1_400K_PU			0x64
#define ADC7_AMUX_THM2_400K_PU			0x65
#define ADC7_AMUX_THM3_400K_PU			0x66
#define ADC7_AMUX_THM4_400K_PU			0x67
#define ADC7_AMUX_THM5_400K_PU			0x68
#define ADC7_AMUX_THM6_400K_PU			0x69
#define ADC7_GPIO1_400K_PU			0x6a
#define ADC7_GPIO2_400K_PU			0x6b
#define ADC7_GPIO3_400K_PU			0x6c
#define ADC7_GPIO4_400K_PU			0x6d
#define ADC7_CC1_ID_400K_PU			0x73

/* 1/3 Divider */
#define ADC7_GPIO1_DIV3				0x8a
#define ADC7_GPIO2_DIV3				0x8b
#define ADC7_GPIO3_DIV3				0x8c
#define ADC7_GPIO4_DIV3				0x8d

#define ADC7_VPH_PWR				0x8e
#define ADC7_VBAT_SNS				0x8f

#define ADC7_SBUx				0x94
#define ADC7_VBAT_2S_MID			0x96

<<<<<<< HEAD
/* VADC scale function index */
#define ADC_SCALE_DEFAULT			0
#define ADC_SCALE_THERM_100K_PULLUP		1
#define ADC_SCALE_PMIC_THERM			2
#define ADC_SCALE_XOTHERM			3
#define ADC_SCALE_PMI_CHG_TEMP			4
#define ADC_SCALE_HW_CALIB_DEFAULT		5
#define ADC_SCALE_HW_CALIB_THERM_100K_PULLUP	6
#define ADC_SCALE_HW_CALIB_XOTHERM		7
#define ADC_SCALE_HW_CALIB_PMIC_THERM		8
#define ADC_SCALE_HW_CALIB_CUR			9
#define ADC_SCALE_HW_CALIB_PM5_CHG_TEMP		10
#define ADC_SCALE_HW_CALIB_PM5_SMB_TEMP		11
#define ADC_SCALE_HW_CALIB_BATT_THERM_100K	12
#define ADC_SCALE_HW_CALIB_BATT_THERM_30K	13
#define ADC_SCALE_HW_CALIB_BATT_THERM_400K	14
#define ADC_SCALE_HW_CALIB_PM5_SMB1398_TEMP	15
#define ADC_SCALE_HW_CALIB_THERM_100K_PU_PM7	16
#define ADC_SCALE_HW_CALIB_PMIC_THERM_PM7	17

=======
>>>>>>> 9ea491ae
#endif /* _DT_BINDINGS_QCOM_SPMI_VADC_H */<|MERGE_RESOLUTION|>--- conflicted
+++ resolved
@@ -1,10 +1,6 @@
 /* SPDX-License-Identifier: GPL-2.0 */
 /*
-<<<<<<< HEAD
- * Copyright (c) 2012-2014,2018-2019 The Linux Foundation. All rights reserved.
-=======
  * Copyright (c) 2012-2014,2018,2020 The Linux Foundation. All rights reserved.
->>>>>>> 9ea491ae
  */
 
 #ifndef _DT_BINDINGS_QCOM_SPMI_VADC_H
@@ -301,27 +297,4 @@
 #define ADC7_SBUx				0x94
 #define ADC7_VBAT_2S_MID			0x96
 
-<<<<<<< HEAD
-/* VADC scale function index */
-#define ADC_SCALE_DEFAULT			0
-#define ADC_SCALE_THERM_100K_PULLUP		1
-#define ADC_SCALE_PMIC_THERM			2
-#define ADC_SCALE_XOTHERM			3
-#define ADC_SCALE_PMI_CHG_TEMP			4
-#define ADC_SCALE_HW_CALIB_DEFAULT		5
-#define ADC_SCALE_HW_CALIB_THERM_100K_PULLUP	6
-#define ADC_SCALE_HW_CALIB_XOTHERM		7
-#define ADC_SCALE_HW_CALIB_PMIC_THERM		8
-#define ADC_SCALE_HW_CALIB_CUR			9
-#define ADC_SCALE_HW_CALIB_PM5_CHG_TEMP		10
-#define ADC_SCALE_HW_CALIB_PM5_SMB_TEMP		11
-#define ADC_SCALE_HW_CALIB_BATT_THERM_100K	12
-#define ADC_SCALE_HW_CALIB_BATT_THERM_30K	13
-#define ADC_SCALE_HW_CALIB_BATT_THERM_400K	14
-#define ADC_SCALE_HW_CALIB_PM5_SMB1398_TEMP	15
-#define ADC_SCALE_HW_CALIB_THERM_100K_PU_PM7	16
-#define ADC_SCALE_HW_CALIB_PMIC_THERM_PM7	17
-
-=======
->>>>>>> 9ea491ae
 #endif /* _DT_BINDINGS_QCOM_SPMI_VADC_H */