// SPDX-License-Identifier: GPL-2.0
/*
 * Energy Model of devices
 *
 * Copyright (c) 2018-2020, Arm ltd.
 * Written by: Quentin Perret, Arm ltd.
 * Improvements provided by: Lukasz Luba, Arm ltd.
 */

#define pr_fmt(fmt) "energy_model: " fmt

#include <linux/cpu.h>
#include <linux/cpumask.h>
#include <linux/debugfs.h>
#include <linux/energy_model.h>
#include <linux/sched/topology.h>
#include <linux/slab.h>

/*
 * Mutex serializing the registrations of performance domains and letting
 * callbacks defined by drivers sleep.
 */
static DEFINE_MUTEX(em_pd_mutex);

static bool _is_cpu_device(struct device *dev)
{
	return (dev->bus == &cpu_subsys);
}

#ifdef CONFIG_DEBUG_FS
static struct dentry *rootdir;

static void em_debug_create_ps(struct em_perf_state *ps, struct dentry *pd)
{
	struct dentry *d;
	char name[24];

	snprintf(name, sizeof(name), "ps:%lu", ps->frequency);

	/* Create per-ps directory */
	d = debugfs_create_dir(name, pd);
	debugfs_create_ulong("frequency", 0444, d, &ps->frequency);
	debugfs_create_ulong("power", 0444, d, &ps->power);
	debugfs_create_ulong("cost", 0444, d, &ps->cost);
}

static int em_debug_cpus_show(struct seq_file *s, void *unused)
{
	seq_printf(s, "%*pbl\n", cpumask_pr_args(to_cpumask(s->private)));

	return 0;
}
DEFINE_SHOW_ATTRIBUTE(em_debug_cpus);

static void em_debug_create_pd(struct device *dev)
{
	struct dentry *d;
	int i;

	/* Create the directory of the performance domain */
	d = debugfs_create_dir(dev_name(dev), rootdir);

	if (_is_cpu_device(dev))
		debugfs_create_file("cpus", 0444, d, dev->em_pd->cpus,
				    &em_debug_cpus_fops);

	/* Create a sub-directory for each performance state */
	for (i = 0; i < dev->em_pd->nr_perf_states; i++)
		em_debug_create_ps(&dev->em_pd->table[i], d);

}

static void em_debug_remove_pd(struct device *dev)
{
	struct dentry *debug_dir;

	debug_dir = debugfs_lookup(dev_name(dev), rootdir);
	debugfs_remove_recursive(debug_dir);
}

static int __init em_debug_init(void)
{
	/* Create /sys/kernel/debug/energy_model directory */
	rootdir = debugfs_create_dir("energy_model", NULL);

	return 0;
}
core_initcall(em_debug_init);
#else /* CONFIG_DEBUG_FS */
static void em_debug_create_pd(struct device *dev) {}
static void em_debug_remove_pd(struct device *dev) {}
#endif

static int em_create_perf_table(struct device *dev, struct em_perf_domain *pd,
				int nr_states, struct em_data_callback *cb)
{
	unsigned long opp_eff, prev_opp_eff = ULONG_MAX;
	unsigned long power, freq, prev_freq = 0;
	struct em_perf_state *table;
	int i, ret;
	u64 fmax;

	table = kcalloc(nr_states, sizeof(*table), GFP_KERNEL);
	if (!table)
		return -ENOMEM;

	/* Build the list of performance states for this performance domain */
	for (i = 0, freq = 0; i < nr_states; i++, freq++) {
		/*
		 * active_power() is a driver callback which ceils 'freq' to
		 * lowest performance state of 'dev' above 'freq' and updates
		 * 'power' and 'freq' accordingly.
		 */
		ret = cb->active_power(&power, &freq, dev);
		if (ret) {
			dev_err(dev, "EM: invalid perf. state: %d\n",
				ret);
			goto free_ps_table;
		}

		/*
		 * We expect the driver callback to increase the frequency for
		 * higher performance states.
		 */
		if (freq <= prev_freq) {
			dev_err(dev, "EM: non-increasing freq: %lu\n",
				freq);
			goto free_ps_table;
		}

		/*
		 * The power returned by active_state() is expected to be
		 * positive, in milli-watts and to fit into 16 bits.
		 */
		if (!power || power > EM_MAX_POWER) {
			dev_err(dev, "EM: invalid power: %lu\n",
				power);
			goto free_ps_table;
		}

		table[i].power = power;
		table[i].frequency = prev_freq = freq;

		/*
		 * The hertz/watts efficiency ratio should decrease as the
		 * frequency grows on sane platforms. But this isn't always
		 * true in practice so warn the user if a higher OPP is more
		 * power efficient than a lower one.
		 */
		opp_eff = freq / power;
		if (opp_eff >= prev_opp_eff)
<<<<<<< HEAD
			pr_debug("pd%d: hertz/watts ratio non-monotonically decreasing: em_cap_state %d >= em_cap_state%d\n",
					cpu, i, i - 1);
=======
			dev_dbg(dev, "EM: hertz/watts ratio non-monotonically decreasing: em_perf_state %d >= em_perf_state%d\n",
					i, i - 1);
>>>>>>> 9ea491ae
		prev_opp_eff = opp_eff;
	}

	/* Compute the cost of each performance state. */
	fmax = (u64) table[nr_states - 1].frequency;
	for (i = 0; i < nr_states; i++) {
		table[i].cost = div64_u64(fmax * table[i].power,
					  table[i].frequency);
		if (i > 0 && (table[i].cost < table[i - 1].cost) &&
				(table[i].power > table[i - 1].power)) {
			table[i].cost = table[i - 1].cost;
		}
	}

	pd->table = table;
	pd->nr_perf_states = nr_states;

	return 0;

free_ps_table:
	kfree(table);
	return -EINVAL;
}

static int em_create_pd(struct device *dev, int nr_states,
			struct em_data_callback *cb, cpumask_t *cpus)
{
	struct em_perf_domain *pd;
	struct device *cpu_dev;
	int cpu, ret;

	if (_is_cpu_device(dev)) {
		pd = kzalloc(sizeof(*pd) + cpumask_size(), GFP_KERNEL);
		if (!pd)
			return -ENOMEM;

		cpumask_copy(em_span_cpus(pd), cpus);
	} else {
		pd = kzalloc(sizeof(*pd), GFP_KERNEL);
		if (!pd)
			return -ENOMEM;
	}

	ret = em_create_perf_table(dev, pd, nr_states, cb);
	if (ret) {
		kfree(pd);
		return ret;
	}

	if (_is_cpu_device(dev))
		for_each_cpu(cpu, cpus) {
			cpu_dev = get_cpu_device(cpu);
			cpu_dev->em_pd = pd;
		}

	dev->em_pd = pd;

	return 0;
}

/**
 * em_pd_get() - Return the performance domain for a device
 * @dev : Device to find the performance domain for
 *
 * Returns the performance domain to which @dev belongs, or NULL if it doesn't
 * exist.
 */
struct em_perf_domain *em_pd_get(struct device *dev)
{
	if (IS_ERR_OR_NULL(dev))
		return NULL;

	return dev->em_pd;
}
EXPORT_SYMBOL_GPL(em_pd_get);

/**
 * em_cpu_get() - Return the performance domain for a CPU
 * @cpu : CPU to find the performance domain for
 *
 * Returns the performance domain to which @cpu belongs, or NULL if it doesn't
 * exist.
 */
struct em_perf_domain *em_cpu_get(int cpu)
{
	struct device *cpu_dev;

	cpu_dev = get_cpu_device(cpu);
	if (!cpu_dev)
		return NULL;

	return em_pd_get(cpu_dev);
}
EXPORT_SYMBOL_GPL(em_cpu_get);

/**
 * em_dev_register_perf_domain() - Register the Energy Model (EM) for a device
 * @dev		: Device for which the EM is to register
 * @nr_states	: Number of performance states to register
 * @cb		: Callback functions providing the data of the Energy Model
 * @cpus	: Pointer to cpumask_t, which in case of a CPU device is
 *		obligatory. It can be taken from i.e. 'policy->cpus'. For other
 *		type of devices this should be set to NULL.
 *
 * Create Energy Model tables for a performance domain using the callbacks
 * defined in cb.
 *
 * If multiple clients register the same performance domain, all but the first
 * registration will be ignored.
 *
 * Return 0 on success
 */
int em_dev_register_perf_domain(struct device *dev, unsigned int nr_states,
				struct em_data_callback *cb, cpumask_t *cpus)
{
	unsigned long cap, prev_cap = 0;
	int cpu, ret;

	if (!dev || !nr_states || !cb)
		return -EINVAL;

	/*
	 * Use a mutex to serialize the registration of performance domains and
	 * let the driver-defined callback functions sleep.
	 */
	mutex_lock(&em_pd_mutex);

	if (dev->em_pd) {
		ret = -EEXIST;
		goto unlock;
	}

	if (_is_cpu_device(dev)) {
		if (!cpus) {
			dev_err(dev, "EM: invalid CPU mask\n");
			ret = -EINVAL;
			goto unlock;
		}

		for_each_cpu(cpu, cpus) {
			if (em_cpu_get(cpu)) {
				dev_err(dev, "EM: exists for CPU%d\n", cpu);
				ret = -EEXIST;
				goto unlock;
			}
			/*
			 * All CPUs of a domain must have the same
			 * micro-architecture since they all share the same
			 * table.
			 */
			cap = arch_scale_cpu_capacity(cpu);
			if (prev_cap && prev_cap != cap) {
				dev_err(dev, "EM: CPUs of %*pbl must have the same capacity\n",
					cpumask_pr_args(cpus));

				ret = -EINVAL;
				goto unlock;
			}
			prev_cap = cap;
		}
	}

	ret = em_create_pd(dev, nr_states, cb, cpus);
	if (ret)
		goto unlock;

	em_debug_create_pd(dev);
	dev_info(dev, "EM: created perf domain\n");

unlock:
	mutex_unlock(&em_pd_mutex);
	return ret;
}
EXPORT_SYMBOL_GPL(em_dev_register_perf_domain);

/**
 * em_dev_unregister_perf_domain() - Unregister Energy Model (EM) for a device
 * @dev		: Device for which the EM is registered
 *
 * Unregister the EM for the specified @dev (but not a CPU device).
 */
void em_dev_unregister_perf_domain(struct device *dev)
{
	if (IS_ERR_OR_NULL(dev) || !dev->em_pd)
		return;

	if (_is_cpu_device(dev))
		return;

	/*
	 * The mutex separates all register/unregister requests and protects
	 * from potential clean-up/setup issues in the debugfs directories.
	 * The debugfs directory name is the same as device's name.
	 */
	mutex_lock(&em_pd_mutex);
	em_debug_remove_pd(dev);

	kfree(dev->em_pd->table);
	kfree(dev->em_pd);
	dev->em_pd = NULL;
	mutex_unlock(&em_pd_mutex);
}
EXPORT_SYMBOL_GPL(em_dev_unregister_perf_domain);<|MERGE_RESOLUTION|>--- conflicted
+++ resolved
@@ -149,13 +149,8 @@
 		 */
 		opp_eff = freq / power;
 		if (opp_eff >= prev_opp_eff)
-<<<<<<< HEAD
-			pr_debug("pd%d: hertz/watts ratio non-monotonically decreasing: em_cap_state %d >= em_cap_state%d\n",
-					cpu, i, i - 1);
-=======
 			dev_dbg(dev, "EM: hertz/watts ratio non-monotonically decreasing: em_perf_state %d >= em_perf_state%d\n",
 					i, i - 1);
->>>>>>> 9ea491ae
 		prev_opp_eff = opp_eff;
 	}
 
