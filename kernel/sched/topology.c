// SPDX-License-Identifier: GPL-2.0
/*
 * Scheduler topology setup/handling methods
 */
#include "sched.h"

DEFINE_MUTEX(sched_domains_mutex);

/* Protected by sched_domains_mutex: */
static cpumask_var_t sched_domains_tmpmask;
static cpumask_var_t sched_domains_tmpmask2;

#ifdef CONFIG_SCHED_DEBUG

static int __init sched_debug_setup(char *str)
{
	sched_debug_enabled = true;

	return 0;
}
early_param("sched_debug", sched_debug_setup);

static inline bool sched_debug(void)
{
	return sched_debug_enabled;
}

#define SD_FLAG(_name, mflags) [__##_name] = { .meta_flags = mflags, .name = #_name },
const struct sd_flag_debug sd_flag_debug[] = {
#include <linux/sched/sd_flags.h>
};
#undef SD_FLAG

static int sched_domain_debug_one(struct sched_domain *sd, int cpu, int level,
				  struct cpumask *groupmask)
{
	struct sched_group *group = sd->groups;
	unsigned long flags = sd->flags;
	unsigned int idx;

	cpumask_clear(groupmask);

	printk(KERN_DEBUG "%*s domain-%d: ", level, "", level);
	printk(KERN_CONT "span=%*pbl level=%s\n",
	       cpumask_pr_args(sched_domain_span(sd)), sd->name);

	if (!cpumask_test_cpu(cpu, sched_domain_span(sd))) {
		printk(KERN_ERR "ERROR: domain->span does not contain CPU%d\n", cpu);
	}
	if (group && !cpumask_test_cpu(cpu, sched_group_span(group))) {
		printk(KERN_ERR "ERROR: domain->groups does not contain CPU%d\n", cpu);
	}

	for_each_set_bit(idx, &flags, __SD_FLAG_CNT) {
		unsigned int flag = BIT(idx);
		unsigned int meta_flags = sd_flag_debug[idx].meta_flags;

		if ((meta_flags & SDF_SHARED_CHILD) && sd->child &&
		    !(sd->child->flags & flag))
			printk(KERN_ERR "ERROR: flag %s set here but not in child\n",
			       sd_flag_debug[idx].name);

		if ((meta_flags & SDF_SHARED_PARENT) && sd->parent &&
		    !(sd->parent->flags & flag))
			printk(KERN_ERR "ERROR: flag %s set here but not in parent\n",
			       sd_flag_debug[idx].name);
	}

	printk(KERN_DEBUG "%*s groups:", level + 1, "");
	do {
		if (!group) {
			printk("\n");
			printk(KERN_ERR "ERROR: group is NULL\n");
			break;
		}

		if (!cpumask_weight(sched_group_span(group))) {
			printk(KERN_CONT "\n");
			printk(KERN_ERR "ERROR: empty group\n");
			break;
		}

		if (!(sd->flags & SD_OVERLAP) &&
		    cpumask_intersects(groupmask, sched_group_span(group))) {
			printk(KERN_CONT "\n");
			printk(KERN_ERR "ERROR: repeated CPUs\n");
			break;
		}

		cpumask_or(groupmask, groupmask, sched_group_span(group));

		printk(KERN_CONT " %d:{ span=%*pbl",
				group->sgc->id,
				cpumask_pr_args(sched_group_span(group)));

		if ((sd->flags & SD_OVERLAP) &&
		    !cpumask_equal(group_balance_mask(group), sched_group_span(group))) {
			printk(KERN_CONT " mask=%*pbl",
				cpumask_pr_args(group_balance_mask(group)));
		}

		if (group->sgc->capacity != SCHED_CAPACITY_SCALE)
			printk(KERN_CONT " cap=%lu", group->sgc->capacity);

		if (group == sd->groups && sd->child &&
		    !cpumask_equal(sched_domain_span(sd->child),
				   sched_group_span(group))) {
			printk(KERN_ERR "ERROR: domain->groups does not match domain->child\n");
		}

		printk(KERN_CONT " }");

		group = group->next;

		if (group != sd->groups)
			printk(KERN_CONT ",");

	} while (group != sd->groups);
	printk(KERN_CONT "\n");

	if (!cpumask_equal(sched_domain_span(sd), groupmask))
		printk(KERN_ERR "ERROR: groups don't span domain->span\n");

	if (sd->parent &&
	    !cpumask_subset(groupmask, sched_domain_span(sd->parent)))
		printk(KERN_ERR "ERROR: parent span is not a superset of domain->span\n");
	return 0;
}

static void sched_domain_debug(struct sched_domain *sd, int cpu)
{
	int level = 0;

	if (!sched_debug_enabled)
		return;

	if (!sd) {
		printk(KERN_DEBUG "CPU%d attaching NULL sched-domain.\n", cpu);
		return;
	}

	printk(KERN_DEBUG "CPU%d attaching sched-domain(s):\n", cpu);

	for (;;) {
		if (sched_domain_debug_one(sd, cpu, level, sched_domains_tmpmask))
			break;
		level++;
		sd = sd->parent;
		if (!sd)
			break;
	}
}
#else /* !CONFIG_SCHED_DEBUG */

# define sched_debug_enabled 0
# define sched_domain_debug(sd, cpu) do { } while (0)
static inline bool sched_debug(void)
{
	return false;
}
#endif /* CONFIG_SCHED_DEBUG */

/* Generate a mask of SD flags with the SDF_NEEDS_GROUPS metaflag */
#define SD_FLAG(name, mflags) (name * !!((mflags) & SDF_NEEDS_GROUPS)) |
static const unsigned int SD_DEGENERATE_GROUPS_MASK =
#include <linux/sched/sd_flags.h>
0;
#undef SD_FLAG

static int sd_degenerate(struct sched_domain *sd)
{
	if (cpumask_weight(sched_domain_span(sd)) == 1)
		return 1;

	/* Following flags need at least 2 groups */
	if ((sd->flags & SD_DEGENERATE_GROUPS_MASK) &&
	    (sd->groups != sd->groups->next))
		return 0;

	/* Following flags don't use groups */
	if (sd->flags & (SD_WAKE_AFFINE))
		return 0;

	return 1;
}

static int
sd_parent_degenerate(struct sched_domain *sd, struct sched_domain *parent)
{
	unsigned long cflags = sd->flags, pflags = parent->flags;

	if (sd_degenerate(parent))
		return 1;

	if (!cpumask_equal(sched_domain_span(sd), sched_domain_span(parent)))
		return 0;

	/* Flags needing groups don't count if only 1 group in parent */
	if (parent->groups == parent->groups->next)
		pflags &= ~SD_DEGENERATE_GROUPS_MASK;

	if (~cflags & pflags)
		return 0;

	return 1;
}

#if defined(CONFIG_ENERGY_MODEL) && (defined(CONFIG_CPU_FREQ_GOV_SCHEDUTIL) || defined(CONFIG_SCHED_WALT))
DEFINE_STATIC_KEY_FALSE(sched_energy_present);
unsigned int sysctl_sched_energy_aware = 1;
DEFINE_MUTEX(sched_energy_mutex);
bool sched_energy_update;

#ifdef CONFIG_PROC_SYSCTL
int sched_energy_aware_handler(struct ctl_table *table, int write,
		void *buffer, size_t *lenp, loff_t *ppos)
{
	int ret, state;

	if (write && !capable(CAP_SYS_ADMIN))
		return -EPERM;

	ret = proc_dointvec_minmax(table, write, buffer, lenp, ppos);
	if (!ret && write) {
		state = static_branch_unlikely(&sched_energy_present);
		if (state != sysctl_sched_energy_aware) {
			mutex_lock(&sched_energy_mutex);
			sched_energy_update = 1;
			rebuild_sched_domains();
			sched_energy_update = 0;
			mutex_unlock(&sched_energy_mutex);
		}
	}

	return ret;
}
#endif

static void free_pd(struct perf_domain *pd)
{
	struct perf_domain *tmp;

	while (pd) {
		tmp = pd->next;
		kfree(pd);
		pd = tmp;
	}
}

static struct perf_domain *find_pd(struct perf_domain *pd, int cpu)
{
	while (pd) {
		if (cpumask_test_cpu(cpu, perf_domain_span(pd)))
			return pd;
		pd = pd->next;
	}

	return NULL;
}

static struct perf_domain *pd_init(int cpu)
{
	struct em_perf_domain *obj = em_cpu_get(cpu);
	struct perf_domain *pd;

	if (!obj) {
		if (sched_debug())
			pr_info("%s: no EM found for CPU%d\n", __func__, cpu);
		return NULL;
	}

	pd = kzalloc(sizeof(*pd), GFP_KERNEL);
	if (!pd)
		return NULL;
	pd->em_pd = obj;

	return pd;
}

static void perf_domain_debug(const struct cpumask *cpu_map,
						struct perf_domain *pd)
{
	if (!sched_debug() || !pd)
		return;

	printk(KERN_DEBUG "root_domain %*pbl:", cpumask_pr_args(cpu_map));

	while (pd) {
		printk(KERN_CONT " pd%d:{ cpus=%*pbl nr_pstate=%d }",
				cpumask_first(perf_domain_span(pd)),
				cpumask_pr_args(perf_domain_span(pd)),
				em_pd_nr_perf_states(pd->em_pd));
		pd = pd->next;
	}

	printk(KERN_CONT "\n");
}

static void destroy_perf_domain_rcu(struct rcu_head *rp)
{
	struct perf_domain *pd;

	pd = container_of(rp, struct perf_domain, rcu);
	free_pd(pd);
}

static void sched_energy_set(bool has_eas)
{
	if (!has_eas && static_branch_unlikely(&sched_energy_present)) {
		if (sched_debug())
			pr_info("%s: stopping EAS\n", __func__);
		static_branch_disable_cpuslocked(&sched_energy_present);
	} else if (has_eas && !static_branch_unlikely(&sched_energy_present)) {
		if (sched_debug())
			pr_info("%s: starting EAS\n", __func__);
		static_branch_enable_cpuslocked(&sched_energy_present);
	}
}

/*
 * EAS can be used on a root domain if it meets all the following conditions:
 *    1. an Energy Model (EM) is available;
 *    2. the SD_ASYM_CPUCAPACITY flag is set in the sched_domain hierarchy.
 *    3. no SMT is detected.
 *    4. the EM complexity is low enough to keep scheduling overheads low;
 *
 * The complexity of the Energy Model is defined as:
 *
 *              C = nr_pd * (nr_cpus + nr_ps)
 *
 * with parameters defined as:
 *  - nr_pd:    the number of performance domains
 *  - nr_cpus:  the number of CPUs
 *  - nr_ps:    the sum of the number of performance states of all performance
 *              domains (for example, on a system with 2 performance domains,
 *              with 10 performance states each, nr_ps = 2 * 10 = 20).
 *
 * It is generally not a good idea to use such a model in the wake-up path on
 * very complex platforms because of the associated scheduling overheads. The
 * arbitrary constraint below prevents that. It makes EAS usable up to 16 CPUs
 * with per-CPU DVFS and less than 8 performance states each, for example.
 */
#define EM_MAX_COMPLEXITY 2048
static bool build_perf_domains(const struct cpumask *cpu_map)
{
	int i, nr_pd = 0, nr_ps = 0, nr_cpus = cpumask_weight(cpu_map);
	struct perf_domain *pd = NULL, *tmp;
	int cpu = cpumask_first(cpu_map);
	struct root_domain *rd = cpu_rq(cpu)->rd;

	if (!sysctl_sched_energy_aware)
		goto free;

	/*
	 * EAS gets disabled when there are no asymmetric capacity
	 * CPUs in the system. For example, all big CPUs are
	 * hotplugged out on a b.L system. We want EAS enabled
	 * all the time to get both power and perf benefits. Apply
	 * this policy when WALT is enabled.
	 */
#ifndef CONFIG_SCHED_WALT
	if (!per_cpu(sd_asym_cpucapacity, cpu)) {
		if (sched_debug()) {
			pr_info("rd %*pbl: CPUs do not have asymmetric capacities\n",
					cpumask_pr_args(cpu_map));
		}
		goto free;
	}
#endif

	/* EAS definitely does *not* handle SMT */
	if (sched_smt_active()) {
		pr_warn("rd %*pbl: Disabling EAS, SMT is not supported\n",
			cpumask_pr_args(cpu_map));
		goto free;
	}

	for_each_cpu(i, cpu_map) {
		/* Skip already covered CPUs. */
		if (find_pd(pd, i))
			continue;

		/* Create the new pd and add it to the local list. */
		tmp = pd_init(i);
		if (!tmp)
			goto free;
		tmp->next = pd;
		pd = tmp;

		/*
		 * Count performance domains and performance states for the
		 * complexity check.
		 */
		nr_pd++;
		nr_ps += em_pd_nr_perf_states(pd->em_pd);
	}

	/* Bail out if the Energy Model complexity is too high. */
	if (nr_pd * (nr_ps + nr_cpus) > EM_MAX_COMPLEXITY) {
		WARN(1, "rd %*pbl: Failed to start EAS, EM complexity is too high\n",
						cpumask_pr_args(cpu_map));
		goto free;
	}

	perf_domain_debug(cpu_map, pd);

	/* Attach the new list of performance domains to the root domain. */
	tmp = rd->pd;
	rcu_assign_pointer(rd->pd, pd);
	if (tmp)
		call_rcu(&tmp->rcu, destroy_perf_domain_rcu);

	return !!pd;

free:
	free_pd(pd);
	tmp = rd->pd;
	rcu_assign_pointer(rd->pd, NULL);
	if (tmp)
		call_rcu(&tmp->rcu, destroy_perf_domain_rcu);

	return false;
}
#else
static void free_pd(struct perf_domain *pd) { }
#endif /* CONFIG_ENERGY_MODEL && (CONFIG_CPU_FREQ_GOV_SCHEDUTIL||CONFIG_SCHED_WALT)*/

static void free_rootdomain(struct rcu_head *rcu)
{
	struct root_domain *rd = container_of(rcu, struct root_domain, rcu);

	cpupri_cleanup(&rd->cpupri);
	cpudl_cleanup(&rd->cpudl);
	free_cpumask_var(rd->dlo_mask);
	free_cpumask_var(rd->rto_mask);
	free_cpumask_var(rd->online);
	free_cpumask_var(rd->span);
	free_pd(rd->pd);
	kfree(rd);
}

void rq_attach_root(struct rq *rq, struct root_domain *rd)
{
	struct root_domain *old_rd = NULL;
	unsigned long flags;

	raw_spin_lock_irqsave(&rq->lock, flags);

	if (rq->rd) {
		old_rd = rq->rd;

		if (cpumask_test_cpu(rq->cpu, old_rd->online))
			set_rq_offline(rq);

		cpumask_clear_cpu(rq->cpu, old_rd->span);

		/*
		 * If we dont want to free the old_rd yet then
		 * set old_rd to NULL to skip the freeing later
		 * in this function:
		 */
		if (!atomic_dec_and_test(&old_rd->refcount))
			old_rd = NULL;
	}

	atomic_inc(&rd->refcount);
	rq->rd = rd;

	cpumask_set_cpu(rq->cpu, rd->span);
	if (cpumask_test_cpu(rq->cpu, cpu_active_mask))
		set_rq_online(rq);

	raw_spin_unlock_irqrestore(&rq->lock, flags);

	if (old_rd)
		call_rcu(&old_rd->rcu, free_rootdomain);
}

void sched_get_rd(struct root_domain *rd)
{
	atomic_inc(&rd->refcount);
}

void sched_put_rd(struct root_domain *rd)
{
	if (!atomic_dec_and_test(&rd->refcount))
		return;

	call_rcu(&rd->rcu, free_rootdomain);
}

static int init_rootdomain(struct root_domain *rd)
{
	if (!zalloc_cpumask_var(&rd->span, GFP_KERNEL))
		goto out;
	if (!zalloc_cpumask_var(&rd->online, GFP_KERNEL))
		goto free_span;
	if (!zalloc_cpumask_var(&rd->dlo_mask, GFP_KERNEL))
		goto free_online;
	if (!zalloc_cpumask_var(&rd->rto_mask, GFP_KERNEL))
		goto free_dlo_mask;

#ifdef HAVE_RT_PUSH_IPI
	rd->rto_cpu = -1;
	raw_spin_lock_init(&rd->rto_lock);
	init_irq_work(&rd->rto_push_work, rto_push_irq_work_func);
#endif

	init_dl_bw(&rd->dl_bw);
	if (cpudl_init(&rd->cpudl) != 0)
		goto free_rto_mask;

	if (cpupri_init(&rd->cpupri) != 0)
		goto free_cpudl;
#ifdef CONFIG_SCHED_WALT
	rd->wrd.max_cap_orig_cpu = rd->wrd.min_cap_orig_cpu = -1;
	rd->wrd.mid_cap_orig_cpu = -1;
#endif

	return 0;

free_cpudl:
	cpudl_cleanup(&rd->cpudl);
free_rto_mask:
	free_cpumask_var(rd->rto_mask);
free_dlo_mask:
	free_cpumask_var(rd->dlo_mask);
free_online:
	free_cpumask_var(rd->online);
free_span:
	free_cpumask_var(rd->span);
out:
	return -ENOMEM;
}

/*
 * By default the system creates a single root-domain with all CPUs as
 * members (mimicking the global state we have today).
 */
struct root_domain def_root_domain;

void init_defrootdomain(void)
{
	init_rootdomain(&def_root_domain);

	atomic_set(&def_root_domain.refcount, 1);
}

static struct root_domain *alloc_rootdomain(void)
{
	struct root_domain *rd;

	rd = kzalloc(sizeof(*rd), GFP_KERNEL);
	if (!rd)
		return NULL;

	if (init_rootdomain(rd) != 0) {
		kfree(rd);
		return NULL;
	}

	return rd;
}

static void free_sched_groups(struct sched_group *sg, int free_sgc)
{
	struct sched_group *tmp, *first;

	if (!sg)
		return;

	first = sg;
	do {
		tmp = sg->next;

		if (free_sgc && atomic_dec_and_test(&sg->sgc->ref))
			kfree(sg->sgc);

		if (atomic_dec_and_test(&sg->ref))
			kfree(sg);
		sg = tmp;
	} while (sg != first);
}

static void destroy_sched_domain(struct sched_domain *sd)
{
	/*
	 * A normal sched domain may have multiple group references, an
	 * overlapping domain, having private groups, only one.  Iterate,
	 * dropping group/capacity references, freeing where none remain.
	 */
	free_sched_groups(sd->groups, 1);

	if (sd->shared && atomic_dec_and_test(&sd->shared->ref))
		kfree(sd->shared);
	kfree(sd);
}

static void destroy_sched_domains_rcu(struct rcu_head *rcu)
{
	struct sched_domain *sd = container_of(rcu, struct sched_domain, rcu);

	while (sd) {
		struct sched_domain *parent = sd->parent;
		destroy_sched_domain(sd);
		sd = parent;
	}
}

static void destroy_sched_domains(struct sched_domain *sd)
{
	if (sd)
		call_rcu(&sd->rcu, destroy_sched_domains_rcu);
}

/*
 * Keep a special pointer to the highest sched_domain that has
 * SD_SHARE_PKG_RESOURCE set (Last Level Cache Domain) for this
 * allows us to avoid some pointer chasing select_idle_sibling().
 *
 * Also keep a unique ID per domain (we use the first CPU number in
 * the cpumask of the domain), this allows us to quickly tell if
 * two CPUs are in the same cache domain, see cpus_share_cache().
 */
DEFINE_PER_CPU(struct sched_domain __rcu *, sd_llc);
DEFINE_PER_CPU(int, sd_llc_size);
DEFINE_PER_CPU(int, sd_llc_id);
DEFINE_PER_CPU(struct sched_domain_shared __rcu *, sd_llc_shared);
DEFINE_PER_CPU(struct sched_domain __rcu *, sd_numa);
DEFINE_PER_CPU(struct sched_domain __rcu *, sd_asym_packing);
DEFINE_PER_CPU(struct sched_domain __rcu *, sd_asym_cpucapacity);
DEFINE_STATIC_KEY_FALSE(sched_asym_cpucapacity);

static void update_top_cache_domain(int cpu)
{
	struct sched_domain_shared *sds = NULL;
	struct sched_domain *sd;
	int id = cpu;
	int size = 1;

	sd = highest_flag_domain(cpu, SD_SHARE_PKG_RESOURCES);
	if (sd) {
		id = cpumask_first(sched_domain_span(sd));
		size = cpumask_weight(sched_domain_span(sd));
		sds = sd->shared;
	}

	rcu_assign_pointer(per_cpu(sd_llc, cpu), sd);
	per_cpu(sd_llc_size, cpu) = size;
	per_cpu(sd_llc_id, cpu) = id;
	rcu_assign_pointer(per_cpu(sd_llc_shared, cpu), sds);

	sd = lowest_flag_domain(cpu, SD_NUMA);
	rcu_assign_pointer(per_cpu(sd_numa, cpu), sd);

	sd = highest_flag_domain(cpu, SD_ASYM_PACKING);
	rcu_assign_pointer(per_cpu(sd_asym_packing, cpu), sd);

	sd = lowest_flag_domain(cpu, SD_ASYM_CPUCAPACITY);
<<<<<<< HEAD
#ifdef CONFIG_SCHED_WALT
	/*
	 * EAS gets disabled when there are no asymmetric capacity
	 * CPUs in the system. For example, all big CPUs are
	 * hotplugged out on a b.L system. We want EAS enabled
	 * all the time to get both power and perf benefits. So,
	 * lets assign sd_asym_cpucapacity to the only available
	 * sched domain. This is also important for a single cluster
	 * systems which wants to use EAS.
	 *
	 * Setting sd_asym_cpucapacity() to a sched domain which
	 * has all symmetric capacity CPUs is technically incorrect but
	 * works well for us in getting EAS enabled all the time.
	 */
	if (!sd)
		sd = cpu_rq(cpu)->sd;
#endif

=======
>>>>>>> 158801d1
	rcu_assign_pointer(per_cpu(sd_asym_cpucapacity, cpu), sd);
}

/*
 * Attach the domain 'sd' to 'cpu' as its base domain. Callers must
 * hold the hotplug lock.
 */
static void
cpu_attach_domain(struct sched_domain *sd, struct root_domain *rd, int cpu)
{
	struct rq *rq = cpu_rq(cpu);
	struct sched_domain *tmp;

	/* Remove the sched domains which do not contribute to scheduling. */
	for (tmp = sd; tmp; ) {
		struct sched_domain *parent = tmp->parent;
		if (!parent)
			break;

		if (sd_parent_degenerate(tmp, parent)) {
			tmp->parent = parent->parent;
			if (parent->parent)
				parent->parent->child = tmp;
			/*
			 * Transfer SD_PREFER_SIBLING down in case of a
			 * degenerate parent; the spans match for this
			 * so the property transfers.
			 */
			if (parent->flags & SD_PREFER_SIBLING)
				tmp->flags |= SD_PREFER_SIBLING;
			destroy_sched_domain(parent);
		} else
			tmp = tmp->parent;
	}

	if (sd && sd_degenerate(sd)) {
		tmp = sd;
		sd = sd->parent;
		destroy_sched_domain(tmp);
		if (sd)
			sd->child = NULL;
	}

	sched_domain_debug(sd, cpu);

	rq_attach_root(rq, rd);
	tmp = rq->sd;
	rcu_assign_pointer(rq->sd, sd);
	dirty_sched_domain_sysctl(cpu);
	destroy_sched_domains(tmp);

	update_top_cache_domain(cpu);
}

struct s_data {
	struct sched_domain * __percpu *sd;
	struct root_domain	*rd;
};

enum s_alloc {
	sa_rootdomain,
	sa_sd,
	sa_sd_storage,
	sa_none,
};

/*
 * Return the canonical balance CPU for this group, this is the first CPU
 * of this group that's also in the balance mask.
 *
 * The balance mask are all those CPUs that could actually end up at this
 * group. See build_balance_mask().
 *
 * Also see should_we_balance().
 */
int group_balance_cpu(struct sched_group *sg)
{
	return cpumask_first(group_balance_mask(sg));
}


/*
 * NUMA topology (first read the regular topology blurb below)
 *
 * Given a node-distance table, for example:
 *
 *   node   0   1   2   3
 *     0:  10  20  30  20
 *     1:  20  10  20  30
 *     2:  30  20  10  20
 *     3:  20  30  20  10
 *
 * which represents a 4 node ring topology like:
 *
 *   0 ----- 1
 *   |       |
 *   |       |
 *   |       |
 *   3 ----- 2
 *
 * We want to construct domains and groups to represent this. The way we go
 * about doing this is to build the domains on 'hops'. For each NUMA level we
 * construct the mask of all nodes reachable in @level hops.
 *
 * For the above NUMA topology that gives 3 levels:
 *
 * NUMA-2	0-3		0-3		0-3		0-3
 *  groups:	{0-1,3},{1-3}	{0-2},{0,2-3}	{1-3},{0-1,3}	{0,2-3},{0-2}
 *
 * NUMA-1	0-1,3		0-2		1-3		0,2-3
 *  groups:	{0},{1},{3}	{0},{1},{2}	{1},{2},{3}	{0},{2},{3}
 *
 * NUMA-0	0		1		2		3
 *
 *
 * As can be seen; things don't nicely line up as with the regular topology.
 * When we iterate a domain in child domain chunks some nodes can be
 * represented multiple times -- hence the "overlap" naming for this part of
 * the topology.
 *
 * In order to minimize this overlap, we only build enough groups to cover the
 * domain. For instance Node-0 NUMA-2 would only get groups: 0-1,3 and 1-3.
 *
 * Because:
 *
 *  - the first group of each domain is its child domain; this
 *    gets us the first 0-1,3
 *  - the only uncovered node is 2, who's child domain is 1-3.
 *
 * However, because of the overlap, computing a unique CPU for each group is
 * more complicated. Consider for instance the groups of NODE-1 NUMA-2, both
 * groups include the CPUs of Node-0, while those CPUs would not in fact ever
 * end up at those groups (they would end up in group: 0-1,3).
 *
 * To correct this we have to introduce the group balance mask. This mask
 * will contain those CPUs in the group that can reach this group given the
 * (child) domain tree.
 *
 * With this we can once again compute balance_cpu and sched_group_capacity
 * relations.
 *
 * XXX include words on how balance_cpu is unique and therefore can be
 * used for sched_group_capacity links.
 *
 *
 * Another 'interesting' topology is:
 *
 *   node   0   1   2   3
 *     0:  10  20  20  30
 *     1:  20  10  20  20
 *     2:  20  20  10  20
 *     3:  30  20  20  10
 *
 * Which looks a little like:
 *
 *   0 ----- 1
 *   |     / |
 *   |   /   |
 *   | /     |
 *   2 ----- 3
 *
 * This topology is asymmetric, nodes 1,2 are fully connected, but nodes 0,3
 * are not.
 *
 * This leads to a few particularly weird cases where the sched_domain's are
 * not of the same number for each CPU. Consider:
 *
 * NUMA-2	0-3						0-3
 *  groups:	{0-2},{1-3}					{1-3},{0-2}
 *
 * NUMA-1	0-2		0-3		0-3		1-3
 *
 * NUMA-0	0		1		2		3
 *
 */


/*
 * Build the balance mask; it contains only those CPUs that can arrive at this
 * group and should be considered to continue balancing.
 *
 * We do this during the group creation pass, therefore the group information
 * isn't complete yet, however since each group represents a (child) domain we
 * can fully construct this using the sched_domain bits (which are already
 * complete).
 */
static void
build_balance_mask(struct sched_domain *sd, struct sched_group *sg, struct cpumask *mask)
{
	const struct cpumask *sg_span = sched_group_span(sg);
	struct sd_data *sdd = sd->private;
	struct sched_domain *sibling;
	int i;

	cpumask_clear(mask);

	for_each_cpu(i, sg_span) {
		sibling = *per_cpu_ptr(sdd->sd, i);

		/*
		 * Can happen in the asymmetric case, where these siblings are
		 * unused. The mask will not be empty because those CPUs that
		 * do have the top domain _should_ span the domain.
		 */
		if (!sibling->child)
			continue;

		/* If we would not end up here, we can't continue from here */
		if (!cpumask_equal(sg_span, sched_domain_span(sibling->child)))
			continue;

		cpumask_set_cpu(i, mask);
	}

	/* We must not have empty masks here */
	WARN_ON_ONCE(cpumask_empty(mask));
}

/*
 * XXX: This creates per-node group entries; since the load-balancer will
 * immediately access remote memory to construct this group's load-balance
 * statistics having the groups node local is of dubious benefit.
 */
static struct sched_group *
build_group_from_child_sched_domain(struct sched_domain *sd, int cpu)
{
	struct sched_group *sg;
	struct cpumask *sg_span;

	sg = kzalloc_node(sizeof(struct sched_group) + cpumask_size(),
			GFP_KERNEL, cpu_to_node(cpu));

	if (!sg)
		return NULL;

	sg_span = sched_group_span(sg);
	if (sd->child)
		cpumask_copy(sg_span, sched_domain_span(sd->child));
	else
		cpumask_copy(sg_span, sched_domain_span(sd));

	atomic_inc(&sg->ref);
	return sg;
}

static void init_overlap_sched_group(struct sched_domain *sd,
				     struct sched_group *sg)
{
	struct cpumask *mask = sched_domains_tmpmask2;
	struct sd_data *sdd = sd->private;
	struct cpumask *sg_span;
	int cpu;

	build_balance_mask(sd, sg, mask);
	cpu = cpumask_first_and(sched_group_span(sg), mask);

	sg->sgc = *per_cpu_ptr(sdd->sgc, cpu);
	if (atomic_inc_return(&sg->sgc->ref) == 1)
		cpumask_copy(group_balance_mask(sg), mask);
	else
		WARN_ON_ONCE(!cpumask_equal(group_balance_mask(sg), mask));

	/*
	 * Initialize sgc->capacity such that even if we mess up the
	 * domains and no possible iteration will get us here, we won't
	 * die on a /0 trap.
	 */
	sg_span = sched_group_span(sg);
	sg->sgc->capacity = SCHED_CAPACITY_SCALE * cpumask_weight(sg_span);
	sg->sgc->min_capacity = SCHED_CAPACITY_SCALE;
	sg->sgc->max_capacity = SCHED_CAPACITY_SCALE;
}

static int
build_overlap_sched_groups(struct sched_domain *sd, int cpu)
{
	struct sched_group *first = NULL, *last = NULL, *sg;
	const struct cpumask *span = sched_domain_span(sd);
	struct cpumask *covered = sched_domains_tmpmask;
	struct sd_data *sdd = sd->private;
	struct sched_domain *sibling;
	int i;

	cpumask_clear(covered);

	for_each_cpu_wrap(i, span, cpu) {
		struct cpumask *sg_span;

		if (cpumask_test_cpu(i, covered))
			continue;

		sibling = *per_cpu_ptr(sdd->sd, i);

		/*
		 * Asymmetric node setups can result in situations where the
		 * domain tree is of unequal depth, make sure to skip domains
		 * that already cover the entire range.
		 *
		 * In that case build_sched_domains() will have terminated the
		 * iteration early and our sibling sd spans will be empty.
		 * Domains should always include the CPU they're built on, so
		 * check that.
		 */
		if (!cpumask_test_cpu(i, sched_domain_span(sibling)))
			continue;

		sg = build_group_from_child_sched_domain(sibling, cpu);
		if (!sg)
			goto fail;

		sg_span = sched_group_span(sg);
		cpumask_or(covered, covered, sg_span);

		init_overlap_sched_group(sd, sg);

		if (!first)
			first = sg;
		if (last)
			last->next = sg;
		last = sg;
		last->next = first;
	}
	sd->groups = first;

	return 0;

fail:
	free_sched_groups(first, 0);

	return -ENOMEM;
}


/*
 * Package topology (also see the load-balance blurb in fair.c)
 *
 * The scheduler builds a tree structure to represent a number of important
 * topology features. By default (default_topology[]) these include:
 *
 *  - Simultaneous multithreading (SMT)
 *  - Multi-Core Cache (MC)
 *  - Package (DIE)
 *
 * Where the last one more or less denotes everything up to a NUMA node.
 *
 * The tree consists of 3 primary data structures:
 *
 *	sched_domain -> sched_group -> sched_group_capacity
 *	    ^ ^             ^ ^
 *          `-'             `-'
 *
 * The sched_domains are per-CPU and have a two way link (parent & child) and
 * denote the ever growing mask of CPUs belonging to that level of topology.
 *
 * Each sched_domain has a circular (double) linked list of sched_group's, each
 * denoting the domains of the level below (or individual CPUs in case of the
 * first domain level). The sched_group linked by a sched_domain includes the
 * CPU of that sched_domain [*].
 *
 * Take for instance a 2 threaded, 2 core, 2 cache cluster part:
 *
 * CPU   0   1   2   3   4   5   6   7
 *
 * DIE  [                             ]
 * MC   [             ] [             ]
 * SMT  [     ] [     ] [     ] [     ]
 *
 *  - or -
 *
 * DIE  0-7 0-7 0-7 0-7 0-7 0-7 0-7 0-7
 * MC	0-3 0-3 0-3 0-3 4-7 4-7 4-7 4-7
 * SMT  0-1 0-1 2-3 2-3 4-5 4-5 6-7 6-7
 *
 * CPU   0   1   2   3   4   5   6   7
 *
 * One way to think about it is: sched_domain moves you up and down among these
 * topology levels, while sched_group moves you sideways through it, at child
 * domain granularity.
 *
 * sched_group_capacity ensures each unique sched_group has shared storage.
 *
 * There are two related construction problems, both require a CPU that
 * uniquely identify each group (for a given domain):
 *
 *  - The first is the balance_cpu (see should_we_balance() and the
 *    load-balance blub in fair.c); for each group we only want 1 CPU to
 *    continue balancing at a higher domain.
 *
 *  - The second is the sched_group_capacity; we want all identical groups
 *    to share a single sched_group_capacity.
 *
 * Since these topologies are exclusive by construction. That is, its
 * impossible for an SMT thread to belong to multiple cores, and cores to
 * be part of multiple caches. There is a very clear and unique location
 * for each CPU in the hierarchy.
 *
 * Therefore computing a unique CPU for each group is trivial (the iteration
 * mask is redundant and set all 1s; all CPUs in a group will end up at _that_
 * group), we can simply pick the first CPU in each group.
 *
 *
 * [*] in other words, the first group of each domain is its child domain.
 */

static struct sched_group *get_group(int cpu, struct sd_data *sdd)
{
	struct sched_domain *sd = *per_cpu_ptr(sdd->sd, cpu);
	struct sched_domain *child = sd->child;
	struct sched_group *sg;
	bool already_visited;

	if (child)
		cpu = cpumask_first(sched_domain_span(child));

	sg = *per_cpu_ptr(sdd->sg, cpu);
	sg->sgc = *per_cpu_ptr(sdd->sgc, cpu);

	/* Increase refcounts for claim_allocations: */
	already_visited = atomic_inc_return(&sg->ref) > 1;
	/* sgc visits should follow a similar trend as sg */
	WARN_ON(already_visited != (atomic_inc_return(&sg->sgc->ref) > 1));

	/* If we have already visited that group, it's already initialized. */
	if (already_visited)
		return sg;

	if (child) {
		cpumask_copy(sched_group_span(sg), sched_domain_span(child));
		cpumask_copy(group_balance_mask(sg), sched_group_span(sg));
	} else {
		cpumask_set_cpu(cpu, sched_group_span(sg));
		cpumask_set_cpu(cpu, group_balance_mask(sg));
	}

	sg->sgc->capacity = SCHED_CAPACITY_SCALE * cpumask_weight(sched_group_span(sg));
	sg->sgc->min_capacity = SCHED_CAPACITY_SCALE;
	sg->sgc->max_capacity = SCHED_CAPACITY_SCALE;

	return sg;
}

/*
 * build_sched_groups will build a circular linked list of the groups
 * covered by the given span, will set each group's ->cpumask correctly,
 * and will initialize their ->sgc.
 *
 * Assumes the sched_domain tree is fully constructed
 */
static int
build_sched_groups(struct sched_domain *sd, int cpu)
{
	struct sched_group *first = NULL, *last = NULL;
	struct sd_data *sdd = sd->private;
	const struct cpumask *span = sched_domain_span(sd);
	struct cpumask *covered;
	int i;

	lockdep_assert_held(&sched_domains_mutex);
	covered = sched_domains_tmpmask;

	cpumask_clear(covered);

	for_each_cpu_wrap(i, span, cpu) {
		struct sched_group *sg;

		if (cpumask_test_cpu(i, covered))
			continue;

		sg = get_group(i, sdd);

		cpumask_or(covered, covered, sched_group_span(sg));

		if (!first)
			first = sg;
		if (last)
			last->next = sg;
		last = sg;
	}
	last->next = first;
	sd->groups = first;

	return 0;
}

/*
 * Initialize sched groups cpu_capacity.
 *
 * cpu_capacity indicates the capacity of sched group, which is used while
 * distributing the load between different sched groups in a sched domain.
 * Typically cpu_capacity for all the groups in a sched domain will be same
 * unless there are asymmetries in the topology. If there are asymmetries,
 * group having more cpu_capacity will pickup more load compared to the
 * group having less cpu_capacity.
 */
#ifndef CONFIG_SCHED_WALT
static void init_sched_groups_capacity(int cpu, struct sched_domain *sd)
#else
void init_sched_groups_capacity(int cpu, struct sched_domain *sd)
#endif
{
	struct sched_group *sg = sd->groups;
#ifdef CONFIG_SCHED_WALT
	cpumask_t avail_mask;
#endif

	WARN_ON(!sg);

	do {
		int cpu, max_cpu = -1;

<<<<<<< HEAD
#ifndef CONFIG_SCHED_WALT
		sg->group_weight = cpumask_weight(sched_group_span(sg));
#else
		cpumask_andnot(&avail_mask, sched_group_span(sg),
							cpu_isolated_mask);
		sg->group_weight = cpumask_weight(&avail_mask);
=======
#ifdef CONFIG_SCHED_WALT
		cpumask_andnot(&avail_mask, sched_group_span(sg),
							cpu_isolated_mask);
		sg->group_weight = cpumask_weight(&avail_mask);
#else
		sg->group_weight = cpumask_weight(sched_group_span(sg));
>>>>>>> 158801d1
#endif

		if (!(sd->flags & SD_ASYM_PACKING))
			goto next;

		for_each_cpu(cpu, sched_group_span(sg)) {
			if (max_cpu < 0)
				max_cpu = cpu;
			else if (sched_asym_prefer(cpu, max_cpu))
				max_cpu = cpu;
		}
		sg->asym_prefer_cpu = max_cpu;

next:
		sg = sg->next;
	} while (sg != sd->groups);

	if (cpu != group_balance_cpu(sg))
		return;

	update_group_capacity(sd, cpu);
}

/*
 * Initializers for schedule domains
 * Non-inlined to reduce accumulated stack pressure in build_sched_domains()
 */

static int default_relax_domain_level = -1;
int sched_domain_level_max;

static int __init setup_relax_domain_level(char *str)
{
	if (kstrtoint(str, 0, &default_relax_domain_level))
		pr_warn("Unable to set relax_domain_level\n");

	return 1;
}
__setup("relax_domain_level=", setup_relax_domain_level);

static void set_domain_attribute(struct sched_domain *sd,
				 struct sched_domain_attr *attr)
{
	int request;

	if (!attr || attr->relax_domain_level < 0) {
		if (default_relax_domain_level < 0)
			return;
		request = default_relax_domain_level;
	} else
		request = attr->relax_domain_level;

	if (sd->level > request) {
		/* Turn off idle balance on this domain: */
		sd->flags &= ~(SD_BALANCE_WAKE|SD_BALANCE_NEWIDLE);
	}
}

static void __sdt_free(const struct cpumask *cpu_map);
static int __sdt_alloc(const struct cpumask *cpu_map);

static void __free_domain_allocs(struct s_data *d, enum s_alloc what,
				 const struct cpumask *cpu_map)
{
	switch (what) {
	case sa_rootdomain:
		if (!atomic_read(&d->rd->refcount))
			free_rootdomain(&d->rd->rcu);
		fallthrough;
	case sa_sd:
		free_percpu(d->sd);
		fallthrough;
	case sa_sd_storage:
		__sdt_free(cpu_map);
		fallthrough;
	case sa_none:
		break;
	}
}

static enum s_alloc
__visit_domain_allocation_hell(struct s_data *d, const struct cpumask *cpu_map)
{
	memset(d, 0, sizeof(*d));

	if (__sdt_alloc(cpu_map))
		return sa_sd_storage;
	d->sd = alloc_percpu(struct sched_domain *);
	if (!d->sd)
		return sa_sd_storage;
	d->rd = alloc_rootdomain();
	if (!d->rd)
		return sa_sd;

	return sa_rootdomain;
}

/*
 * NULL the sd_data elements we've used to build the sched_domain and
 * sched_group structure so that the subsequent __free_domain_allocs()
 * will not free the data we're using.
 */
static void claim_allocations(int cpu, struct sched_domain *sd)
{
	struct sd_data *sdd = sd->private;

	WARN_ON_ONCE(*per_cpu_ptr(sdd->sd, cpu) != sd);
	*per_cpu_ptr(sdd->sd, cpu) = NULL;

	if (atomic_read(&(*per_cpu_ptr(sdd->sds, cpu))->ref))
		*per_cpu_ptr(sdd->sds, cpu) = NULL;

	if (atomic_read(&(*per_cpu_ptr(sdd->sg, cpu))->ref))
		*per_cpu_ptr(sdd->sg, cpu) = NULL;

	if (atomic_read(&(*per_cpu_ptr(sdd->sgc, cpu))->ref))
		*per_cpu_ptr(sdd->sgc, cpu) = NULL;
}

#ifdef CONFIG_NUMA
enum numa_topology_type sched_numa_topology_type;

static int			sched_domains_numa_levels;
static int			sched_domains_curr_level;

int				sched_max_numa_distance;
static int			*sched_domains_numa_distance;
static struct cpumask		***sched_domains_numa_masks;
int __read_mostly		node_reclaim_distance = RECLAIM_DISTANCE;
#endif

/*
 * SD_flags allowed in topology descriptions.
 *
 * These flags are purely descriptive of the topology and do not prescribe
 * behaviour. Behaviour is artificial and mapped in the below sd_init()
 * function:
 *
 *   SD_SHARE_CPUCAPACITY   - describes SMT topologies
 *   SD_SHARE_PKG_RESOURCES - describes shared caches
 *   SD_NUMA                - describes NUMA topologies
 *
 * Odd one out, which beside describing the topology has a quirk also
 * prescribes the desired behaviour that goes along with it:
 *
 *   SD_ASYM_PACKING        - describes SMT quirks
 */
#define TOPOLOGY_SD_FLAGS		\
	(SD_SHARE_CPUCAPACITY	|	\
	 SD_SHARE_PKG_RESOURCES |	\
	 SD_NUMA		|	\
	 SD_ASYM_PACKING)

static struct sched_domain *
sd_init(struct sched_domain_topology_level *tl,
	const struct cpumask *cpu_map,
	struct sched_domain *child, int dflags, int cpu)
{
	struct sd_data *sdd = &tl->data;
	struct sched_domain *sd = *per_cpu_ptr(sdd->sd, cpu);
	int sd_id, sd_weight, sd_flags = 0;

#ifdef CONFIG_NUMA
	/*
	 * Ugly hack to pass state to sd_numa_mask()...
	 */
	sched_domains_curr_level = tl->numa_level;
#endif

	sd_weight = cpumask_weight(tl->mask(cpu));

	if (tl->sd_flags)
		sd_flags = (*tl->sd_flags)();
	if (WARN_ONCE(sd_flags & ~TOPOLOGY_SD_FLAGS,
			"wrong sd_flags in topology description\n"))
		sd_flags &= TOPOLOGY_SD_FLAGS;

	/* Apply detected topology flags */
	sd_flags |= dflags;

	*sd = (struct sched_domain){
		.min_interval		= sd_weight,
		.max_interval		= 2*sd_weight,
		.busy_factor		= 16,
		.imbalance_pct		= 117,

		.cache_nice_tries	= 0,

		.flags			= 1*SD_BALANCE_NEWIDLE
					| 1*SD_BALANCE_EXEC
					| 1*SD_BALANCE_FORK
					| 0*SD_BALANCE_WAKE
					| 1*SD_WAKE_AFFINE
					| 0*SD_SHARE_CPUCAPACITY
					| 0*SD_SHARE_PKG_RESOURCES
					| 0*SD_SERIALIZE
					| 1*SD_PREFER_SIBLING
					| 0*SD_NUMA
					| sd_flags
					,

		.last_balance		= jiffies,
		.balance_interval	= sd_weight,
		.max_newidle_lb_cost	= 0,
		.next_decay_max_lb_cost	= jiffies,
		.child			= child,
#ifdef CONFIG_SCHED_DEBUG
		.name			= tl->name,
#endif
	};

	cpumask_and(sched_domain_span(sd), cpu_map, tl->mask(cpu));
	sd_id = cpumask_first(sched_domain_span(sd));

	/*
	 * Convert topological properties into behaviour.
	 */

	/* Don't attempt to spread across CPUs of different capacities. */
	if ((sd->flags & SD_ASYM_CPUCAPACITY) && sd->child)
		sd->child->flags &= ~SD_PREFER_SIBLING;

	if (sd->flags & SD_SHARE_CPUCAPACITY) {
		sd->imbalance_pct = 110;

	} else if (sd->flags & SD_SHARE_PKG_RESOURCES) {
		sd->imbalance_pct = 117;
		sd->cache_nice_tries = 1;

#ifdef CONFIG_NUMA
	} else if (sd->flags & SD_NUMA) {
		sd->cache_nice_tries = 2;

		sd->flags &= ~SD_PREFER_SIBLING;
		sd->flags |= SD_SERIALIZE;
		if (sched_domains_numa_distance[tl->numa_level] > node_reclaim_distance) {
			sd->flags &= ~(SD_BALANCE_EXEC |
				       SD_BALANCE_FORK |
				       SD_WAKE_AFFINE);
		}

#endif
	} else {
		sd->cache_nice_tries = 1;
	}

#ifndef CONFIG_SCHED_WALT
	/*
	 * For all levels sharing cache; connect a sched_domain_shared
	 * instance.
	 */
	if (sd->flags & SD_SHARE_PKG_RESOURCES) {
		sd->shared = *per_cpu_ptr(sdd->sds, sd_id);
		atomic_inc(&sd->shared->ref);
		atomic_set(&sd->shared->nr_busy_cpus, sd_weight);
	}
#else
	sd->shared = *per_cpu_ptr(sdd->sds, sd_id);
	atomic_inc(&sd->shared->ref);

	if (sd->flags & SD_SHARE_PKG_RESOURCES)
		atomic_set(&sd->shared->nr_busy_cpus, sd_weight);
#endif /* CONFIG_SCHED_WALT */

	sd->private = sdd;

	return sd;
}

/*
 * Topology list, bottom-up.
 */
static struct sched_domain_topology_level default_topology[] = {
#ifdef CONFIG_SCHED_SMT
	{ cpu_smt_mask, cpu_smt_flags, SD_INIT_NAME(SMT) },
#endif
#ifdef CONFIG_SCHED_MC
	{ cpu_coregroup_mask, cpu_core_flags, SD_INIT_NAME(MC) },
#endif
	{ cpu_cpu_mask, SD_INIT_NAME(DIE) },
	{ NULL, },
};

static struct sched_domain_topology_level *sched_domain_topology =
	default_topology;

#define for_each_sd_topology(tl)			\
	for (tl = sched_domain_topology; tl->mask; tl++)

void set_sched_topology(struct sched_domain_topology_level *tl)
{
	if (WARN_ON_ONCE(sched_smp_initialized))
		return;

	sched_domain_topology = tl;
}

#ifdef CONFIG_NUMA

static const struct cpumask *sd_numa_mask(int cpu)
{
	return sched_domains_numa_masks[sched_domains_curr_level][cpu_to_node(cpu)];
}

static void sched_numa_warn(const char *str)
{
	static int done = false;
	int i,j;

	if (done)
		return;

	done = true;

	printk(KERN_WARNING "ERROR: %s\n\n", str);

	for (i = 0; i < nr_node_ids; i++) {
		printk(KERN_WARNING "  ");
		for (j = 0; j < nr_node_ids; j++)
			printk(KERN_CONT "%02d ", node_distance(i,j));
		printk(KERN_CONT "\n");
	}
	printk(KERN_WARNING "\n");
}

bool find_numa_distance(int distance)
{
	int i;

	if (distance == node_distance(0, 0))
		return true;

	for (i = 0; i < sched_domains_numa_levels; i++) {
		if (sched_domains_numa_distance[i] == distance)
			return true;
	}

	return false;
}

/*
 * A system can have three types of NUMA topology:
 * NUMA_DIRECT: all nodes are directly connected, or not a NUMA system
 * NUMA_GLUELESS_MESH: some nodes reachable through intermediary nodes
 * NUMA_BACKPLANE: nodes can reach other nodes through a backplane
 *
 * The difference between a glueless mesh topology and a backplane
 * topology lies in whether communication between not directly
 * connected nodes goes through intermediary nodes (where programs
 * could run), or through backplane controllers. This affects
 * placement of programs.
 *
 * The type of topology can be discerned with the following tests:
 * - If the maximum distance between any nodes is 1 hop, the system
 *   is directly connected.
 * - If for two nodes A and B, located N > 1 hops away from each other,
 *   there is an intermediary node C, which is < N hops away from both
 *   nodes A and B, the system is a glueless mesh.
 */
static void init_numa_topology_type(void)
{
	int a, b, c, n;

	n = sched_max_numa_distance;

	if (sched_domains_numa_levels <= 2) {
		sched_numa_topology_type = NUMA_DIRECT;
		return;
	}

	for_each_online_node(a) {
		for_each_online_node(b) {
			/* Find two nodes furthest removed from each other. */
			if (node_distance(a, b) < n)
				continue;

			/* Is there an intermediary node between a and b? */
			for_each_online_node(c) {
				if (node_distance(a, c) < n &&
				    node_distance(b, c) < n) {
					sched_numa_topology_type =
							NUMA_GLUELESS_MESH;
					return;
				}
			}

			sched_numa_topology_type = NUMA_BACKPLANE;
			return;
		}
	}
}

void sched_init_numa(void)
{
	int next_distance, curr_distance = node_distance(0, 0);
	struct sched_domain_topology_level *tl;
	int level = 0;
	int i, j, k;

	sched_domains_numa_distance = kzalloc(sizeof(int) * (nr_node_ids + 1), GFP_KERNEL);
	if (!sched_domains_numa_distance)
		return;

	/* Includes NUMA identity node at level 0. */
	sched_domains_numa_distance[level++] = curr_distance;
	sched_domains_numa_levels = level;

	/*
	 * O(nr_nodes^2) deduplicating selection sort -- in order to find the
	 * unique distances in the node_distance() table.
	 *
	 * Assumes node_distance(0,j) includes all distances in
	 * node_distance(i,j) in order to avoid cubic time.
	 */
	next_distance = curr_distance;
	for (i = 0; i < nr_node_ids; i++) {
		for (j = 0; j < nr_node_ids; j++) {
			for (k = 0; k < nr_node_ids; k++) {
				int distance = node_distance(i, k);

				if (distance > curr_distance &&
				    (distance < next_distance ||
				     next_distance == curr_distance))
					next_distance = distance;

				/*
				 * While not a strong assumption it would be nice to know
				 * about cases where if node A is connected to B, B is not
				 * equally connected to A.
				 */
				if (sched_debug() && node_distance(k, i) != distance)
					sched_numa_warn("Node-distance not symmetric");

				if (sched_debug() && i && !find_numa_distance(distance))
					sched_numa_warn("Node-0 not representative");
			}
			if (next_distance != curr_distance) {
				sched_domains_numa_distance[level++] = next_distance;
				sched_domains_numa_levels = level;
				curr_distance = next_distance;
			} else break;
		}

		/*
		 * In case of sched_debug() we verify the above assumption.
		 */
		if (!sched_debug())
			break;
	}

	/*
	 * 'level' contains the number of unique distances
	 *
	 * The sched_domains_numa_distance[] array includes the actual distance
	 * numbers.
	 */

	/*
	 * Here, we should temporarily reset sched_domains_numa_levels to 0.
	 * If it fails to allocate memory for array sched_domains_numa_masks[][],
	 * the array will contain less then 'level' members. This could be
	 * dangerous when we use it to iterate array sched_domains_numa_masks[][]
	 * in other functions.
	 *
	 * We reset it to 'level' at the end of this function.
	 */
	sched_domains_numa_levels = 0;

	sched_domains_numa_masks = kzalloc(sizeof(void *) * level, GFP_KERNEL);
	if (!sched_domains_numa_masks)
		return;

	/*
	 * Now for each level, construct a mask per node which contains all
	 * CPUs of nodes that are that many hops away from us.
	 */
	for (i = 0; i < level; i++) {
		sched_domains_numa_masks[i] =
			kzalloc(nr_node_ids * sizeof(void *), GFP_KERNEL);
		if (!sched_domains_numa_masks[i])
			return;

		for (j = 0; j < nr_node_ids; j++) {
			struct cpumask *mask = kzalloc(cpumask_size(), GFP_KERNEL);
			if (!mask)
				return;

			sched_domains_numa_masks[i][j] = mask;

			for_each_node(k) {
				if (node_distance(j, k) > sched_domains_numa_distance[i])
					continue;

				cpumask_or(mask, mask, cpumask_of_node(k));
			}
		}
	}

	/* Compute default topology size */
	for (i = 0; sched_domain_topology[i].mask; i++);

	tl = kzalloc((i + level + 1) *
			sizeof(struct sched_domain_topology_level), GFP_KERNEL);
	if (!tl)
		return;

	/*
	 * Copy the default topology bits..
	 */
	for (i = 0; sched_domain_topology[i].mask; i++)
		tl[i] = sched_domain_topology[i];

	/*
	 * Add the NUMA identity distance, aka single NODE.
	 */
	tl[i++] = (struct sched_domain_topology_level){
		.mask = sd_numa_mask,
		.numa_level = 0,
		SD_INIT_NAME(NODE)
	};

	/*
	 * .. and append 'j' levels of NUMA goodness.
	 */
	for (j = 1; j < level; i++, j++) {
		tl[i] = (struct sched_domain_topology_level){
			.mask = sd_numa_mask,
			.sd_flags = cpu_numa_flags,
			.flags = SDTL_OVERLAP,
			.numa_level = j,
			SD_INIT_NAME(NUMA)
		};
	}

	sched_domain_topology = tl;

	sched_domains_numa_levels = level;
	sched_max_numa_distance = sched_domains_numa_distance[level - 1];

	init_numa_topology_type();
}

void sched_domains_numa_masks_set(unsigned int cpu)
{
	int node = cpu_to_node(cpu);
	int i, j;

	for (i = 0; i < sched_domains_numa_levels; i++) {
		for (j = 0; j < nr_node_ids; j++) {
			if (node_distance(j, node) <= sched_domains_numa_distance[i])
				cpumask_set_cpu(cpu, sched_domains_numa_masks[i][j]);
		}
	}
}

void sched_domains_numa_masks_clear(unsigned int cpu)
{
	int i, j;

	for (i = 0; i < sched_domains_numa_levels; i++) {
		for (j = 0; j < nr_node_ids; j++)
			cpumask_clear_cpu(cpu, sched_domains_numa_masks[i][j]);
	}
}

/*
 * sched_numa_find_closest() - given the NUMA topology, find the cpu
 *                             closest to @cpu from @cpumask.
 * cpumask: cpumask to find a cpu from
 * cpu: cpu to be close to
 *
 * returns: cpu, or nr_cpu_ids when nothing found.
 */
int sched_numa_find_closest(const struct cpumask *cpus, int cpu)
{
	int i, j = cpu_to_node(cpu);

	for (i = 0; i < sched_domains_numa_levels; i++) {
		cpu = cpumask_any_and(cpus, sched_domains_numa_masks[i][j]);
		if (cpu < nr_cpu_ids)
			return cpu;
	}
	return nr_cpu_ids;
}

#endif /* CONFIG_NUMA */

static int __sdt_alloc(const struct cpumask *cpu_map)
{
	struct sched_domain_topology_level *tl;
	int j;

	for_each_sd_topology(tl) {
		struct sd_data *sdd = &tl->data;

		sdd->sd = alloc_percpu(struct sched_domain *);
		if (!sdd->sd)
			return -ENOMEM;

		sdd->sds = alloc_percpu(struct sched_domain_shared *);
		if (!sdd->sds)
			return -ENOMEM;

		sdd->sg = alloc_percpu(struct sched_group *);
		if (!sdd->sg)
			return -ENOMEM;

		sdd->sgc = alloc_percpu(struct sched_group_capacity *);
		if (!sdd->sgc)
			return -ENOMEM;

		for_each_cpu(j, cpu_map) {
			struct sched_domain *sd;
			struct sched_domain_shared *sds;
			struct sched_group *sg;
			struct sched_group_capacity *sgc;

			sd = kzalloc_node(sizeof(struct sched_domain) + cpumask_size(),
					GFP_KERNEL, cpu_to_node(j));
			if (!sd)
				return -ENOMEM;

			*per_cpu_ptr(sdd->sd, j) = sd;

			sds = kzalloc_node(sizeof(struct sched_domain_shared),
					GFP_KERNEL, cpu_to_node(j));
			if (!sds)
				return -ENOMEM;

			*per_cpu_ptr(sdd->sds, j) = sds;

			sg = kzalloc_node(sizeof(struct sched_group) + cpumask_size(),
					GFP_KERNEL, cpu_to_node(j));
			if (!sg)
				return -ENOMEM;

			sg->next = sg;

			*per_cpu_ptr(sdd->sg, j) = sg;

			sgc = kzalloc_node(sizeof(struct sched_group_capacity) + cpumask_size(),
					GFP_KERNEL, cpu_to_node(j));
			if (!sgc)
				return -ENOMEM;

#ifdef CONFIG_SCHED_DEBUG
			sgc->id = j;
#endif

			*per_cpu_ptr(sdd->sgc, j) = sgc;
		}
	}

	return 0;
}

static void __sdt_free(const struct cpumask *cpu_map)
{
	struct sched_domain_topology_level *tl;
	int j;

	for_each_sd_topology(tl) {
		struct sd_data *sdd = &tl->data;

		for_each_cpu(j, cpu_map) {
			struct sched_domain *sd;

			if (sdd->sd) {
				sd = *per_cpu_ptr(sdd->sd, j);
				if (sd && (sd->flags & SD_OVERLAP))
					free_sched_groups(sd->groups, 0);
				kfree(*per_cpu_ptr(sdd->sd, j));
			}

			if (sdd->sds)
				kfree(*per_cpu_ptr(sdd->sds, j));
			if (sdd->sg)
				kfree(*per_cpu_ptr(sdd->sg, j));
			if (sdd->sgc)
				kfree(*per_cpu_ptr(sdd->sgc, j));
		}
		free_percpu(sdd->sd);
		sdd->sd = NULL;
		free_percpu(sdd->sds);
		sdd->sds = NULL;
		free_percpu(sdd->sg);
		sdd->sg = NULL;
		free_percpu(sdd->sgc);
		sdd->sgc = NULL;
	}
}

static struct sched_domain *build_sched_domain(struct sched_domain_topology_level *tl,
		const struct cpumask *cpu_map, struct sched_domain_attr *attr,
		struct sched_domain *child, int dflags, int cpu)
{
	struct sched_domain *sd = sd_init(tl, cpu_map, child, dflags, cpu);

	if (child) {
		sd->level = child->level + 1;
		sched_domain_level_max = max(sched_domain_level_max, sd->level);
		child->parent = sd;

		if (!cpumask_subset(sched_domain_span(child),
				    sched_domain_span(sd))) {
			pr_err("BUG: arch topology borken\n");
#ifdef CONFIG_SCHED_DEBUG
			pr_err("     the %s domain not a subset of the %s domain\n",
					child->name, sd->name);
#endif
			/* Fixup, ensure @sd has at least @child CPUs. */
			cpumask_or(sched_domain_span(sd),
				   sched_domain_span(sd),
				   sched_domain_span(child));
		}

	}
	set_domain_attribute(sd, attr);

	return sd;
}

/*
 * Ensure topology masks are sane, i.e. there are no conflicts (overlaps) for
 * any two given CPUs at this (non-NUMA) topology level.
 */
static bool topology_span_sane(struct sched_domain_topology_level *tl,
			      const struct cpumask *cpu_map, int cpu)
{
	int i;

	/* NUMA levels are allowed to overlap */
	if (tl->flags & SDTL_OVERLAP)
		return true;

	/*
	 * Non-NUMA levels cannot partially overlap - they must be either
	 * completely equal or completely disjoint. Otherwise we can end up
	 * breaking the sched_group lists - i.e. a later get_group() pass
	 * breaks the linking done for an earlier span.
	 */
	for_each_cpu(i, cpu_map) {
		if (i == cpu)
			continue;
		/*
		 * We should 'and' all those masks with 'cpu_map' to exactly
		 * match the topology we're about to build, but that can only
		 * remove CPUs, which only lessens our ability to detect
		 * overlaps
		 */
		if (!cpumask_equal(tl->mask(cpu), tl->mask(i)) &&
		    cpumask_intersects(tl->mask(cpu), tl->mask(i)))
			return false;
	}

	return true;
}

/*
 * Find the sched_domain_topology_level where all CPU capacities are visible
 * for all CPUs.
 */
static struct sched_domain_topology_level
*asym_cpu_capacity_level(const struct cpumask *cpu_map)
{
	int i, j, asym_level = 0;
	bool asym = false;
	struct sched_domain_topology_level *tl, *asym_tl = NULL;
	unsigned long cap;

	/* Is there any asymmetry? */
	cap = arch_scale_cpu_capacity(cpumask_first(cpu_map));

	for_each_cpu(i, cpu_map) {
		if (arch_scale_cpu_capacity(i) != cap) {
			asym = true;
			break;
		}
	}

	if (!asym)
		return NULL;

	/*
	 * Examine topology from all CPU's point of views to detect the lowest
	 * sched_domain_topology_level where a highest capacity CPU is visible
	 * to everyone.
	 */
	for_each_cpu(i, cpu_map) {
		unsigned long max_capacity = arch_scale_cpu_capacity(i);
		int tl_id = 0;

		for_each_sd_topology(tl) {
			if (tl_id < asym_level)
				goto next_level;

			for_each_cpu_and(j, tl->mask(i), cpu_map) {
				unsigned long capacity;

				capacity = arch_scale_cpu_capacity(j);

				if (capacity <= max_capacity)
					continue;

				max_capacity = capacity;
				asym_level = tl_id;
				asym_tl = tl;
			}
next_level:
			tl_id++;
		}
	}

	return asym_tl;
}


/*
 * Build sched domains for a given set of CPUs and attach the sched domains
 * to the individual CPUs
 */
static int
build_sched_domains(const struct cpumask *cpu_map, struct sched_domain_attr *attr)
{
	enum s_alloc alloc_state = sa_none;
	struct sched_domain *sd;
	struct s_data d;
	struct rq *rq = NULL;
	int i, ret = -ENOMEM;
	struct sched_domain_topology_level *tl_asym;
	bool has_asym = false;

	if (WARN_ON(cpumask_empty(cpu_map)))
		goto error;

	alloc_state = __visit_domain_allocation_hell(&d, cpu_map);
	if (alloc_state != sa_rootdomain)
		goto error;

	tl_asym = asym_cpu_capacity_level(cpu_map);

	/* Set up domains for CPUs specified by the cpu_map: */
	for_each_cpu(i, cpu_map) {
		struct sched_domain_topology_level *tl;
		int dflags = 0;

		sd = NULL;
		for_each_sd_topology(tl) {
			if (tl == tl_asym) {
				dflags |= SD_ASYM_CPUCAPACITY;
				has_asym = true;
			}

			if (WARN_ON(!topology_span_sane(tl, cpu_map, i)))
				goto error;

			sd = build_sched_domain(tl, cpu_map, attr, sd, dflags, i);

			if (tl == sched_domain_topology)
				*per_cpu_ptr(d.sd, i) = sd;
			if (tl->flags & SDTL_OVERLAP)
				sd->flags |= SD_OVERLAP;
			if (cpumask_equal(cpu_map, sched_domain_span(sd)))
				break;
		}
	}

	/* Build the groups for the domains */
	for_each_cpu(i, cpu_map) {
		for (sd = *per_cpu_ptr(d.sd, i); sd; sd = sd->parent) {
			sd->span_weight = cpumask_weight(sched_domain_span(sd));
			if (sd->flags & SD_OVERLAP) {
				if (build_overlap_sched_groups(sd, i))
					goto error;
			} else {
				if (build_sched_groups(sd, i))
					goto error;
			}
		}
	}

	/* Calculate CPU capacity for physical packages and nodes */
	for (i = nr_cpumask_bits-1; i >= 0; i--) {
		if (!cpumask_test_cpu(i, cpu_map))
			continue;

		for (sd = *per_cpu_ptr(d.sd, i); sd; sd = sd->parent) {
			claim_allocations(i, sd);
			init_sched_groups_capacity(i, sd);
		}
	}

	/* Attach the domains */
	rcu_read_lock();
	for_each_cpu(i, cpu_map) {
#ifdef CONFIG_SCHED_WALT
		int max_cpu = READ_ONCE(d.rd->wrd.max_cap_orig_cpu);
		int min_cpu = READ_ONCE(d.rd->wrd.min_cap_orig_cpu);
#endif
		rq = cpu_rq(i);
		sd = *per_cpu_ptr(d.sd, i);

		/* Use READ_ONCE()/WRITE_ONCE() to avoid load/store tearing: */
		if (rq->cpu_capacity_orig > READ_ONCE(d.rd->max_cpu_capacity))
			WRITE_ONCE(d.rd->max_cpu_capacity, rq->cpu_capacity_orig);

#ifdef CONFIG_SCHED_WALT
		if ((max_cpu < 0) || (arch_scale_cpu_capacity(i) >
				arch_scale_cpu_capacity(max_cpu)))
			WRITE_ONCE(d.rd->wrd.max_cap_orig_cpu, i);

		if ((min_cpu < 0) || (arch_scale_cpu_capacity(i) <
				arch_scale_cpu_capacity(min_cpu)))
			WRITE_ONCE(d.rd->wrd.min_cap_orig_cpu, i);
#endif

		cpu_attach_domain(sd, d.rd, i);
	}

#ifdef CONFIG_SCHED_WALT
	/* set the mid capacity cpu (assumes only 3 capacities) */
	for_each_cpu(i, cpu_map) {
		int max_cpu = READ_ONCE(d.rd->wrd.max_cap_orig_cpu);
		int min_cpu = READ_ONCE(d.rd->wrd.min_cap_orig_cpu);

		if ((arch_scale_cpu_capacity(i)
				!= arch_scale_cpu_capacity(min_cpu)) &&
				(arch_scale_cpu_capacity(i)
				!= arch_scale_cpu_capacity(max_cpu))) {
			WRITE_ONCE(d.rd->wrd.mid_cap_orig_cpu, i);
			break;
		}
	}

	/*
	 * The max_cpu_capacity reflect the original capacity which does not
	 * change dynamically. So update the max cap CPU and its capacity
	 * here.
	 */
	if (d.rd->wrd.max_cap_orig_cpu != -1) {
		d.rd->max_cpu_capacity.cpu = d.rd->wrd.max_cap_orig_cpu;
		d.rd->max_cpu_capacity.val = arch_scale_cpu_capacity(
						d.rd->wrd.max_cap_orig_cpu);
	}
#endif

	rcu_read_unlock();

	if (has_asym)
		static_branch_inc_cpuslocked(&sched_asym_cpucapacity);

	if (rq && sched_debug_enabled) {
		pr_info("root domain span: %*pbl (max cpu_capacity = %lu)\n",
			cpumask_pr_args(cpu_map), rq->rd->max_cpu_capacity);
	}

	ret = 0;
error:
	__free_domain_allocs(&d, alloc_state, cpu_map);

	return ret;
}

/* Current sched domains: */
static cpumask_var_t			*doms_cur;

/* Number of sched domains in 'doms_cur': */
static int				ndoms_cur;

/* Attribues of custom domains in 'doms_cur' */
static struct sched_domain_attr		*dattr_cur;

/*
 * Special case: If a kmalloc() of a doms_cur partition (array of
 * cpumask) fails, then fallback to a single sched domain,
 * as determined by the single cpumask fallback_doms.
 */
static cpumask_var_t			fallback_doms;

/*
 * arch_update_cpu_topology lets virtualized architectures update the
 * CPU core maps. It is supposed to return 1 if the topology changed
 * or 0 if it stayed the same.
 */
int __weak arch_update_cpu_topology(void)
{
	return 0;
}

cpumask_var_t *alloc_sched_domains(unsigned int ndoms)
{
	int i;
	cpumask_var_t *doms;

	doms = kmalloc_array(ndoms, sizeof(*doms), GFP_KERNEL);
	if (!doms)
		return NULL;
	for (i = 0; i < ndoms; i++) {
		if (!alloc_cpumask_var(&doms[i], GFP_KERNEL)) {
			free_sched_domains(doms, i);
			return NULL;
		}
	}
	return doms;
}

void free_sched_domains(cpumask_var_t doms[], unsigned int ndoms)
{
	unsigned int i;
	for (i = 0; i < ndoms; i++)
		free_cpumask_var(doms[i]);
	kfree(doms);
}

/*
 * Set up scheduler domains and groups.  For now this just excludes isolated
 * CPUs, but could be used to exclude other special cases in the future.
 */
int sched_init_domains(const struct cpumask *cpu_map)
{
	int err;

	zalloc_cpumask_var(&sched_domains_tmpmask, GFP_KERNEL);
	zalloc_cpumask_var(&sched_domains_tmpmask2, GFP_KERNEL);
	zalloc_cpumask_var(&fallback_doms, GFP_KERNEL);

	arch_update_cpu_topology();
	ndoms_cur = 1;
	doms_cur = alloc_sched_domains(ndoms_cur);
	if (!doms_cur)
		doms_cur = &fallback_doms;
	cpumask_and(doms_cur[0], cpu_map, housekeeping_cpumask(HK_FLAG_DOMAIN));
	err = build_sched_domains(doms_cur[0], NULL);
	register_sched_domain_sysctl();

	return err;
}

/*
 * Detach sched domains from a group of CPUs specified in cpu_map
 * These CPUs will now be attached to the NULL domain
 */
static void detach_destroy_domains(const struct cpumask *cpu_map)
{
	unsigned int cpu = cpumask_any(cpu_map);
	int i;

	if (rcu_access_pointer(per_cpu(sd_asym_cpucapacity, cpu)))
		static_branch_dec_cpuslocked(&sched_asym_cpucapacity);

	rcu_read_lock();
	for_each_cpu(i, cpu_map)
		cpu_attach_domain(NULL, &def_root_domain, i);
	rcu_read_unlock();
}

/* handle null as "default" */
static int dattrs_equal(struct sched_domain_attr *cur, int idx_cur,
			struct sched_domain_attr *new, int idx_new)
{
	struct sched_domain_attr tmp;

	/* Fast path: */
	if (!new && !cur)
		return 1;

	tmp = SD_ATTR_INIT;

	return !memcmp(cur ? (cur + idx_cur) : &tmp,
			new ? (new + idx_new) : &tmp,
			sizeof(struct sched_domain_attr));
}

/*
 * Partition sched domains as specified by the 'ndoms_new'
 * cpumasks in the array doms_new[] of cpumasks. This compares
 * doms_new[] to the current sched domain partitioning, doms_cur[].
 * It destroys each deleted domain and builds each new domain.
 *
 * 'doms_new' is an array of cpumask_var_t's of length 'ndoms_new'.
 * The masks don't intersect (don't overlap.) We should setup one
 * sched domain for each mask. CPUs not in any of the cpumasks will
 * not be load balanced. If the same cpumask appears both in the
 * current 'doms_cur' domains and in the new 'doms_new', we can leave
 * it as it is.
 *
 * The passed in 'doms_new' should be allocated using
 * alloc_sched_domains.  This routine takes ownership of it and will
 * free_sched_domains it when done with it. If the caller failed the
 * alloc call, then it can pass in doms_new == NULL && ndoms_new == 1,
 * and partition_sched_domains() will fallback to the single partition
 * 'fallback_doms', it also forces the domains to be rebuilt.
 *
 * If doms_new == NULL it will be replaced with cpu_online_mask.
 * ndoms_new == 0 is a special case for destroying existing domains,
 * and it will not create the default domain.
 *
 * Call with hotplug lock and sched_domains_mutex held
 */
void partition_sched_domains_locked(int ndoms_new, cpumask_var_t doms_new[],
				    struct sched_domain_attr *dattr_new)
{
	bool __maybe_unused has_eas = false;
	int i, j, n;
	int new_topology;

	lockdep_assert_held(&sched_domains_mutex);

	/* Always unregister in case we don't destroy any domains: */
	unregister_sched_domain_sysctl();

	/* Let the architecture update CPU core mappings: */
	new_topology = arch_update_cpu_topology();

	if (!doms_new) {
		WARN_ON_ONCE(dattr_new);
		n = 0;
		doms_new = alloc_sched_domains(1);
		if (doms_new) {
			n = 1;
			cpumask_and(doms_new[0], cpu_active_mask,
				    housekeeping_cpumask(HK_FLAG_DOMAIN));
		}
	} else {
		n = ndoms_new;
	}

	/* Destroy deleted domains: */
	for (i = 0; i < ndoms_cur; i++) {
		for (j = 0; j < n && !new_topology; j++) {
			if (cpumask_equal(doms_cur[i], doms_new[j]) &&
			    dattrs_equal(dattr_cur, i, dattr_new, j)) {
				struct root_domain *rd;

				/*
				 * This domain won't be destroyed and as such
				 * its dl_bw->total_bw needs to be cleared.  It
				 * will be recomputed in function
				 * update_tasks_root_domain().
				 */
				rd = cpu_rq(cpumask_any(doms_cur[i]))->rd;
				dl_clear_root_domain(rd);
				goto match1;
			}
		}
		/* No match - a current sched domain not in new doms_new[] */
		detach_destroy_domains(doms_cur[i]);
match1:
		;
	}

	n = ndoms_cur;
	if (!doms_new) {
		n = 0;
		doms_new = &fallback_doms;
		cpumask_and(doms_new[0], cpu_active_mask,
			    housekeeping_cpumask(HK_FLAG_DOMAIN));
	}

	/* Build new domains: */
	for (i = 0; i < ndoms_new; i++) {
		for (j = 0; j < n && !new_topology; j++) {
			if (cpumask_equal(doms_new[i], doms_cur[j]) &&
			    dattrs_equal(dattr_new, i, dattr_cur, j))
				goto match2;
		}
		/* No match - add a new doms_new */
		build_sched_domains(doms_new[i], dattr_new ? dattr_new + i : NULL);
match2:
		;
	}

#if defined(CONFIG_ENERGY_MODEL) && (defined(CONFIG_CPU_FREQ_GOV_SCHEDUTIL) || defined(CONFIG_SCHED_WALT))
	/* Build perf. domains: */
	for (i = 0; i < ndoms_new; i++) {
#ifndef CONFIG_SCHED_WALT
		for (j = 0; j < n && !sched_energy_update; j++) {
#else
		for (j = 0; j < n; j++) {
#endif
			if (cpumask_equal(doms_new[i], doms_cur[j]) &&
			    cpu_rq(cpumask_first(doms_cur[j]))->rd->pd) {
				has_eas = true;
				goto match3;
			}
		}
		/* No match - add perf. domains for a new rd */
		has_eas |= build_perf_domains(doms_new[i]);
match3:
		;
	}
	sched_energy_set(has_eas);
#endif

	/* Remember the new sched domains: */
	if (doms_cur != &fallback_doms)
		free_sched_domains(doms_cur, ndoms_cur);

	kfree(dattr_cur);
	doms_cur = doms_new;
	dattr_cur = dattr_new;
	ndoms_cur = ndoms_new;

	register_sched_domain_sysctl();
}

/*
 * Call with hotplug lock held
 */
void partition_sched_domains(int ndoms_new, cpumask_var_t doms_new[],
			     struct sched_domain_attr *dattr_new)
{
	mutex_lock(&sched_domains_mutex);
	partition_sched_domains_locked(ndoms_new, doms_new, dattr_new);
	mutex_unlock(&sched_domains_mutex);
}<|MERGE_RESOLUTION|>--- conflicted
+++ resolved
@@ -657,27 +657,6 @@
 	rcu_assign_pointer(per_cpu(sd_asym_packing, cpu), sd);
 
 	sd = lowest_flag_domain(cpu, SD_ASYM_CPUCAPACITY);
-<<<<<<< HEAD
-#ifdef CONFIG_SCHED_WALT
-	/*
-	 * EAS gets disabled when there are no asymmetric capacity
-	 * CPUs in the system. For example, all big CPUs are
-	 * hotplugged out on a b.L system. We want EAS enabled
-	 * all the time to get both power and perf benefits. So,
-	 * lets assign sd_asym_cpucapacity to the only available
-	 * sched domain. This is also important for a single cluster
-	 * systems which wants to use EAS.
-	 *
-	 * Setting sd_asym_cpucapacity() to a sched domain which
-	 * has all symmetric capacity CPUs is technically incorrect but
-	 * works well for us in getting EAS enabled all the time.
-	 */
-	if (!sd)
-		sd = cpu_rq(cpu)->sd;
-#endif
-
-=======
->>>>>>> 158801d1
 	rcu_assign_pointer(per_cpu(sd_asym_cpucapacity, cpu), sd);
 }
 
@@ -1188,21 +1167,12 @@
 	do {
 		int cpu, max_cpu = -1;
 
-<<<<<<< HEAD
-#ifndef CONFIG_SCHED_WALT
-		sg->group_weight = cpumask_weight(sched_group_span(sg));
-#else
-		cpumask_andnot(&avail_mask, sched_group_span(sg),
-							cpu_isolated_mask);
-		sg->group_weight = cpumask_weight(&avail_mask);
-=======
 #ifdef CONFIG_SCHED_WALT
 		cpumask_andnot(&avail_mask, sched_group_span(sg),
 							cpu_isolated_mask);
 		sg->group_weight = cpumask_weight(&avail_mask);
 #else
 		sg->group_weight = cpumask_weight(sched_group_span(sg));
->>>>>>> 158801d1
 #endif
 
 		if (!(sd->flags & SD_ASYM_PACKING))
