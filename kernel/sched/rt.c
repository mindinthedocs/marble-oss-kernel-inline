--- conflicted
+++ resolved
@@ -1588,12 +1588,6 @@
 		int target = find_lowest_rq(p);
 
 		/*
-<<<<<<< HEAD
-		 * If cpu is non-preemptible, prefer remote cpu
-		 * even if it's running a higher-prio task.
-		 * Otherwise: Don't bother moving it if the
-		 * destination CPU is not running a lower priority task.
-=======
 		 * Bail out if we were forcing a migration to find a better
 		 * fitting CPU but our search failed.
 		 */
@@ -1601,9 +1595,10 @@
 			goto out_unlock;
 
 		/*
-		 * Don't bother moving it if the destination CPU is
-		 * not running a lower priority task.
->>>>>>> 724ffa00
+		 * If cpu is non-preemptible, prefer remote cpu
+		 * even if it's running a higher-prio task.
+		 * Otherwise: Don't bother moving it if the
+		 * destination CPU is not running a lower priority task.
 		 */
 		if (target != -1 &&
 		    (may_not_preempt ||
@@ -1920,12 +1915,8 @@
 	struct sched_domain *sd;
 	struct cpumask *lowest_mask = this_cpu_cpumask_var_ptr(local_cpu_mask);
 	int this_cpu = smp_processor_id();
-<<<<<<< HEAD
 	int cpu = -1;
-=======
-	int cpu      = task_cpu(task);
 	int ret;
->>>>>>> 724ffa00
 
 	/* Make sure the mask is initialized first */
 	if (unlikely(!lowest_mask))
