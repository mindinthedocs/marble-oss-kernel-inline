// SPDX-License-Identifier: GPL-2.0
/*
 * Copyright (C) 2006 Jens Axboe <axboe@kernel.dk>
 *
 */
#include <linux/kernel.h>
#include <linux/blkdev.h>
#include <linux/blktrace_api.h>
#include <linux/percpu.h>
#include <linux/init.h>
#include <linux/mutex.h>
#include <linux/slab.h>
#include <linux/debugfs.h>
#include <linux/export.h>
#include <linux/time.h>
#include <linux/uaccess.h>
#include <linux/list.h>
#include <linux/blk-cgroup.h>

#include "../../block/blk.h"

#include <trace/events/block.h>

#include "trace_output.h"

#ifdef CONFIG_BLK_DEV_IO_TRACE

static unsigned int blktrace_seq __read_mostly = 1;

static struct trace_array *blk_tr;
static bool blk_tracer_enabled __read_mostly;

static LIST_HEAD(running_trace_list);
static __cacheline_aligned_in_smp DEFINE_SPINLOCK(running_trace_lock);

/* Select an alternative, minimalistic output than the original one */
#define TRACE_BLK_OPT_CLASSIC	0x1
#define TRACE_BLK_OPT_CGROUP	0x2
#define TRACE_BLK_OPT_CGNAME	0x4

static struct tracer_opt blk_tracer_opts[] = {
	/* Default disable the minimalistic output */
	{ TRACER_OPT(blk_classic, TRACE_BLK_OPT_CLASSIC) },
#ifdef CONFIG_BLK_CGROUP
	{ TRACER_OPT(blk_cgroup, TRACE_BLK_OPT_CGROUP) },
	{ TRACER_OPT(blk_cgname, TRACE_BLK_OPT_CGNAME) },
#endif
	{ }
};

static struct tracer_flags blk_tracer_flags = {
	.val  = 0,
	.opts = blk_tracer_opts,
};

/* Global reference count of probes */
static DEFINE_MUTEX(blk_probe_mutex);
static int blk_probes_ref;

static void blk_register_tracepoints(void);
static void blk_unregister_tracepoints(void);

/*
 * Send out a notify message.
 */
static void trace_note(struct blk_trace *bt, pid_t pid, int action,
		       const void *data, size_t len, u64 cgid)
{
	struct blk_io_trace *t;
	struct ring_buffer_event *event = NULL;
	struct trace_buffer *buffer = NULL;
	int pc = 0;
	int cpu = smp_processor_id();
	bool blk_tracer = blk_tracer_enabled;
	ssize_t cgid_len = cgid ? sizeof(cgid) : 0;

	if (blk_tracer) {
		buffer = blk_tr->array_buffer.buffer;
		pc = preempt_count();
		event = trace_buffer_lock_reserve(buffer, TRACE_BLK,
						  sizeof(*t) + len + cgid_len,
						  0, pc);
		if (!event)
			return;
		t = ring_buffer_event_data(event);
		goto record_it;
	}

	if (!bt->rchan)
		return;

	t = relay_reserve(bt->rchan, sizeof(*t) + len + cgid_len);
	if (t) {
		t->magic = BLK_IO_TRACE_MAGIC | BLK_IO_TRACE_VERSION;
		t->time = ktime_to_ns(ktime_get());
record_it:
		t->device = bt->dev;
		t->action = action | (cgid ? __BLK_TN_CGROUP : 0);
		t->pid = pid;
		t->cpu = cpu;
		t->pdu_len = len + cgid_len;
		if (cgid_len)
			memcpy((void *)t + sizeof(*t), &cgid, cgid_len);
		memcpy((void *) t + sizeof(*t) + cgid_len, data, len);

		if (blk_tracer)
			trace_buffer_unlock_commit(blk_tr, buffer, event, 0, pc);
	}
}

/*
 * Send out a notify for this process, if we haven't done so since a trace
 * started
 */
static void trace_note_tsk(struct task_struct *tsk)
{
	unsigned long flags;
	struct blk_trace *bt;

	tsk->btrace_seq = blktrace_seq;
	spin_lock_irqsave(&running_trace_lock, flags);
	list_for_each_entry(bt, &running_trace_list, running_list) {
		trace_note(bt, tsk->pid, BLK_TN_PROCESS, tsk->comm,
			   sizeof(tsk->comm), 0);
	}
	spin_unlock_irqrestore(&running_trace_lock, flags);
}

static void trace_note_time(struct blk_trace *bt)
{
	struct timespec64 now;
	unsigned long flags;
	u32 words[2];

	/* need to check user space to see if this breaks in y2038 or y2106 */
	ktime_get_real_ts64(&now);
	words[0] = (u32)now.tv_sec;
	words[1] = now.tv_nsec;

	local_irq_save(flags);
	trace_note(bt, 0, BLK_TN_TIMESTAMP, words, sizeof(words), 0);
	local_irq_restore(flags);
}

void __trace_note_message(struct blk_trace *bt, struct blkcg *blkcg,
	const char *fmt, ...)
{
	int n;
	va_list args;
	unsigned long flags;
	char *buf;

	if (unlikely(bt->trace_state != Blktrace_running &&
		     !blk_tracer_enabled))
		return;

	/*
	 * If the BLK_TC_NOTIFY action mask isn't set, don't send any note
	 * message to the trace.
	 */
	if (!(bt->act_mask & BLK_TC_NOTIFY))
		return;

	local_irq_save(flags);
	buf = this_cpu_ptr(bt->msg_data);
	va_start(args, fmt);
	n = vscnprintf(buf, BLK_TN_MAX_MSG, fmt, args);
	va_end(args);

	if (!(blk_tracer_flags.val & TRACE_BLK_OPT_CGROUP))
		blkcg = NULL;
#ifdef CONFIG_BLK_CGROUP
	trace_note(bt, 0, BLK_TN_MESSAGE, buf, n,
		   blkcg ? cgroup_id(blkcg->css.cgroup) : 1);
#else
	trace_note(bt, 0, BLK_TN_MESSAGE, buf, n, 0);
#endif
	local_irq_restore(flags);
}
EXPORT_SYMBOL_GPL(__trace_note_message);

static int act_log_check(struct blk_trace *bt, u32 what, sector_t sector,
			 pid_t pid)
{
	if (((bt->act_mask << BLK_TC_SHIFT) & what) == 0)
		return 1;
	if (sector && (sector < bt->start_lba || sector > bt->end_lba))
		return 1;
	if (bt->pid && pid != bt->pid)
		return 1;

	return 0;
}

/*
 * Data direction bit lookup
 */
static const u32 ddir_act[2] = { BLK_TC_ACT(BLK_TC_READ),
				 BLK_TC_ACT(BLK_TC_WRITE) };

#define BLK_TC_RAHEAD		BLK_TC_AHEAD
#define BLK_TC_PREFLUSH		BLK_TC_FLUSH

/* The ilog2() calls fall out because they're constant */
#define MASK_TC_BIT(rw, __name) ((rw & REQ_ ## __name) << \
	  (ilog2(BLK_TC_ ## __name) + BLK_TC_SHIFT - __REQ_ ## __name))

/*
 * The worker for the various blk_add_trace*() types. Fills out a
 * blk_io_trace structure and places it in a per-cpu subbuffer.
 */
static void __blk_add_trace(struct blk_trace *bt, sector_t sector, int bytes,
		     int op, int op_flags, u32 what, int error, int pdu_len,
		     void *pdu_data, u64 cgid)
{
	struct task_struct *tsk = current;
	struct ring_buffer_event *event = NULL;
	struct trace_buffer *buffer = NULL;
	struct blk_io_trace *t;
	unsigned long flags = 0;
	unsigned long *sequence;
	pid_t pid;
	int cpu, pc = 0;
	bool blk_tracer = blk_tracer_enabled;
	ssize_t cgid_len = cgid ? sizeof(cgid) : 0;

	if (unlikely(bt->trace_state != Blktrace_running && !blk_tracer))
		return;

	what |= ddir_act[op_is_write(op) ? WRITE : READ];
	what |= MASK_TC_BIT(op_flags, SYNC);
	what |= MASK_TC_BIT(op_flags, RAHEAD);
	what |= MASK_TC_BIT(op_flags, META);
	what |= MASK_TC_BIT(op_flags, PREFLUSH);
	what |= MASK_TC_BIT(op_flags, FUA);
	if (op == REQ_OP_DISCARD || op == REQ_OP_SECURE_ERASE)
		what |= BLK_TC_ACT(BLK_TC_DISCARD);
	if (op == REQ_OP_FLUSH)
		what |= BLK_TC_ACT(BLK_TC_FLUSH);
	if (cgid)
		what |= __BLK_TA_CGROUP;

	pid = tsk->pid;
	if (act_log_check(bt, what, sector, pid))
		return;
	cpu = raw_smp_processor_id();

	if (blk_tracer) {
		tracing_record_cmdline(current);

		buffer = blk_tr->array_buffer.buffer;
		pc = preempt_count();
		event = trace_buffer_lock_reserve(buffer, TRACE_BLK,
						  sizeof(*t) + pdu_len + cgid_len,
						  0, pc);
		if (!event)
			return;
		t = ring_buffer_event_data(event);
		goto record_it;
	}

	if (unlikely(tsk->btrace_seq != blktrace_seq))
		trace_note_tsk(tsk);

	/*
	 * A word about the locking here - we disable interrupts to reserve
	 * some space in the relay per-cpu buffer, to prevent an irq
	 * from coming in and stepping on our toes.
	 */
	local_irq_save(flags);
	t = relay_reserve(bt->rchan, sizeof(*t) + pdu_len + cgid_len);
	if (t) {
		sequence = per_cpu_ptr(bt->sequence, cpu);

		t->magic = BLK_IO_TRACE_MAGIC | BLK_IO_TRACE_VERSION;
		t->sequence = ++(*sequence);
		t->time = ktime_to_ns(ktime_get());
record_it:
		/*
		 * These two are not needed in ftrace as they are in the
		 * generic trace_entry, filled by tracing_generic_entry_update,
		 * but for the trace_event->bin() synthesizer benefit we do it
		 * here too.
		 */
		t->cpu = cpu;
		t->pid = pid;

		t->sector = sector;
		t->bytes = bytes;
		t->action = what;
		t->device = bt->dev;
		t->error = error;
		t->pdu_len = pdu_len + cgid_len;

		if (cgid_len)
			memcpy((void *)t + sizeof(*t), &cgid, cgid_len);
		if (pdu_len)
			memcpy((void *)t + sizeof(*t) + cgid_len, pdu_data, pdu_len);

		if (blk_tracer) {
			trace_buffer_unlock_commit(blk_tr, buffer, event, 0, pc);
			return;
		}
	}

	local_irq_restore(flags);
}

static void blk_trace_free(struct blk_trace *bt)
{
	debugfs_remove(bt->msg_file);
	debugfs_remove(bt->dropped_file);
	relay_close(bt->rchan);
	debugfs_remove(bt->dir);
	free_percpu(bt->sequence);
	free_percpu(bt->msg_data);
	kfree(bt);
}

static void get_probe_ref(void)
{
	mutex_lock(&blk_probe_mutex);
	if (++blk_probes_ref == 1)
		blk_register_tracepoints();
	mutex_unlock(&blk_probe_mutex);
}

static void put_probe_ref(void)
{
	mutex_lock(&blk_probe_mutex);
	if (!--blk_probes_ref)
		blk_unregister_tracepoints();
	mutex_unlock(&blk_probe_mutex);
}

static void blk_trace_cleanup(struct blk_trace *bt)
{
	synchronize_rcu();
	blk_trace_free(bt);
	put_probe_ref();
}

static int __blk_trace_remove(struct request_queue *q)
{
	struct blk_trace *bt;

	bt = xchg(&q->blk_trace, NULL);
	if (!bt)
		return -EINVAL;

	if (bt->trace_state != Blktrace_running)
		blk_trace_cleanup(bt);

	return 0;
}

int blk_trace_remove(struct request_queue *q)
{
	int ret;

	mutex_lock(&q->blk_trace_mutex);
	ret = __blk_trace_remove(q);
	mutex_unlock(&q->blk_trace_mutex);

	return ret;
}
EXPORT_SYMBOL_GPL(blk_trace_remove);

static ssize_t blk_dropped_read(struct file *filp, char __user *buffer,
				size_t count, loff_t *ppos)
{
	struct blk_trace *bt = filp->private_data;
	char buf[16];

	snprintf(buf, sizeof(buf), "%u\n", atomic_read(&bt->dropped));

	return simple_read_from_buffer(buffer, count, ppos, buf, strlen(buf));
}

static const struct file_operations blk_dropped_fops = {
	.owner =	THIS_MODULE,
	.open =		simple_open,
	.read =		blk_dropped_read,
	.llseek =	default_llseek,
};

static ssize_t blk_msg_write(struct file *filp, const char __user *buffer,
				size_t count, loff_t *ppos)
{
	char *msg;
	struct blk_trace *bt;

	if (count >= BLK_TN_MAX_MSG)
		return -EINVAL;

	msg = memdup_user_nul(buffer, count);
	if (IS_ERR(msg))
		return PTR_ERR(msg);

	bt = filp->private_data;
	__trace_note_message(bt, NULL, "%s", msg);
	kfree(msg);

	return count;
}

static const struct file_operations blk_msg_fops = {
	.owner =	THIS_MODULE,
	.open =		simple_open,
	.write =	blk_msg_write,
	.llseek =	noop_llseek,
};

/*
 * Keep track of how many times we encountered a full subbuffer, to aid
 * the user space app in telling how many lost events there were.
 */
static int blk_subbuf_start_callback(struct rchan_buf *buf, void *subbuf,
				     void *prev_subbuf, size_t prev_padding)
{
	struct blk_trace *bt;

	if (!relay_buf_full(buf))
		return 1;

	bt = buf->chan->private_data;
	atomic_inc(&bt->dropped);
	return 0;
}

static int blk_remove_buf_file_callback(struct dentry *dentry)
{
	debugfs_remove(dentry);

	return 0;
}

static struct dentry *blk_create_buf_file_callback(const char *filename,
						   struct dentry *parent,
						   umode_t mode,
						   struct rchan_buf *buf,
						   int *is_global)
{
	return debugfs_create_file(filename, mode, parent, buf,
					&relay_file_operations);
}

static struct rchan_callbacks blk_relay_callbacks = {
	.subbuf_start		= blk_subbuf_start_callback,
	.create_buf_file	= blk_create_buf_file_callback,
	.remove_buf_file	= blk_remove_buf_file_callback,
};

static void blk_trace_setup_lba(struct blk_trace *bt,
				struct block_device *bdev)
{
	struct hd_struct *part = NULL;

	if (bdev)
		part = bdev->bd_part;

	if (part) {
		bt->start_lba = part->start_sect;
		bt->end_lba = part->start_sect + part->nr_sects;
	} else {
		bt->start_lba = 0;
		bt->end_lba = -1ULL;
	}
}

/*
 * Setup everything required to start tracing
 */
static int do_blk_trace_setup(struct request_queue *q, char *name, dev_t dev,
			      struct block_device *bdev,
			      struct blk_user_trace_setup *buts)
{
	struct blk_trace *bt = NULL;
	struct dentry *dir = NULL;
	int ret;

	if (!buts->buf_size || !buts->buf_nr)
		return -EINVAL;

	if (!blk_debugfs_root)
		return -ENOENT;

	strncpy(buts->name, name, BLKTRACE_BDEV_SIZE);
	buts->name[BLKTRACE_BDEV_SIZE - 1] = '\0';

	/*
	 * some device names have larger paths - convert the slashes
	 * to underscores for this to work as expected
	 */
	strreplace(buts->name, '/', '_');

	bt = kzalloc(sizeof(*bt), GFP_KERNEL);
	if (!bt)
		return -ENOMEM;

	ret = -ENOMEM;
	bt->sequence = alloc_percpu(unsigned long);
	if (!bt->sequence)
		goto err;

	bt->msg_data = __alloc_percpu(BLK_TN_MAX_MSG, __alignof__(char));
	if (!bt->msg_data)
		goto err;

	ret = -ENOENT;

	dir = debugfs_lookup(buts->name, blk_debugfs_root);
	if (!dir)
		bt->dir = dir = debugfs_create_dir(buts->name, blk_debugfs_root);

	bt->dev = dev;
	atomic_set(&bt->dropped, 0);
	INIT_LIST_HEAD(&bt->running_list);

	ret = -EIO;
	bt->dropped_file = debugfs_create_file("dropped", 0444, dir, bt,
					       &blk_dropped_fops);

	bt->msg_file = debugfs_create_file("msg", 0222, dir, bt, &blk_msg_fops);

	bt->rchan = relay_open("trace", dir, buts->buf_size,
				buts->buf_nr, &blk_relay_callbacks, bt);
	if (!bt->rchan)
		goto err;

	bt->act_mask = buts->act_mask;
	if (!bt->act_mask)
		bt->act_mask = (u16) -1;

	blk_trace_setup_lba(bt, bdev);

	/* overwrite with user settings */
	if (buts->start_lba)
		bt->start_lba = buts->start_lba;
	if (buts->end_lba)
		bt->end_lba = buts->end_lba;

	bt->pid = buts->pid;
	bt->trace_state = Blktrace_setup;

	ret = -EBUSY;
	if (cmpxchg(&q->blk_trace, NULL, bt))
		goto err;

	get_probe_ref();

	ret = 0;
err:
	if (dir && !bt->dir)
		dput(dir);
	if (ret)
		blk_trace_free(bt);
	return ret;
}

static int __blk_trace_setup(struct request_queue *q, char *name, dev_t dev,
			     struct block_device *bdev, char __user *arg)
{
	struct blk_user_trace_setup buts;
	int ret;

	ret = copy_from_user(&buts, arg, sizeof(buts));
	if (ret)
		return -EFAULT;

	ret = do_blk_trace_setup(q, name, dev, bdev, &buts);
	if (ret)
		return ret;

	if (copy_to_user(arg, &buts, sizeof(buts))) {
		__blk_trace_remove(q);
		return -EFAULT;
	}
	return 0;
}

int blk_trace_setup(struct request_queue *q, char *name, dev_t dev,
		    struct block_device *bdev,
		    char __user *arg)
{
	int ret;

	mutex_lock(&q->blk_trace_mutex);
	ret = __blk_trace_setup(q, name, dev, bdev, arg);
	mutex_unlock(&q->blk_trace_mutex);

	return ret;
}
EXPORT_SYMBOL_GPL(blk_trace_setup);

#if defined(CONFIG_COMPAT) && defined(CONFIG_X86_64)
static int compat_blk_trace_setup(struct request_queue *q, char *name,
				  dev_t dev, struct block_device *bdev,
				  char __user *arg)
{
	struct blk_user_trace_setup buts;
	struct compat_blk_user_trace_setup cbuts;
	int ret;

	if (copy_from_user(&cbuts, arg, sizeof(cbuts)))
		return -EFAULT;

	buts = (struct blk_user_trace_setup) {
		.act_mask = cbuts.act_mask,
		.buf_size = cbuts.buf_size,
		.buf_nr = cbuts.buf_nr,
		.start_lba = cbuts.start_lba,
		.end_lba = cbuts.end_lba,
		.pid = cbuts.pid,
	};

	ret = do_blk_trace_setup(q, name, dev, bdev, &buts);
	if (ret)
		return ret;

	if (copy_to_user(arg, &buts.name, ARRAY_SIZE(buts.name))) {
		__blk_trace_remove(q);
		return -EFAULT;
	}

	return 0;
}
#endif

static int __blk_trace_startstop(struct request_queue *q, int start)
{
	int ret;
	struct blk_trace *bt;

	bt = rcu_dereference_protected(q->blk_trace,
				       lockdep_is_held(&q->blk_trace_mutex));
	if (bt == NULL)
		return -EINVAL;

	/*
	 * For starting a trace, we can transition from a setup or stopped
	 * trace. For stopping a trace, the state must be running
	 */
	ret = -EINVAL;
	if (start) {
		if (bt->trace_state == Blktrace_setup ||
		    bt->trace_state == Blktrace_stopped) {
			blktrace_seq++;
			smp_mb();
			bt->trace_state = Blktrace_running;
			spin_lock_irq(&running_trace_lock);
			list_add(&bt->running_list, &running_trace_list);
			spin_unlock_irq(&running_trace_lock);

			trace_note_time(bt);
			ret = 0;
		}
	} else {
		if (bt->trace_state == Blktrace_running) {
			bt->trace_state = Blktrace_stopped;
			spin_lock_irq(&running_trace_lock);
			list_del_init(&bt->running_list);
			spin_unlock_irq(&running_trace_lock);
			relay_flush(bt->rchan);
			ret = 0;
		}
	}

	return ret;
}

int blk_trace_startstop(struct request_queue *q, int start)
{
	int ret;

	mutex_lock(&q->blk_trace_mutex);
	ret = __blk_trace_startstop(q, start);
	mutex_unlock(&q->blk_trace_mutex);

	return ret;
}
EXPORT_SYMBOL_GPL(blk_trace_startstop);

/*
 * When reading or writing the blktrace sysfs files, the references to the
 * opened sysfs or device files should prevent the underlying block device
 * from being removed. So no further delete protection is really needed.
 */

/**
 * blk_trace_ioctl: - handle the ioctls associated with tracing
 * @bdev:	the block device
 * @cmd:	the ioctl cmd
 * @arg:	the argument data, if any
 *
 **/
int blk_trace_ioctl(struct block_device *bdev, unsigned cmd, char __user *arg)
{
	struct request_queue *q;
	int ret, start = 0;
	char b[BDEVNAME_SIZE];

	q = bdev_get_queue(bdev);
	if (!q)
		return -ENXIO;

	mutex_lock(&q->blk_trace_mutex);

	switch (cmd) {
	case BLKTRACESETUP:
		bdevname(bdev, b);
		ret = __blk_trace_setup(q, b, bdev->bd_dev, bdev, arg);
		break;
#if defined(CONFIG_COMPAT) && defined(CONFIG_X86_64)
	case BLKTRACESETUP32:
		bdevname(bdev, b);
		ret = compat_blk_trace_setup(q, b, bdev->bd_dev, bdev, arg);
		break;
#endif
	case BLKTRACESTART:
		start = 1;
		/* fall through */
	case BLKTRACESTOP:
		ret = __blk_trace_startstop(q, start);
		break;
	case BLKTRACETEARDOWN:
		ret = __blk_trace_remove(q);
		break;
	default:
		ret = -ENOTTY;
		break;
	}

	mutex_unlock(&q->blk_trace_mutex);
	return ret;
}

/**
 * blk_trace_shutdown: - stop and cleanup trace structures
 * @q:    the request queue associated with the device
 *
 **/
void blk_trace_shutdown(struct request_queue *q)
{
	mutex_lock(&q->blk_trace_mutex);
	if (rcu_dereference_protected(q->blk_trace,
				      lockdep_is_held(&q->blk_trace_mutex))) {
		__blk_trace_startstop(q, 0);
		__blk_trace_remove(q);
	}

	mutex_unlock(&q->blk_trace_mutex);
}

#ifdef CONFIG_BLK_CGROUP
static u64 blk_trace_bio_get_cgid(struct request_queue *q, struct bio *bio)
{
	struct blk_trace *bt;

	/* We don't use the 'bt' value here except as an optimization... */
	bt = rcu_dereference_protected(q->blk_trace, 1);
	if (!bt || !(blk_tracer_flags.val & TRACE_BLK_OPT_CGROUP))
		return 0;

	if (!bio->bi_blkg)
		return 0;
	return cgroup_id(bio_blkcg(bio)->css.cgroup);
}
#else
u64 blk_trace_bio_get_cgid(struct request_queue *q, struct bio *bio)
{
	return 0;
}
#endif

static u64
blk_trace_request_get_cgid(struct request_queue *q, struct request *rq)
{
	if (!rq->bio)
		return 0;
	/* Use the first bio */
	return blk_trace_bio_get_cgid(q, rq->bio);
}

/*
 * blktrace probes
 */

/**
 * blk_add_trace_rq - Add a trace for a request oriented action
 * @rq:		the source request
 * @error:	return status to log
 * @nr_bytes:	number of completed bytes
 * @what:	the action
 * @cgid:	the cgroup info
 *
 * Description:
 *     Records an action against a request. Will log the bio offset + size.
 *
 **/
static void blk_add_trace_rq(struct request *rq, int error,
			     unsigned int nr_bytes, u32 what, u64 cgid)
{
	struct blk_trace *bt;

	rcu_read_lock();
	bt = rcu_dereference(rq->q->blk_trace);
	if (likely(!bt)) {
		rcu_read_unlock();
		return;
	}

	if (blk_rq_is_passthrough(rq))
		what |= BLK_TC_ACT(BLK_TC_PC);
	else
		what |= BLK_TC_ACT(BLK_TC_FS);

	__blk_add_trace(bt, blk_rq_trace_sector(rq), nr_bytes, req_op(rq),
			rq->cmd_flags, what, error, 0, NULL, cgid);
	rcu_read_unlock();
}

static void blk_add_trace_rq_insert(void *ignore,
				    struct request_queue *q, struct request *rq)
{
	blk_add_trace_rq(rq, 0, blk_rq_bytes(rq), BLK_TA_INSERT,
			 blk_trace_request_get_cgid(q, rq));
}

static void blk_add_trace_rq_issue(void *ignore,
				   struct request_queue *q, struct request *rq)
{
	blk_add_trace_rq(rq, 0, blk_rq_bytes(rq), BLK_TA_ISSUE,
			 blk_trace_request_get_cgid(q, rq));
}

static void blk_add_trace_rq_requeue(void *ignore,
				     struct request_queue *q,
				     struct request *rq)
{
	blk_add_trace_rq(rq, 0, blk_rq_bytes(rq), BLK_TA_REQUEUE,
			 blk_trace_request_get_cgid(q, rq));
}

static void blk_add_trace_rq_complete(void *ignore, struct request *rq,
			int error, unsigned int nr_bytes)
{
	blk_add_trace_rq(rq, error, nr_bytes, BLK_TA_COMPLETE,
			 blk_trace_request_get_cgid(rq->q, rq));
}

/**
 * blk_add_trace_bio - Add a trace for a bio oriented action
 * @q:		queue the io is for
 * @bio:	the source bio
 * @what:	the action
 * @error:	error, if any
 *
 * Description:
 *     Records an action against a bio. Will log the bio offset + size.
 *
 **/
static void blk_add_trace_bio(struct request_queue *q, struct bio *bio,
			      u32 what, int error)
{
	struct blk_trace *bt;

	rcu_read_lock();
	bt = rcu_dereference(q->blk_trace);
	if (likely(!bt)) {
		rcu_read_unlock();
		return;
	}

	__blk_add_trace(bt, bio->bi_iter.bi_sector, bio->bi_iter.bi_size,
			bio_op(bio), bio->bi_opf, what, error, 0, NULL,
			blk_trace_bio_get_cgid(q, bio));
	rcu_read_unlock();
}

static void blk_add_trace_bio_bounce(void *ignore,
				     struct request_queue *q, struct bio *bio)
{
	blk_add_trace_bio(q, bio, BLK_TA_BOUNCE, 0);
}

static void blk_add_trace_bio_complete(void *ignore,
				       struct request_queue *q, struct bio *bio,
				       int error)
{
	blk_add_trace_bio(q, bio, BLK_TA_COMPLETE, error);
}

static void blk_add_trace_bio_backmerge(void *ignore,
					struct request_queue *q,
					struct request *rq,
					struct bio *bio)
{
	blk_add_trace_bio(q, bio, BLK_TA_BACKMERGE, 0);
}

static void blk_add_trace_bio_frontmerge(void *ignore,
					 struct request_queue *q,
					 struct request *rq,
					 struct bio *bio)
{
	blk_add_trace_bio(q, bio, BLK_TA_FRONTMERGE, 0);
}

static void blk_add_trace_bio_queue(void *ignore,
				    struct request_queue *q, struct bio *bio)
{
	blk_add_trace_bio(q, bio, BLK_TA_QUEUE, 0);
}

static void blk_add_trace_getrq(void *ignore,
				struct request_queue *q,
				struct bio *bio, int rw)
{
	if (bio)
		blk_add_trace_bio(q, bio, BLK_TA_GETRQ, 0);
	else {
		struct blk_trace *bt;

		rcu_read_lock();
		bt = rcu_dereference(q->blk_trace);
		if (bt)
			__blk_add_trace(bt, 0, 0, rw, 0, BLK_TA_GETRQ, 0, 0,
<<<<<<< HEAD
					NULL, 0);
=======
					NULL, NULL);
		rcu_read_unlock();
>>>>>>> 0070b55b
	}
}


static void blk_add_trace_sleeprq(void *ignore,
				  struct request_queue *q,
				  struct bio *bio, int rw)
{
	if (bio)
		blk_add_trace_bio(q, bio, BLK_TA_SLEEPRQ, 0);
	else {
		struct blk_trace *bt;

		rcu_read_lock();
		bt = rcu_dereference(q->blk_trace);
		if (bt)
			__blk_add_trace(bt, 0, 0, rw, 0, BLK_TA_SLEEPRQ,
<<<<<<< HEAD
					0, 0, NULL, 0);
=======
					0, 0, NULL, NULL);
		rcu_read_unlock();
>>>>>>> 0070b55b
	}
}

static void blk_add_trace_plug(void *ignore, struct request_queue *q)
{
	struct blk_trace *bt;

	rcu_read_lock();
	bt = rcu_dereference(q->blk_trace);
	if (bt)
<<<<<<< HEAD
		__blk_add_trace(bt, 0, 0, 0, 0, BLK_TA_PLUG, 0, 0, NULL, 0);
=======
		__blk_add_trace(bt, 0, 0, 0, 0, BLK_TA_PLUG, 0, 0, NULL, NULL);
	rcu_read_unlock();
>>>>>>> 0070b55b
}

static void blk_add_trace_unplug(void *ignore, struct request_queue *q,
				    unsigned int depth, bool explicit)
{
	struct blk_trace *bt;

	rcu_read_lock();
	bt = rcu_dereference(q->blk_trace);
	if (bt) {
		__be64 rpdu = cpu_to_be64(depth);
		u32 what;

		if (explicit)
			what = BLK_TA_UNPLUG_IO;
		else
			what = BLK_TA_UNPLUG_TIMER;

		__blk_add_trace(bt, 0, 0, 0, 0, what, 0, sizeof(rpdu), &rpdu, 0);
	}
	rcu_read_unlock();
}

static void blk_add_trace_split(void *ignore,
				struct request_queue *q, struct bio *bio,
				unsigned int pdu)
{
	struct blk_trace *bt;

	rcu_read_lock();
	bt = rcu_dereference(q->blk_trace);
	if (bt) {
		__be64 rpdu = cpu_to_be64(pdu);

		__blk_add_trace(bt, bio->bi_iter.bi_sector,
				bio->bi_iter.bi_size, bio_op(bio), bio->bi_opf,
				BLK_TA_SPLIT, bio->bi_status, sizeof(rpdu),
				&rpdu, blk_trace_bio_get_cgid(q, bio));
	}
	rcu_read_unlock();
}

/**
 * blk_add_trace_bio_remap - Add a trace for a bio-remap operation
 * @ignore:	trace callback data parameter (not used)
 * @q:		queue the io is for
 * @bio:	the source bio
 * @dev:	target device
 * @from:	source sector
 *
 * Description:
 *     Device mapper or raid target sometimes need to split a bio because
 *     it spans a stripe (or similar). Add a trace for that action.
 *
 **/
static void blk_add_trace_bio_remap(void *ignore,
				    struct request_queue *q, struct bio *bio,
				    dev_t dev, sector_t from)
{
	struct blk_trace *bt;
	struct blk_io_trace_remap r;

	rcu_read_lock();
	bt = rcu_dereference(q->blk_trace);
	if (likely(!bt)) {
		rcu_read_unlock();
		return;
	}

	r.device_from = cpu_to_be32(dev);
	r.device_to   = cpu_to_be32(bio_dev(bio));
	r.sector_from = cpu_to_be64(from);

	__blk_add_trace(bt, bio->bi_iter.bi_sector, bio->bi_iter.bi_size,
			bio_op(bio), bio->bi_opf, BLK_TA_REMAP, bio->bi_status,
			sizeof(r), &r, blk_trace_bio_get_cgid(q, bio));
	rcu_read_unlock();
}

/**
 * blk_add_trace_rq_remap - Add a trace for a request-remap operation
 * @ignore:	trace callback data parameter (not used)
 * @q:		queue the io is for
 * @rq:		the source request
 * @dev:	target device
 * @from:	source sector
 *
 * Description:
 *     Device mapper remaps request to other devices.
 *     Add a trace for that action.
 *
 **/
static void blk_add_trace_rq_remap(void *ignore,
				   struct request_queue *q,
				   struct request *rq, dev_t dev,
				   sector_t from)
{
	struct blk_trace *bt;
	struct blk_io_trace_remap r;

	rcu_read_lock();
	bt = rcu_dereference(q->blk_trace);
	if (likely(!bt)) {
		rcu_read_unlock();
		return;
	}

	r.device_from = cpu_to_be32(dev);
	r.device_to   = cpu_to_be32(disk_devt(rq->rq_disk));
	r.sector_from = cpu_to_be64(from);

	__blk_add_trace(bt, blk_rq_pos(rq), blk_rq_bytes(rq),
			rq_data_dir(rq), 0, BLK_TA_REMAP, 0,
			sizeof(r), &r, blk_trace_request_get_cgid(q, rq));
	rcu_read_unlock();
}

/**
 * blk_add_driver_data - Add binary message with driver-specific data
 * @q:		queue the io is for
 * @rq:		io request
 * @data:	driver-specific data
 * @len:	length of driver-specific data
 *
 * Description:
 *     Some drivers might want to write driver-specific data per request.
 *
 **/
void blk_add_driver_data(struct request_queue *q,
			 struct request *rq,
			 void *data, size_t len)
{
	struct blk_trace *bt;

	rcu_read_lock();
	bt = rcu_dereference(q->blk_trace);
	if (likely(!bt)) {
		rcu_read_unlock();
		return;
	}

	__blk_add_trace(bt, blk_rq_trace_sector(rq), blk_rq_bytes(rq), 0, 0,
				BLK_TA_DRV_DATA, 0, len, data,
				blk_trace_request_get_cgid(q, rq));
	rcu_read_unlock();
}
EXPORT_SYMBOL_GPL(blk_add_driver_data);

static void blk_register_tracepoints(void)
{
	int ret;

	ret = register_trace_block_rq_insert(blk_add_trace_rq_insert, NULL);
	WARN_ON(ret);
	ret = register_trace_block_rq_issue(blk_add_trace_rq_issue, NULL);
	WARN_ON(ret);
	ret = register_trace_block_rq_requeue(blk_add_trace_rq_requeue, NULL);
	WARN_ON(ret);
	ret = register_trace_block_rq_complete(blk_add_trace_rq_complete, NULL);
	WARN_ON(ret);
	ret = register_trace_block_bio_bounce(blk_add_trace_bio_bounce, NULL);
	WARN_ON(ret);
	ret = register_trace_block_bio_complete(blk_add_trace_bio_complete, NULL);
	WARN_ON(ret);
	ret = register_trace_block_bio_backmerge(blk_add_trace_bio_backmerge, NULL);
	WARN_ON(ret);
	ret = register_trace_block_bio_frontmerge(blk_add_trace_bio_frontmerge, NULL);
	WARN_ON(ret);
	ret = register_trace_block_bio_queue(blk_add_trace_bio_queue, NULL);
	WARN_ON(ret);
	ret = register_trace_block_getrq(blk_add_trace_getrq, NULL);
	WARN_ON(ret);
	ret = register_trace_block_sleeprq(blk_add_trace_sleeprq, NULL);
	WARN_ON(ret);
	ret = register_trace_block_plug(blk_add_trace_plug, NULL);
	WARN_ON(ret);
	ret = register_trace_block_unplug(blk_add_trace_unplug, NULL);
	WARN_ON(ret);
	ret = register_trace_block_split(blk_add_trace_split, NULL);
	WARN_ON(ret);
	ret = register_trace_block_bio_remap(blk_add_trace_bio_remap, NULL);
	WARN_ON(ret);
	ret = register_trace_block_rq_remap(blk_add_trace_rq_remap, NULL);
	WARN_ON(ret);
}

static void blk_unregister_tracepoints(void)
{
	unregister_trace_block_rq_remap(blk_add_trace_rq_remap, NULL);
	unregister_trace_block_bio_remap(blk_add_trace_bio_remap, NULL);
	unregister_trace_block_split(blk_add_trace_split, NULL);
	unregister_trace_block_unplug(blk_add_trace_unplug, NULL);
	unregister_trace_block_plug(blk_add_trace_plug, NULL);
	unregister_trace_block_sleeprq(blk_add_trace_sleeprq, NULL);
	unregister_trace_block_getrq(blk_add_trace_getrq, NULL);
	unregister_trace_block_bio_queue(blk_add_trace_bio_queue, NULL);
	unregister_trace_block_bio_frontmerge(blk_add_trace_bio_frontmerge, NULL);
	unregister_trace_block_bio_backmerge(blk_add_trace_bio_backmerge, NULL);
	unregister_trace_block_bio_complete(blk_add_trace_bio_complete, NULL);
	unregister_trace_block_bio_bounce(blk_add_trace_bio_bounce, NULL);
	unregister_trace_block_rq_complete(blk_add_trace_rq_complete, NULL);
	unregister_trace_block_rq_requeue(blk_add_trace_rq_requeue, NULL);
	unregister_trace_block_rq_issue(blk_add_trace_rq_issue, NULL);
	unregister_trace_block_rq_insert(blk_add_trace_rq_insert, NULL);

	tracepoint_synchronize_unregister();
}

/*
 * struct blk_io_tracer formatting routines
 */

static void fill_rwbs(char *rwbs, const struct blk_io_trace *t)
{
	int i = 0;
	int tc = t->action >> BLK_TC_SHIFT;

	if ((t->action & ~__BLK_TN_CGROUP) == BLK_TN_MESSAGE) {
		rwbs[i++] = 'N';
		goto out;
	}

	if (tc & BLK_TC_FLUSH)
		rwbs[i++] = 'F';

	if (tc & BLK_TC_DISCARD)
		rwbs[i++] = 'D';
	else if (tc & BLK_TC_WRITE)
		rwbs[i++] = 'W';
	else if (t->bytes)
		rwbs[i++] = 'R';
	else
		rwbs[i++] = 'N';

	if (tc & BLK_TC_FUA)
		rwbs[i++] = 'F';
	if (tc & BLK_TC_AHEAD)
		rwbs[i++] = 'A';
	if (tc & BLK_TC_SYNC)
		rwbs[i++] = 'S';
	if (tc & BLK_TC_META)
		rwbs[i++] = 'M';
out:
	rwbs[i] = '\0';
}

static inline
const struct blk_io_trace *te_blk_io_trace(const struct trace_entry *ent)
{
	return (const struct blk_io_trace *)ent;
}

static inline const void *pdu_start(const struct trace_entry *ent, bool has_cg)
{
	return (void *)(te_blk_io_trace(ent) + 1) + (has_cg ? sizeof(u64) : 0);
}

static inline u64 t_cgid(const struct trace_entry *ent)
{
	return *(u64 *)(te_blk_io_trace(ent) + 1);
}

static inline int pdu_real_len(const struct trace_entry *ent, bool has_cg)
{
	return te_blk_io_trace(ent)->pdu_len - (has_cg ? sizeof(u64) : 0);
}

static inline u32 t_action(const struct trace_entry *ent)
{
	return te_blk_io_trace(ent)->action;
}

static inline u32 t_bytes(const struct trace_entry *ent)
{
	return te_blk_io_trace(ent)->bytes;
}

static inline u32 t_sec(const struct trace_entry *ent)
{
	return te_blk_io_trace(ent)->bytes >> 9;
}

static inline unsigned long long t_sector(const struct trace_entry *ent)
{
	return te_blk_io_trace(ent)->sector;
}

static inline __u16 t_error(const struct trace_entry *ent)
{
	return te_blk_io_trace(ent)->error;
}

static __u64 get_pdu_int(const struct trace_entry *ent, bool has_cg)
{
	const __u64 *val = pdu_start(ent, has_cg);
	return be64_to_cpu(*val);
}

static void get_pdu_remap(const struct trace_entry *ent,
			  struct blk_io_trace_remap *r, bool has_cg)
{
	const struct blk_io_trace_remap *__r = pdu_start(ent, has_cg);
	__u64 sector_from = __r->sector_from;

	r->device_from = be32_to_cpu(__r->device_from);
	r->device_to   = be32_to_cpu(__r->device_to);
	r->sector_from = be64_to_cpu(sector_from);
}

typedef void (blk_log_action_t) (struct trace_iterator *iter, const char *act,
	bool has_cg);

static void blk_log_action_classic(struct trace_iterator *iter, const char *act,
	bool has_cg)
{
	char rwbs[RWBS_LEN];
	unsigned long long ts  = iter->ts;
	unsigned long nsec_rem = do_div(ts, NSEC_PER_SEC);
	unsigned secs	       = (unsigned long)ts;
	const struct blk_io_trace *t = te_blk_io_trace(iter->ent);

	fill_rwbs(rwbs, t);

	trace_seq_printf(&iter->seq,
			 "%3d,%-3d %2d %5d.%09lu %5u %2s %3s ",
			 MAJOR(t->device), MINOR(t->device), iter->cpu,
			 secs, nsec_rem, iter->ent->pid, act, rwbs);
}

static void blk_log_action(struct trace_iterator *iter, const char *act,
	bool has_cg)
{
	char rwbs[RWBS_LEN];
	const struct blk_io_trace *t = te_blk_io_trace(iter->ent);

	fill_rwbs(rwbs, t);
	if (has_cg) {
		u64 id = t_cgid(iter->ent);

		if (blk_tracer_flags.val & TRACE_BLK_OPT_CGNAME) {
			char blkcg_name_buf[NAME_MAX + 1] = "<...>";

			cgroup_path_from_kernfs_id(id, blkcg_name_buf,
				sizeof(blkcg_name_buf));
			trace_seq_printf(&iter->seq, "%3d,%-3d %s %2s %3s ",
				 MAJOR(t->device), MINOR(t->device),
				 blkcg_name_buf, act, rwbs);
		} else {
			/*
			 * The cgid portion used to be "INO,GEN".  Userland
			 * builds a FILEID_INO32_GEN fid out of them and
			 * opens the cgroup using open_by_handle_at(2).
			 * While 32bit ino setups are still the same, 64bit
			 * ones now use the 64bit ino as the whole ID and
			 * no longer use generation.
			 *
			 * Regarldess of the content, always output
			 * "LOW32,HIGH32" so that FILEID_INO32_GEN fid can
			 * be mapped back to @id on both 64 and 32bit ino
			 * setups.  See __kernfs_fh_to_dentry().
			 */
			trace_seq_printf(&iter->seq,
				 "%3d,%-3d %llx,%-llx %2s %3s ",
				 MAJOR(t->device), MINOR(t->device),
				 id & U32_MAX, id >> 32, act, rwbs);
		}
	} else
		trace_seq_printf(&iter->seq, "%3d,%-3d %2s %3s ",
				 MAJOR(t->device), MINOR(t->device), act, rwbs);
}

static void blk_log_dump_pdu(struct trace_seq *s,
	const struct trace_entry *ent, bool has_cg)
{
	const unsigned char *pdu_buf;
	int pdu_len;
	int i, end;

	pdu_buf = pdu_start(ent, has_cg);
	pdu_len = pdu_real_len(ent, has_cg);

	if (!pdu_len)
		return;

	/* find the last zero that needs to be printed */
	for (end = pdu_len - 1; end >= 0; end--)
		if (pdu_buf[end])
			break;
	end++;

	trace_seq_putc(s, '(');

	for (i = 0; i < pdu_len; i++) {

		trace_seq_printf(s, "%s%02x",
				 i == 0 ? "" : " ", pdu_buf[i]);

		/*
		 * stop when the rest is just zeroes and indicate so
		 * with a ".." appended
		 */
		if (i == end && end != pdu_len - 1) {
			trace_seq_puts(s, " ..) ");
			return;
		}
	}

	trace_seq_puts(s, ") ");
}

static void blk_log_generic(struct trace_seq *s, const struct trace_entry *ent, bool has_cg)
{
	char cmd[TASK_COMM_LEN];

	trace_find_cmdline(ent->pid, cmd);

	if (t_action(ent) & BLK_TC_ACT(BLK_TC_PC)) {
		trace_seq_printf(s, "%u ", t_bytes(ent));
		blk_log_dump_pdu(s, ent, has_cg);
		trace_seq_printf(s, "[%s]\n", cmd);
	} else {
		if (t_sec(ent))
			trace_seq_printf(s, "%llu + %u [%s]\n",
						t_sector(ent), t_sec(ent), cmd);
		else
			trace_seq_printf(s, "[%s]\n", cmd);
	}
}

static void blk_log_with_error(struct trace_seq *s,
			      const struct trace_entry *ent, bool has_cg)
{
	if (t_action(ent) & BLK_TC_ACT(BLK_TC_PC)) {
		blk_log_dump_pdu(s, ent, has_cg);
		trace_seq_printf(s, "[%d]\n", t_error(ent));
	} else {
		if (t_sec(ent))
			trace_seq_printf(s, "%llu + %u [%d]\n",
					 t_sector(ent),
					 t_sec(ent), t_error(ent));
		else
			trace_seq_printf(s, "%llu [%d]\n",
					 t_sector(ent), t_error(ent));
	}
}

static void blk_log_remap(struct trace_seq *s, const struct trace_entry *ent, bool has_cg)
{
	struct blk_io_trace_remap r = { .device_from = 0, };

	get_pdu_remap(ent, &r, has_cg);
	trace_seq_printf(s, "%llu + %u <- (%d,%d) %llu\n",
			 t_sector(ent), t_sec(ent),
			 MAJOR(r.device_from), MINOR(r.device_from),
			 (unsigned long long)r.sector_from);
}

static void blk_log_plug(struct trace_seq *s, const struct trace_entry *ent, bool has_cg)
{
	char cmd[TASK_COMM_LEN];

	trace_find_cmdline(ent->pid, cmd);

	trace_seq_printf(s, "[%s]\n", cmd);
}

static void blk_log_unplug(struct trace_seq *s, const struct trace_entry *ent, bool has_cg)
{
	char cmd[TASK_COMM_LEN];

	trace_find_cmdline(ent->pid, cmd);

	trace_seq_printf(s, "[%s] %llu\n", cmd, get_pdu_int(ent, has_cg));
}

static void blk_log_split(struct trace_seq *s, const struct trace_entry *ent, bool has_cg)
{
	char cmd[TASK_COMM_LEN];

	trace_find_cmdline(ent->pid, cmd);

	trace_seq_printf(s, "%llu / %llu [%s]\n", t_sector(ent),
			 get_pdu_int(ent, has_cg), cmd);
}

static void blk_log_msg(struct trace_seq *s, const struct trace_entry *ent,
			bool has_cg)
{

	trace_seq_putmem(s, pdu_start(ent, has_cg),
		pdu_real_len(ent, has_cg));
	trace_seq_putc(s, '\n');
}

/*
 * struct tracer operations
 */

static void blk_tracer_print_header(struct seq_file *m)
{
	if (!(blk_tracer_flags.val & TRACE_BLK_OPT_CLASSIC))
		return;
	seq_puts(m, "# DEV   CPU TIMESTAMP     PID ACT FLG\n"
		    "#  |     |     |           |   |   |\n");
}

static void blk_tracer_start(struct trace_array *tr)
{
	blk_tracer_enabled = true;
}

static int blk_tracer_init(struct trace_array *tr)
{
	blk_tr = tr;
	blk_tracer_start(tr);
	return 0;
}

static void blk_tracer_stop(struct trace_array *tr)
{
	blk_tracer_enabled = false;
}

static void blk_tracer_reset(struct trace_array *tr)
{
	blk_tracer_stop(tr);
}

static const struct {
	const char *act[2];
	void	   (*print)(struct trace_seq *s, const struct trace_entry *ent,
			    bool has_cg);
} what2act[] = {
	[__BLK_TA_QUEUE]	= {{  "Q", "queue" },	   blk_log_generic },
	[__BLK_TA_BACKMERGE]	= {{  "M", "backmerge" },  blk_log_generic },
	[__BLK_TA_FRONTMERGE]	= {{  "F", "frontmerge" }, blk_log_generic },
	[__BLK_TA_GETRQ]	= {{  "G", "getrq" },	   blk_log_generic },
	[__BLK_TA_SLEEPRQ]	= {{  "S", "sleeprq" },	   blk_log_generic },
	[__BLK_TA_REQUEUE]	= {{  "R", "requeue" },	   blk_log_with_error },
	[__BLK_TA_ISSUE]	= {{  "D", "issue" },	   blk_log_generic },
	[__BLK_TA_COMPLETE]	= {{  "C", "complete" },   blk_log_with_error },
	[__BLK_TA_PLUG]		= {{  "P", "plug" },	   blk_log_plug },
	[__BLK_TA_UNPLUG_IO]	= {{  "U", "unplug_io" },  blk_log_unplug },
	[__BLK_TA_UNPLUG_TIMER]	= {{ "UT", "unplug_timer" }, blk_log_unplug },
	[__BLK_TA_INSERT]	= {{  "I", "insert" },	   blk_log_generic },
	[__BLK_TA_SPLIT]	= {{  "X", "split" },	   blk_log_split },
	[__BLK_TA_BOUNCE]	= {{  "B", "bounce" },	   blk_log_generic },
	[__BLK_TA_REMAP]	= {{  "A", "remap" },	   blk_log_remap },
};

static enum print_line_t print_one_line(struct trace_iterator *iter,
					bool classic)
{
	struct trace_array *tr = iter->tr;
	struct trace_seq *s = &iter->seq;
	const struct blk_io_trace *t;
	u16 what;
	bool long_act;
	blk_log_action_t *log_action;
	bool has_cg;

	t	   = te_blk_io_trace(iter->ent);
	what	   = (t->action & ((1 << BLK_TC_SHIFT) - 1)) & ~__BLK_TA_CGROUP;
	long_act   = !!(tr->trace_flags & TRACE_ITER_VERBOSE);
	log_action = classic ? &blk_log_action_classic : &blk_log_action;
	has_cg	   = t->action & __BLK_TA_CGROUP;

	if ((t->action & ~__BLK_TN_CGROUP) == BLK_TN_MESSAGE) {
		log_action(iter, long_act ? "message" : "m", has_cg);
		blk_log_msg(s, iter->ent, has_cg);
		return trace_handle_return(s);
	}

	if (unlikely(what == 0 || what >= ARRAY_SIZE(what2act)))
		trace_seq_printf(s, "Unknown action %x\n", what);
	else {
		log_action(iter, what2act[what].act[long_act], has_cg);
		what2act[what].print(s, iter->ent, has_cg);
	}

	return trace_handle_return(s);
}

static enum print_line_t blk_trace_event_print(struct trace_iterator *iter,
					       int flags, struct trace_event *event)
{
	return print_one_line(iter, false);
}

static void blk_trace_synthesize_old_trace(struct trace_iterator *iter)
{
	struct trace_seq *s = &iter->seq;
	struct blk_io_trace *t = (struct blk_io_trace *)iter->ent;
	const int offset = offsetof(struct blk_io_trace, sector);
	struct blk_io_trace old = {
		.magic	  = BLK_IO_TRACE_MAGIC | BLK_IO_TRACE_VERSION,
		.time     = iter->ts,
	};

	trace_seq_putmem(s, &old, offset);
	trace_seq_putmem(s, &t->sector,
			 sizeof(old) - offset + t->pdu_len);
}

static enum print_line_t
blk_trace_event_print_binary(struct trace_iterator *iter, int flags,
			     struct trace_event *event)
{
	blk_trace_synthesize_old_trace(iter);

	return trace_handle_return(&iter->seq);
}

static enum print_line_t blk_tracer_print_line(struct trace_iterator *iter)
{
	if (!(blk_tracer_flags.val & TRACE_BLK_OPT_CLASSIC))
		return TRACE_TYPE_UNHANDLED;

	return print_one_line(iter, true);
}

static int
blk_tracer_set_flag(struct trace_array *tr, u32 old_flags, u32 bit, int set)
{
	/* don't output context-info for blk_classic output */
	if (bit == TRACE_BLK_OPT_CLASSIC) {
		if (set)
			tr->trace_flags &= ~TRACE_ITER_CONTEXT_INFO;
		else
			tr->trace_flags |= TRACE_ITER_CONTEXT_INFO;
	}
	return 0;
}

static struct tracer blk_tracer __read_mostly = {
	.name		= "blk",
	.init		= blk_tracer_init,
	.reset		= blk_tracer_reset,
	.start		= blk_tracer_start,
	.stop		= blk_tracer_stop,
	.print_header	= blk_tracer_print_header,
	.print_line	= blk_tracer_print_line,
	.flags		= &blk_tracer_flags,
	.set_flag	= blk_tracer_set_flag,
};

static struct trace_event_functions trace_blk_event_funcs = {
	.trace		= blk_trace_event_print,
	.binary		= blk_trace_event_print_binary,
};

static struct trace_event trace_blk_event = {
	.type		= TRACE_BLK,
	.funcs		= &trace_blk_event_funcs,
};

static int __init init_blk_tracer(void)
{
	if (!register_trace_event(&trace_blk_event)) {
		pr_warn("Warning: could not register block events\n");
		return 1;
	}

	if (register_tracer(&blk_tracer) != 0) {
		pr_warn("Warning: could not register the block tracer\n");
		unregister_trace_event(&trace_blk_event);
		return 1;
	}

	return 0;
}

device_initcall(init_blk_tracer);

static int blk_trace_remove_queue(struct request_queue *q)
{
	struct blk_trace *bt;

	bt = xchg(&q->blk_trace, NULL);
	if (bt == NULL)
		return -EINVAL;

	put_probe_ref();
	synchronize_rcu();
	blk_trace_free(bt);
	return 0;
}

/*
 * Setup everything required to start tracing
 */
static int blk_trace_setup_queue(struct request_queue *q,
				 struct block_device *bdev)
{
	struct blk_trace *bt = NULL;
	int ret = -ENOMEM;

	bt = kzalloc(sizeof(*bt), GFP_KERNEL);
	if (!bt)
		return -ENOMEM;

	bt->msg_data = __alloc_percpu(BLK_TN_MAX_MSG, __alignof__(char));
	if (!bt->msg_data)
		goto free_bt;

	bt->dev = bdev->bd_dev;
	bt->act_mask = (u16)-1;

	blk_trace_setup_lba(bt, bdev);

	ret = -EBUSY;
	if (cmpxchg(&q->blk_trace, NULL, bt))
		goto free_bt;

	get_probe_ref();
	return 0;

free_bt:
	blk_trace_free(bt);
	return ret;
}

/*
 * sysfs interface to enable and configure tracing
 */

static ssize_t sysfs_blk_trace_attr_show(struct device *dev,
					 struct device_attribute *attr,
					 char *buf);
static ssize_t sysfs_blk_trace_attr_store(struct device *dev,
					  struct device_attribute *attr,
					  const char *buf, size_t count);
#define BLK_TRACE_DEVICE_ATTR(_name) \
	DEVICE_ATTR(_name, S_IRUGO | S_IWUSR, \
		    sysfs_blk_trace_attr_show, \
		    sysfs_blk_trace_attr_store)

static BLK_TRACE_DEVICE_ATTR(enable);
static BLK_TRACE_DEVICE_ATTR(act_mask);
static BLK_TRACE_DEVICE_ATTR(pid);
static BLK_TRACE_DEVICE_ATTR(start_lba);
static BLK_TRACE_DEVICE_ATTR(end_lba);

static struct attribute *blk_trace_attrs[] = {
	&dev_attr_enable.attr,
	&dev_attr_act_mask.attr,
	&dev_attr_pid.attr,
	&dev_attr_start_lba.attr,
	&dev_attr_end_lba.attr,
	NULL
};

struct attribute_group blk_trace_attr_group = {
	.name  = "trace",
	.attrs = blk_trace_attrs,
};

static const struct {
	int mask;
	const char *str;
} mask_maps[] = {
	{ BLK_TC_READ,		"read"		},
	{ BLK_TC_WRITE,		"write"		},
	{ BLK_TC_FLUSH,		"flush"		},
	{ BLK_TC_SYNC,		"sync"		},
	{ BLK_TC_QUEUE,		"queue"		},
	{ BLK_TC_REQUEUE,	"requeue"	},
	{ BLK_TC_ISSUE,		"issue"		},
	{ BLK_TC_COMPLETE,	"complete"	},
	{ BLK_TC_FS,		"fs"		},
	{ BLK_TC_PC,		"pc"		},
	{ BLK_TC_NOTIFY,	"notify"	},
	{ BLK_TC_AHEAD,		"ahead"		},
	{ BLK_TC_META,		"meta"		},
	{ BLK_TC_DISCARD,	"discard"	},
	{ BLK_TC_DRV_DATA,	"drv_data"	},
	{ BLK_TC_FUA,		"fua"		},
};

static int blk_trace_str2mask(const char *str)
{
	int i;
	int mask = 0;
	char *buf, *s, *token;

	buf = kstrdup(str, GFP_KERNEL);
	if (buf == NULL)
		return -ENOMEM;
	s = strstrip(buf);

	while (1) {
		token = strsep(&s, ",");
		if (token == NULL)
			break;

		if (*token == '\0')
			continue;

		for (i = 0; i < ARRAY_SIZE(mask_maps); i++) {
			if (strcasecmp(token, mask_maps[i].str) == 0) {
				mask |= mask_maps[i].mask;
				break;
			}
		}
		if (i == ARRAY_SIZE(mask_maps)) {
			mask = -EINVAL;
			break;
		}
	}
	kfree(buf);

	return mask;
}

static ssize_t blk_trace_mask2str(char *buf, int mask)
{
	int i;
	char *p = buf;

	for (i = 0; i < ARRAY_SIZE(mask_maps); i++) {
		if (mask & mask_maps[i].mask) {
			p += sprintf(p, "%s%s",
				    (p == buf) ? "" : ",", mask_maps[i].str);
		}
	}
	*p++ = '\n';

	return p - buf;
}

static struct request_queue *blk_trace_get_queue(struct block_device *bdev)
{
	if (bdev->bd_disk == NULL)
		return NULL;

	return bdev_get_queue(bdev);
}

static ssize_t sysfs_blk_trace_attr_show(struct device *dev,
					 struct device_attribute *attr,
					 char *buf)
{
	struct hd_struct *p = dev_to_part(dev);
	struct request_queue *q;
	struct block_device *bdev;
	struct blk_trace *bt;
	ssize_t ret = -ENXIO;

	bdev = bdget(part_devt(p));
	if (bdev == NULL)
		goto out;

	q = blk_trace_get_queue(bdev);
	if (q == NULL)
		goto out_bdput;

	mutex_lock(&q->blk_trace_mutex);

	bt = rcu_dereference_protected(q->blk_trace,
				       lockdep_is_held(&q->blk_trace_mutex));
	if (attr == &dev_attr_enable) {
		ret = sprintf(buf, "%u\n", !!bt);
		goto out_unlock_bdev;
	}

	if (bt == NULL)
		ret = sprintf(buf, "disabled\n");
	else if (attr == &dev_attr_act_mask)
		ret = blk_trace_mask2str(buf, bt->act_mask);
	else if (attr == &dev_attr_pid)
		ret = sprintf(buf, "%u\n", bt->pid);
	else if (attr == &dev_attr_start_lba)
		ret = sprintf(buf, "%llu\n", bt->start_lba);
	else if (attr == &dev_attr_end_lba)
		ret = sprintf(buf, "%llu\n", bt->end_lba);

out_unlock_bdev:
	mutex_unlock(&q->blk_trace_mutex);
out_bdput:
	bdput(bdev);
out:
	return ret;
}

static ssize_t sysfs_blk_trace_attr_store(struct device *dev,
					  struct device_attribute *attr,
					  const char *buf, size_t count)
{
	struct block_device *bdev;
	struct request_queue *q;
	struct hd_struct *p;
	struct blk_trace *bt;
	u64 value;
	ssize_t ret = -EINVAL;

	if (count == 0)
		goto out;

	if (attr == &dev_attr_act_mask) {
		if (kstrtoull(buf, 0, &value)) {
			/* Assume it is a list of trace category names */
			ret = blk_trace_str2mask(buf);
			if (ret < 0)
				goto out;
			value = ret;
		}
	} else if (kstrtoull(buf, 0, &value))
		goto out;

	ret = -ENXIO;

	p = dev_to_part(dev);
	bdev = bdget(part_devt(p));
	if (bdev == NULL)
		goto out;

	q = blk_trace_get_queue(bdev);
	if (q == NULL)
		goto out_bdput;

	mutex_lock(&q->blk_trace_mutex);

	bt = rcu_dereference_protected(q->blk_trace,
				       lockdep_is_held(&q->blk_trace_mutex));
	if (attr == &dev_attr_enable) {
		if (!!value == !!bt) {
			ret = 0;
			goto out_unlock_bdev;
		}
		if (value)
			ret = blk_trace_setup_queue(q, bdev);
		else
			ret = blk_trace_remove_queue(q);
		goto out_unlock_bdev;
	}

	ret = 0;
	if (bt == NULL)
		ret = blk_trace_setup_queue(q, bdev);

	if (ret == 0) {
		if (attr == &dev_attr_act_mask)
			bt->act_mask = value;
		else if (attr == &dev_attr_pid)
			bt->pid = value;
		else if (attr == &dev_attr_start_lba)
			bt->start_lba = value;
		else if (attr == &dev_attr_end_lba)
			bt->end_lba = value;
	}

out_unlock_bdev:
	mutex_unlock(&q->blk_trace_mutex);
out_bdput:
	bdput(bdev);
out:
	return ret ? ret : count;
}

int blk_trace_init_sysfs(struct device *dev)
{
	return sysfs_create_group(&dev->kobj, &blk_trace_attr_group);
}

void blk_trace_remove_sysfs(struct device *dev)
{
	sysfs_remove_group(&dev->kobj, &blk_trace_attr_group);
}

#endif /* CONFIG_BLK_DEV_IO_TRACE */

#ifdef CONFIG_EVENT_TRACING

void blk_fill_rwbs(char *rwbs, unsigned int op, int bytes)
{
	int i = 0;

	if (op & REQ_PREFLUSH)
		rwbs[i++] = 'F';

	switch (op & REQ_OP_MASK) {
	case REQ_OP_WRITE:
	case REQ_OP_WRITE_SAME:
		rwbs[i++] = 'W';
		break;
	case REQ_OP_DISCARD:
		rwbs[i++] = 'D';
		break;
	case REQ_OP_SECURE_ERASE:
		rwbs[i++] = 'D';
		rwbs[i++] = 'E';
		break;
	case REQ_OP_FLUSH:
		rwbs[i++] = 'F';
		break;
	case REQ_OP_READ:
		rwbs[i++] = 'R';
		break;
	default:
		rwbs[i++] = 'N';
	}

	if (op & REQ_FUA)
		rwbs[i++] = 'F';
	if (op & REQ_RAHEAD)
		rwbs[i++] = 'A';
	if (op & REQ_SYNC)
		rwbs[i++] = 'S';
	if (op & REQ_META)
		rwbs[i++] = 'M';

	rwbs[i] = '\0';
}
EXPORT_SYMBOL_GPL(blk_fill_rwbs);

#endif /* CONFIG_EVENT_TRACING */
<|MERGE_RESOLUTION|>--- conflicted
+++ resolved
@@ -926,12 +926,7 @@
 		bt = rcu_dereference(q->blk_trace);
 		if (bt)
 			__blk_add_trace(bt, 0, 0, rw, 0, BLK_TA_GETRQ, 0, 0,
-<<<<<<< HEAD
 					NULL, 0);
-=======
-					NULL, NULL);
-		rcu_read_unlock();
->>>>>>> 0070b55b
 	}
 }
 
@@ -949,12 +944,7 @@
 		bt = rcu_dereference(q->blk_trace);
 		if (bt)
 			__blk_add_trace(bt, 0, 0, rw, 0, BLK_TA_SLEEPRQ,
-<<<<<<< HEAD
 					0, 0, NULL, 0);
-=======
-					0, 0, NULL, NULL);
-		rcu_read_unlock();
->>>>>>> 0070b55b
 	}
 }
 
@@ -965,12 +955,7 @@
 	rcu_read_lock();
 	bt = rcu_dereference(q->blk_trace);
 	if (bt)
-<<<<<<< HEAD
 		__blk_add_trace(bt, 0, 0, 0, 0, BLK_TA_PLUG, 0, 0, NULL, 0);
-=======
-		__blk_add_trace(bt, 0, 0, 0, 0, BLK_TA_PLUG, 0, 0, NULL, NULL);
-	rcu_read_unlock();
->>>>>>> 0070b55b
 }
 
 static void blk_add_trace_unplug(void *ignore, struct request_queue *q,
