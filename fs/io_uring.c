// SPDX-License-Identifier: GPL-2.0
/*
 * Shared application/kernel submission and completion ring pairs, for
 * supporting fast/efficient IO.
 *
 * A note on the read/write ordering memory barriers that are matched between
 * the application and kernel side.
 *
 * After the application reads the CQ ring tail, it must use an
 * appropriate smp_rmb() to pair with the smp_wmb() the kernel uses
 * before writing the tail (using smp_load_acquire to read the tail will
 * do). It also needs a smp_mb() before updating CQ head (ordering the
 * entry load(s) with the head store), pairing with an implicit barrier
 * through a control-dependency in io_get_cqring (smp_store_release to
 * store head will do). Failure to do so could lead to reading invalid
 * CQ entries.
 *
 * Likewise, the application must use an appropriate smp_wmb() before
 * writing the SQ tail (ordering SQ entry stores with the tail store),
 * which pairs with smp_load_acquire in io_get_sqring (smp_store_release
 * to store the tail will do). And it needs a barrier ordering the SQ
 * head load before writing new SQ entries (smp_load_acquire to read
 * head will do).
 *
 * When using the SQ poll thread (IORING_SETUP_SQPOLL), the application
 * needs to check the SQ flags for IORING_SQ_NEED_WAKEUP *after*
 * updating the SQ tail; a full memory barrier smp_mb() is needed
 * between.
 *
 * Also see the examples in the liburing library:
 *
 *	git://git.kernel.dk/liburing
 *
 * io_uring also uses READ/WRITE_ONCE() for _any_ store or load that happens
 * from data shared between the kernel and application. This is done both
 * for ordering purposes, but also to ensure that once a value is loaded from
 * data that the application could potentially modify, it remains stable.
 *
 * Copyright (C) 2018-2019 Jens Axboe
 * Copyright (c) 2018-2019 Christoph Hellwig
 */
#include <linux/kernel.h>
#include <linux/init.h>
#include <linux/errno.h>
#include <linux/syscalls.h>
#include <linux/compat.h>
#include <net/compat.h>
#include <linux/refcount.h>
#include <linux/uio.h>
#include <linux/bits.h>

#include <linux/sched/signal.h>
#include <linux/fs.h>
#include <linux/file.h>
#include <linux/fdtable.h>
#include <linux/mm.h>
#include <linux/mman.h>
#include <linux/percpu.h>
#include <linux/slab.h>
#include <linux/kthread.h>
#include <linux/blkdev.h>
#include <linux/bvec.h>
#include <linux/net.h>
#include <net/sock.h>
#include <net/af_unix.h>
#include <net/scm.h>
#include <linux/anon_inodes.h>
#include <linux/sched/mm.h>
#include <linux/uaccess.h>
#include <linux/nospec.h>
#include <linux/sizes.h>
#include <linux/hugetlb.h>
#include <linux/highmem.h>
#include <linux/namei.h>
#include <linux/fsnotify.h>
#include <linux/fadvise.h>
#include <linux/eventpoll.h>
#include <linux/fs_struct.h>
#include <linux/splice.h>
#include <linux/task_work.h>

#define CREATE_TRACE_POINTS
#include <trace/events/io_uring.h>

#include <uapi/linux/io_uring.h>

#include "internal.h"
#include "io-wq.h"

#define IORING_MAX_ENTRIES	32768
#define IORING_MAX_CQ_ENTRIES	(2 * IORING_MAX_ENTRIES)

/*
 * Shift of 9 is 512 entries, or exactly one page on 64-bit archs
 */
#define IORING_FILE_TABLE_SHIFT	9
#define IORING_MAX_FILES_TABLE	(1U << IORING_FILE_TABLE_SHIFT)
#define IORING_FILE_TABLE_MASK	(IORING_MAX_FILES_TABLE - 1)
#define IORING_MAX_FIXED_FILES	(64 * IORING_MAX_FILES_TABLE)

struct io_uring {
	u32 head ____cacheline_aligned_in_smp;
	u32 tail ____cacheline_aligned_in_smp;
};

/*
 * This data is shared with the application through the mmap at offsets
 * IORING_OFF_SQ_RING and IORING_OFF_CQ_RING.
 *
 * The offsets to the member fields are published through struct
 * io_sqring_offsets when calling io_uring_setup.
 */
struct io_rings {
	/*
	 * Head and tail offsets into the ring; the offsets need to be
	 * masked to get valid indices.
	 *
	 * The kernel controls head of the sq ring and the tail of the cq ring,
	 * and the application controls tail of the sq ring and the head of the
	 * cq ring.
	 */
	struct io_uring		sq, cq;
	/*
	 * Bitmasks to apply to head and tail offsets (constant, equals
	 * ring_entries - 1)
	 */
	u32			sq_ring_mask, cq_ring_mask;
	/* Ring sizes (constant, power of 2) */
	u32			sq_ring_entries, cq_ring_entries;
	/*
	 * Number of invalid entries dropped by the kernel due to
	 * invalid index stored in array
	 *
	 * Written by the kernel, shouldn't be modified by the
	 * application (i.e. get number of "new events" by comparing to
	 * cached value).
	 *
	 * After a new SQ head value was read by the application this
	 * counter includes all submissions that were dropped reaching
	 * the new SQ head (and possibly more).
	 */
	u32			sq_dropped;
	/*
	 * Runtime SQ flags
	 *
	 * Written by the kernel, shouldn't be modified by the
	 * application.
	 *
	 * The application needs a full memory barrier before checking
	 * for IORING_SQ_NEED_WAKEUP after updating the sq tail.
	 */
	u32			sq_flags;
	/*
	 * Runtime CQ flags
	 *
	 * Written by the application, shouldn't be modified by the
	 * kernel.
	 */
	u32                     cq_flags;
	/*
	 * Number of completion events lost because the queue was full;
	 * this should be avoided by the application by making sure
	 * there are not more requests pending than there is space in
	 * the completion queue.
	 *
	 * Written by the kernel, shouldn't be modified by the
	 * application (i.e. get number of "new events" by comparing to
	 * cached value).
	 *
	 * As completion events come in out of order this counter is not
	 * ordered with any other data.
	 */
	u32			cq_overflow;
	/*
	 * Ring buffer of completion events.
	 *
	 * The kernel writes completion events fresh every time they are
	 * produced, so the application is allowed to modify pending
	 * entries.
	 */
	struct io_uring_cqe	cqes[] ____cacheline_aligned_in_smp;
};

struct io_mapped_ubuf {
	u64		ubuf;
	size_t		len;
	struct		bio_vec *bvec;
	unsigned int	nr_bvecs;
};

struct fixed_file_table {
	struct file		**files;
};

struct fixed_file_ref_node {
	struct percpu_ref		refs;
	struct list_head		node;
	struct list_head		file_list;
	struct fixed_file_data		*file_data;
	struct llist_node		llist;
};

struct fixed_file_data {
	struct fixed_file_table		*table;
	struct io_ring_ctx		*ctx;

	struct percpu_ref		*cur_refs;
	struct percpu_ref		refs;
	struct completion		done;
	struct list_head		ref_list;
	spinlock_t			lock;
};

struct io_buffer {
	struct list_head list;
	__u64 addr;
	__s32 len;
	__u16 bid;
};

struct io_ring_ctx {
	struct {
		struct percpu_ref	refs;
	} ____cacheline_aligned_in_smp;

	struct {
		unsigned int		flags;
		unsigned int		compat: 1;
		unsigned int		account_mem: 1;
		unsigned int		cq_overflow_flushed: 1;
		unsigned int		drain_next: 1;
		unsigned int		eventfd_async: 1;

		/*
		 * Ring buffer of indices into array of io_uring_sqe, which is
		 * mmapped by the application using the IORING_OFF_SQES offset.
		 *
		 * This indirection could e.g. be used to assign fixed
		 * io_uring_sqe entries to operations and only submit them to
		 * the queue when needed.
		 *
		 * The kernel modifies neither the indices array nor the entries
		 * array.
		 */
		u32			*sq_array;
		unsigned		cached_sq_head;
		unsigned		sq_entries;
		unsigned		sq_mask;
		unsigned		sq_thread_idle;
		unsigned		cached_sq_dropped;
		atomic_t		cached_cq_overflow;
		unsigned long		sq_check_overflow;

		struct list_head	defer_list;
		struct list_head	timeout_list;
		struct list_head	cq_overflow_list;

		wait_queue_head_t	inflight_wait;
		struct io_uring_sqe	*sq_sqes;
	} ____cacheline_aligned_in_smp;

	struct io_rings	*rings;

	/* IO offload */
	struct io_wq		*io_wq;
	struct task_struct	*sqo_thread;	/* if using sq thread polling */
	struct mm_struct	*sqo_mm;
	wait_queue_head_t	sqo_wait;

	/*
	 * If used, fixed file set. Writers must ensure that ->refs is dead,
	 * readers must ensure that ->refs is alive as long as the file* is
	 * used. Only updated through io_uring_register(2).
	 */
	struct fixed_file_data	*file_data;
	unsigned		nr_user_files;
	int 			ring_fd;
	struct file 		*ring_file;

	/* if used, fixed mapped user buffers */
	unsigned		nr_user_bufs;
	struct io_mapped_ubuf	*user_bufs;

	struct user_struct	*user;

	const struct cred	*creds;

	struct completion	ref_comp;
	struct completion	sq_thread_comp;

	/* if all else fails... */
	struct io_kiocb		*fallback_req;

#if defined(CONFIG_UNIX)
	struct socket		*ring_sock;
#endif

	struct idr		io_buffer_idr;

	struct idr		personality_idr;

	struct {
		unsigned		cached_cq_tail;
		unsigned		cq_entries;
		unsigned		cq_mask;
		atomic_t		cq_timeouts;
		unsigned long		cq_check_overflow;
		struct wait_queue_head	cq_wait;
		struct fasync_struct	*cq_fasync;
		struct eventfd_ctx	*cq_ev_fd;
	} ____cacheline_aligned_in_smp;

	struct {
		struct mutex		uring_lock;
		wait_queue_head_t	wait;
	} ____cacheline_aligned_in_smp;

	struct {
		spinlock_t		completion_lock;

		/*
		 * ->poll_list is protected by the ctx->uring_lock for
		 * io_uring instances that don't use IORING_SETUP_SQPOLL.
		 * For SQPOLL, only the single threaded io_sq_thread() will
		 * manipulate the list, hence no extra locking is needed there.
		 */
		struct list_head	poll_list;
		struct hlist_head	*cancel_hash;
		unsigned		cancel_hash_bits;
		bool			poll_multi_file;

		spinlock_t		inflight_lock;
		struct list_head	inflight_list;
	} ____cacheline_aligned_in_smp;

	struct delayed_work		file_put_work;
	struct llist_head		file_put_llist;

	struct work_struct		exit_work;
};

/*
 * First field must be the file pointer in all the
 * iocb unions! See also 'struct kiocb' in <linux/fs.h>
 */
struct io_poll_iocb {
	struct file			*file;
	union {
		struct wait_queue_head	*head;
		u64			addr;
	};
	__poll_t			events;
	bool				done;
	bool				canceled;
	struct wait_queue_entry		wait;
};

struct io_close {
	struct file			*file;
	struct file			*put_file;
	int				fd;
};

struct io_timeout_data {
	struct io_kiocb			*req;
	struct hrtimer			timer;
	struct timespec64		ts;
	enum hrtimer_mode		mode;
};

struct io_accept {
	struct file			*file;
	struct sockaddr __user		*addr;
	int __user			*addr_len;
	int				flags;
	unsigned long			nofile;
};

struct io_sync {
	struct file			*file;
	loff_t				len;
	loff_t				off;
	int				flags;
	int				mode;
};

struct io_cancel {
	struct file			*file;
	u64				addr;
};

struct io_timeout {
	struct file			*file;
	u64				addr;
	int				flags;
	u32				off;
	u32				target_seq;
};

struct io_rw {
	/* NOTE: kiocb has the file as the first member, so don't do it here */
	struct kiocb			kiocb;
	u64				addr;
	u64				len;
};

struct io_connect {
	struct file			*file;
	struct sockaddr __user		*addr;
	int				addr_len;
};

struct io_sr_msg {
	struct file			*file;
	union {
		struct user_msghdr __user *msg;
		void __user		*buf;
	};
	int				msg_flags;
	int				bgid;
	size_t				len;
	struct io_buffer		*kbuf;
};

struct io_open {
	struct file			*file;
	int				dfd;
	struct filename			*filename;
	struct open_how			how;
	unsigned long			nofile;
};

struct io_files_update {
	struct file			*file;
	u64				arg;
	u32				nr_args;
	u32				offset;
};

struct io_fadvise {
	struct file			*file;
	u64				offset;
	u32				len;
	u32				advice;
};

struct io_madvise {
	struct file			*file;
	u64				addr;
	u32				len;
	u32				advice;
};

struct io_epoll {
	struct file			*file;
	int				epfd;
	int				op;
	int				fd;
	struct epoll_event		event;
};

struct io_splice {
	struct file			*file_out;
	struct file			*file_in;
	loff_t				off_out;
	loff_t				off_in;
	u64				len;
	unsigned int			flags;
};

struct io_provide_buf {
	struct file			*file;
	__u64				addr;
	__s32				len;
	__u32				bgid;
	__u16				nbufs;
	__u16				bid;
};

struct io_statx {
	struct file			*file;
	int				dfd;
	unsigned int			mask;
	unsigned int			flags;
	const char __user		*filename;
	struct statx __user		*buffer;
};

struct io_async_connect {
	struct sockaddr_storage		address;
};

struct io_async_msghdr {
	struct iovec			fast_iov[UIO_FASTIOV];
	struct iovec			*iov;
	struct sockaddr __user		*uaddr;
	struct msghdr			msg;
	struct sockaddr_storage		addr;
};

struct io_async_rw {
	struct iovec			fast_iov[UIO_FASTIOV];
	struct iovec			*iov;
	ssize_t				nr_segs;
	ssize_t				size;
};

struct io_async_ctx {
	union {
		struct io_async_rw	rw;
		struct io_async_msghdr	msg;
		struct io_async_connect	connect;
		struct io_timeout_data	timeout;
	};
};

enum {
	REQ_F_FIXED_FILE_BIT	= IOSQE_FIXED_FILE_BIT,
	REQ_F_IO_DRAIN_BIT	= IOSQE_IO_DRAIN_BIT,
	REQ_F_LINK_BIT		= IOSQE_IO_LINK_BIT,
	REQ_F_HARDLINK_BIT	= IOSQE_IO_HARDLINK_BIT,
	REQ_F_FORCE_ASYNC_BIT	= IOSQE_ASYNC_BIT,
	REQ_F_BUFFER_SELECT_BIT	= IOSQE_BUFFER_SELECT_BIT,

	REQ_F_LINK_HEAD_BIT,
	REQ_F_LINK_NEXT_BIT,
	REQ_F_FAIL_LINK_BIT,
	REQ_F_INFLIGHT_BIT,
	REQ_F_CUR_POS_BIT,
	REQ_F_NOWAIT_BIT,
	REQ_F_LINK_TIMEOUT_BIT,
	REQ_F_TIMEOUT_BIT,
	REQ_F_ISREG_BIT,
	REQ_F_MUST_PUNT_BIT,
	REQ_F_TIMEOUT_NOSEQ_BIT,
	REQ_F_COMP_LOCKED_BIT,
	REQ_F_NEED_CLEANUP_BIT,
	REQ_F_OVERFLOW_BIT,
	REQ_F_POLLED_BIT,
	REQ_F_BUFFER_SELECTED_BIT,
	REQ_F_NO_FILE_TABLE_BIT,
	REQ_F_QUEUE_TIMEOUT_BIT,
	REQ_F_WORK_INITIALIZED_BIT,
	REQ_F_TASK_PINNED_BIT,

	/* not a real bit, just to check we're not overflowing the space */
	__REQ_F_LAST_BIT,
};

enum {
	/* ctx owns file */
	REQ_F_FIXED_FILE	= BIT(REQ_F_FIXED_FILE_BIT),
	/* drain existing IO first */
	REQ_F_IO_DRAIN		= BIT(REQ_F_IO_DRAIN_BIT),
	/* linked sqes */
	REQ_F_LINK		= BIT(REQ_F_LINK_BIT),
	/* doesn't sever on completion < 0 */
	REQ_F_HARDLINK		= BIT(REQ_F_HARDLINK_BIT),
	/* IOSQE_ASYNC */
	REQ_F_FORCE_ASYNC	= BIT(REQ_F_FORCE_ASYNC_BIT),
	/* IOSQE_BUFFER_SELECT */
	REQ_F_BUFFER_SELECT	= BIT(REQ_F_BUFFER_SELECT_BIT),

	/* head of a link */
	REQ_F_LINK_HEAD		= BIT(REQ_F_LINK_HEAD_BIT),
	/* already grabbed next link */
	REQ_F_LINK_NEXT		= BIT(REQ_F_LINK_NEXT_BIT),
	/* fail rest of links */
	REQ_F_FAIL_LINK		= BIT(REQ_F_FAIL_LINK_BIT),
	/* on inflight list */
	REQ_F_INFLIGHT		= BIT(REQ_F_INFLIGHT_BIT),
	/* read/write uses file position */
	REQ_F_CUR_POS		= BIT(REQ_F_CUR_POS_BIT),
	/* must not punt to workers */
	REQ_F_NOWAIT		= BIT(REQ_F_NOWAIT_BIT),
	/* has linked timeout */
	REQ_F_LINK_TIMEOUT	= BIT(REQ_F_LINK_TIMEOUT_BIT),
	/* timeout request */
	REQ_F_TIMEOUT		= BIT(REQ_F_TIMEOUT_BIT),
	/* regular file */
	REQ_F_ISREG		= BIT(REQ_F_ISREG_BIT),
	/* must be punted even for NONBLOCK */
	REQ_F_MUST_PUNT		= BIT(REQ_F_MUST_PUNT_BIT),
	/* no timeout sequence */
	REQ_F_TIMEOUT_NOSEQ	= BIT(REQ_F_TIMEOUT_NOSEQ_BIT),
	/* completion under lock */
	REQ_F_COMP_LOCKED	= BIT(REQ_F_COMP_LOCKED_BIT),
	/* needs cleanup */
	REQ_F_NEED_CLEANUP	= BIT(REQ_F_NEED_CLEANUP_BIT),
	/* in overflow list */
	REQ_F_OVERFLOW		= BIT(REQ_F_OVERFLOW_BIT),
	/* already went through poll handler */
	REQ_F_POLLED		= BIT(REQ_F_POLLED_BIT),
	/* buffer already selected */
	REQ_F_BUFFER_SELECTED	= BIT(REQ_F_BUFFER_SELECTED_BIT),
	/* doesn't need file table for this request */
	REQ_F_NO_FILE_TABLE	= BIT(REQ_F_NO_FILE_TABLE_BIT),
	/* needs to queue linked timeout */
	REQ_F_QUEUE_TIMEOUT	= BIT(REQ_F_QUEUE_TIMEOUT_BIT),
	/* io_wq_work is initialized */
	REQ_F_WORK_INITIALIZED	= BIT(REQ_F_WORK_INITIALIZED_BIT),
	/* req->task is refcounted */
	REQ_F_TASK_PINNED	= BIT(REQ_F_TASK_PINNED_BIT),
};

struct async_poll {
	struct io_poll_iocb	poll;
	struct io_wq_work	work;
};

/*
 * NOTE! Each of the iocb union members has the file pointer
 * as the first entry in their struct definition. So you can
 * access the file pointer through any of the sub-structs,
 * or directly as just 'ki_filp' in this struct.
 */
struct io_kiocb {
	union {
		struct file		*file;
		struct io_rw		rw;
		struct io_poll_iocb	poll;
		struct io_accept	accept;
		struct io_sync		sync;
		struct io_cancel	cancel;
		struct io_timeout	timeout;
		struct io_connect	connect;
		struct io_sr_msg	sr_msg;
		struct io_open		open;
		struct io_close		close;
		struct io_files_update	files_update;
		struct io_fadvise	fadvise;
		struct io_madvise	madvise;
		struct io_epoll		epoll;
		struct io_splice	splice;
		struct io_provide_buf	pbuf;
		struct io_statx		statx;
	};

	struct io_async_ctx		*io;
	int				cflags;
	u8				opcode;
	/* polled IO has completed */
	u8				iopoll_completed;

	u16				buf_index;

	struct io_ring_ctx	*ctx;
	struct list_head	list;
	unsigned int		flags;
	refcount_t		refs;
	struct task_struct	*task;
	unsigned long		fsize;
	u64			user_data;
	u32			result;
	u32			sequence;

	struct list_head	link_list;

	struct list_head	inflight_entry;
	struct fs_struct	*fs;

	struct percpu_ref	*fixed_file_refs;

	union {
		/*
		 * Only commands that never go async can use the below fields,
		 * obviously. Right now only IORING_OP_POLL_ADD uses them, and
		 * async armed poll handlers for regular commands. The latter
		 * restore the work, if needed.
		 */
		struct {
			struct callback_head	task_work;
			struct hlist_node	hash_node;
			struct async_poll	*apoll;
		};
		struct io_wq_work	work;
	};
};

#define IO_PLUG_THRESHOLD		2
#define IO_IOPOLL_BATCH			8

struct io_submit_state {
	struct blk_plug		plug;

	/*
	 * io_kiocb alloc cache
	 */
	void			*reqs[IO_IOPOLL_BATCH];
	unsigned int		free_reqs;

	/*
	 * File reference cache
	 */
	struct file		*file;
	unsigned int		fd;
	unsigned int		has_refs;
	unsigned int		used_refs;
	unsigned int		ios_left;
};

struct io_op_def {
	/* needs req->io allocated for deferral/async */
	unsigned		async_ctx : 1;
	/* needs current->mm setup, does mm access */
	unsigned		needs_mm : 1;
	/* needs req->file assigned */
	unsigned		needs_file : 1;
	/* don't fail if file grab fails */
	unsigned		needs_file_no_error : 1;
	/* hash wq insertion if file is a regular file */
	unsigned		hash_reg_file : 1;
	/* unbound wq insertion if file is a non-regular file */
	unsigned		unbound_nonreg_file : 1;
	/* opcode is not supported by this kernel */
	unsigned		not_supported : 1;
	/* needs file table */
	unsigned		file_table : 1;
	/* needs ->fs */
	unsigned		needs_fs : 1;
	/* set if opcode supports polled "wait" */
	unsigned		pollin : 1;
	unsigned		pollout : 1;
	/* op supports buffer selection */
	unsigned		buffer_select : 1;
};

static const struct io_op_def io_op_defs[] = {
	[IORING_OP_NOP] = {},
	[IORING_OP_READV] = {
		.async_ctx		= 1,
		.needs_mm		= 1,
		.needs_file		= 1,
		.unbound_nonreg_file	= 1,
		.pollin			= 1,
		.buffer_select		= 1,
	},
	[IORING_OP_WRITEV] = {
		.async_ctx		= 1,
		.needs_mm		= 1,
		.needs_file		= 1,
		.hash_reg_file		= 1,
		.unbound_nonreg_file	= 1,
		.pollout		= 1,
	},
	[IORING_OP_FSYNC] = {
		.needs_file		= 1,
	},
	[IORING_OP_READ_FIXED] = {
		.needs_file		= 1,
		.unbound_nonreg_file	= 1,
		.pollin			= 1,
	},
	[IORING_OP_WRITE_FIXED] = {
		.needs_file		= 1,
		.hash_reg_file		= 1,
		.unbound_nonreg_file	= 1,
		.pollout		= 1,
	},
	[IORING_OP_POLL_ADD] = {
		.needs_file		= 1,
		.unbound_nonreg_file	= 1,
	},
	[IORING_OP_POLL_REMOVE] = {},
	[IORING_OP_SYNC_FILE_RANGE] = {
		.needs_file		= 1,
	},
	[IORING_OP_SENDMSG] = {
		.async_ctx		= 1,
		.needs_mm		= 1,
		.needs_file		= 1,
		.unbound_nonreg_file	= 1,
		.needs_fs		= 1,
		.pollout		= 1,
	},
	[IORING_OP_RECVMSG] = {
		.async_ctx		= 1,
		.needs_mm		= 1,
		.needs_file		= 1,
		.unbound_nonreg_file	= 1,
		.needs_fs		= 1,
		.pollin			= 1,
		.buffer_select		= 1,
	},
	[IORING_OP_TIMEOUT] = {
		.async_ctx		= 1,
		.needs_mm		= 1,
	},
	[IORING_OP_TIMEOUT_REMOVE] = {},
	[IORING_OP_ACCEPT] = {
		.needs_mm		= 1,
		.needs_file		= 1,
		.unbound_nonreg_file	= 1,
		.file_table		= 1,
		.pollin			= 1,
	},
	[IORING_OP_ASYNC_CANCEL] = {},
	[IORING_OP_LINK_TIMEOUT] = {
		.async_ctx		= 1,
		.needs_mm		= 1,
	},
	[IORING_OP_CONNECT] = {
		.async_ctx		= 1,
		.needs_mm		= 1,
		.needs_file		= 1,
		.unbound_nonreg_file	= 1,
		.pollout		= 1,
	},
	[IORING_OP_FALLOCATE] = {
		.needs_file		= 1,
	},
	[IORING_OP_OPENAT] = {
		.file_table		= 1,
		.needs_fs		= 1,
	},
	[IORING_OP_CLOSE] = {
		.needs_file		= 1,
		.needs_file_no_error	= 1,
		.file_table		= 1,
	},
	[IORING_OP_FILES_UPDATE] = {
		.needs_mm		= 1,
		.file_table		= 1,
	},
	[IORING_OP_STATX] = {
		.needs_mm		= 1,
		.needs_fs		= 1,
		.file_table		= 1,
	},
	[IORING_OP_READ] = {
		.needs_mm		= 1,
		.needs_file		= 1,
		.unbound_nonreg_file	= 1,
		.pollin			= 1,
		.buffer_select		= 1,
	},
	[IORING_OP_WRITE] = {
		.needs_mm		= 1,
		.needs_file		= 1,
		.unbound_nonreg_file	= 1,
		.pollout		= 1,
	},
	[IORING_OP_FADVISE] = {
		.needs_file		= 1,
	},
	[IORING_OP_MADVISE] = {
		.needs_mm		= 1,
	},
	[IORING_OP_SEND] = {
		.needs_mm		= 1,
		.needs_file		= 1,
		.unbound_nonreg_file	= 1,
		.pollout		= 1,
	},
	[IORING_OP_RECV] = {
		.needs_mm		= 1,
		.needs_file		= 1,
		.unbound_nonreg_file	= 1,
		.pollin			= 1,
		.buffer_select		= 1,
	},
	[IORING_OP_OPENAT2] = {
		.file_table		= 1,
		.needs_fs		= 1,
	},
	[IORING_OP_EPOLL_CTL] = {
		.unbound_nonreg_file	= 1,
		.file_table		= 1,
	},
	[IORING_OP_SPLICE] = {
		.needs_file		= 1,
		.hash_reg_file		= 1,
		.unbound_nonreg_file	= 1,
	},
	[IORING_OP_PROVIDE_BUFFERS] = {},
	[IORING_OP_REMOVE_BUFFERS] = {},
	[IORING_OP_TEE] = {
		.needs_file		= 1,
		.hash_reg_file		= 1,
		.unbound_nonreg_file	= 1,
	},
};

static void io_wq_submit_work(struct io_wq_work **workptr);
static void io_cqring_fill_event(struct io_kiocb *req, long res);
static void io_put_req(struct io_kiocb *req);
static void __io_double_put_req(struct io_kiocb *req);
static struct io_kiocb *io_prep_linked_timeout(struct io_kiocb *req);
static void io_queue_linked_timeout(struct io_kiocb *req);
static int __io_sqe_files_update(struct io_ring_ctx *ctx,
				 struct io_uring_files_update *ip,
				 unsigned nr_args);
static int io_grab_files(struct io_kiocb *req);
static void io_complete_rw_common(struct kiocb *kiocb, long res);
static void io_cleanup_req(struct io_kiocb *req);
static int io_file_get(struct io_submit_state *state, struct io_kiocb *req,
		       int fd, struct file **out_file, bool fixed);
static void __io_queue_sqe(struct io_kiocb *req,
			   const struct io_uring_sqe *sqe);

static struct kmem_cache *req_cachep;

static const struct file_operations io_uring_fops;

struct sock *io_uring_get_socket(struct file *file)
{
#if defined(CONFIG_UNIX)
	if (file->f_op == &io_uring_fops) {
		struct io_ring_ctx *ctx = file->private_data;

		return ctx->ring_sock->sk;
	}
#endif
	return NULL;
}
EXPORT_SYMBOL(io_uring_get_socket);

static void io_get_req_task(struct io_kiocb *req)
{
	if (req->flags & REQ_F_TASK_PINNED)
		return;
	get_task_struct(req->task);
	req->flags |= REQ_F_TASK_PINNED;
}

/* not idempotent -- it doesn't clear REQ_F_TASK_PINNED */
static void __io_put_req_task(struct io_kiocb *req)
{
	if (req->flags & REQ_F_TASK_PINNED)
		put_task_struct(req->task);
}

static void io_file_put_work(struct work_struct *work);

/*
 * Note: must call io_req_init_async() for the first time you
 * touch any members of io_wq_work.
 */
static inline void io_req_init_async(struct io_kiocb *req)
{
	if (req->flags & REQ_F_WORK_INITIALIZED)
		return;

	memset(&req->work, 0, sizeof(req->work));
	req->flags |= REQ_F_WORK_INITIALIZED;
}

static inline bool io_async_submit(struct io_ring_ctx *ctx)
{
	return ctx->flags & IORING_SETUP_SQPOLL;
}

static void io_ring_ctx_ref_free(struct percpu_ref *ref)
{
	struct io_ring_ctx *ctx = container_of(ref, struct io_ring_ctx, refs);

	complete(&ctx->ref_comp);
}

static struct io_ring_ctx *io_ring_ctx_alloc(struct io_uring_params *p)
{
	struct io_ring_ctx *ctx;
	int hash_bits;

	ctx = kzalloc(sizeof(*ctx), GFP_KERNEL);
	if (!ctx)
		return NULL;

	ctx->fallback_req = kmem_cache_alloc(req_cachep, GFP_KERNEL);
	if (!ctx->fallback_req)
		goto err;

	/*
	 * Use 5 bits less than the max cq entries, that should give us around
	 * 32 entries per hash list if totally full and uniformly spread.
	 */
	hash_bits = ilog2(p->cq_entries);
	hash_bits -= 5;
	if (hash_bits <= 0)
		hash_bits = 1;
	ctx->cancel_hash_bits = hash_bits;
	ctx->cancel_hash = kmalloc((1U << hash_bits) * sizeof(struct hlist_head),
					GFP_KERNEL);
	if (!ctx->cancel_hash)
		goto err;
	__hash_init(ctx->cancel_hash, 1U << hash_bits);

	if (percpu_ref_init(&ctx->refs, io_ring_ctx_ref_free,
			    PERCPU_REF_ALLOW_REINIT, GFP_KERNEL))
		goto err;

	ctx->flags = p->flags;
	init_waitqueue_head(&ctx->sqo_wait);
	init_waitqueue_head(&ctx->cq_wait);
	INIT_LIST_HEAD(&ctx->cq_overflow_list);
	init_completion(&ctx->ref_comp);
	init_completion(&ctx->sq_thread_comp);
	idr_init(&ctx->io_buffer_idr);
	idr_init(&ctx->personality_idr);
	mutex_init(&ctx->uring_lock);
	init_waitqueue_head(&ctx->wait);
	spin_lock_init(&ctx->completion_lock);
	INIT_LIST_HEAD(&ctx->poll_list);
	INIT_LIST_HEAD(&ctx->defer_list);
	INIT_LIST_HEAD(&ctx->timeout_list);
	init_waitqueue_head(&ctx->inflight_wait);
	spin_lock_init(&ctx->inflight_lock);
	INIT_LIST_HEAD(&ctx->inflight_list);
	INIT_DELAYED_WORK(&ctx->file_put_work, io_file_put_work);
	init_llist_head(&ctx->file_put_llist);
	return ctx;
err:
	if (ctx->fallback_req)
		kmem_cache_free(req_cachep, ctx->fallback_req);
	kfree(ctx->cancel_hash);
	kfree(ctx);
	return NULL;
}

static inline bool __req_need_defer(struct io_kiocb *req)
{
	struct io_ring_ctx *ctx = req->ctx;

	return req->sequence != ctx->cached_cq_tail
				+ atomic_read(&ctx->cached_cq_overflow);
}

static inline bool req_need_defer(struct io_kiocb *req)
{
	if (unlikely(req->flags & REQ_F_IO_DRAIN))
		return __req_need_defer(req);

	return false;
}

static void __io_commit_cqring(struct io_ring_ctx *ctx)
{
	struct io_rings *rings = ctx->rings;

	/* order cqe stores with ring update */
	smp_store_release(&rings->cq.tail, ctx->cached_cq_tail);

	if (wq_has_sleeper(&ctx->cq_wait)) {
		wake_up_interruptible(&ctx->cq_wait);
		kill_fasync(&ctx->cq_fasync, SIGIO, POLL_IN);
	}
}

static inline void io_req_work_grab_env(struct io_kiocb *req,
					const struct io_op_def *def)
{
	if (!req->work.mm && def->needs_mm) {
		mmgrab(current->mm);
		req->work.mm = current->mm;
	}
	if (!req->work.creds)
		req->work.creds = get_current_cred();
	if (!req->work.fs && def->needs_fs) {
		spin_lock(&current->fs->lock);
		if (!current->fs->in_exec) {
			req->work.fs = current->fs;
			req->work.fs->users++;
		} else {
			req->work.flags |= IO_WQ_WORK_CANCEL;
		}
		spin_unlock(&current->fs->lock);
	}
}

static inline void io_req_work_drop_env(struct io_kiocb *req)
{
	if (!(req->flags & REQ_F_WORK_INITIALIZED))
		return;

	if (req->work.mm) {
		mmdrop(req->work.mm);
		req->work.mm = NULL;
	}
	if (req->work.creds) {
		put_cred(req->work.creds);
		req->work.creds = NULL;
	}
	if (req->work.fs) {
		struct fs_struct *fs = req->work.fs;

		spin_lock(&req->work.fs->lock);
		if (--fs->users)
			fs = NULL;
		spin_unlock(&req->work.fs->lock);
		if (fs)
			free_fs_struct(fs);
	}
}

static inline void io_prep_async_work(struct io_kiocb *req,
				      struct io_kiocb **link)
{
	const struct io_op_def *def = &io_op_defs[req->opcode];

	if (req->flags & REQ_F_ISREG) {
		if (def->hash_reg_file)
			io_wq_hash_work(&req->work, file_inode(req->file));
	} else {
		if (def->unbound_nonreg_file)
			req->work.flags |= IO_WQ_WORK_UNBOUND;
	}

	io_req_init_async(req);
	io_req_work_grab_env(req, def);

	*link = io_prep_linked_timeout(req);
}

static inline void io_queue_async_work(struct io_kiocb *req)
{
	struct io_ring_ctx *ctx = req->ctx;
	struct io_kiocb *link;

	io_prep_async_work(req, &link);

	trace_io_uring_queue_async_work(ctx, io_wq_is_hashed(&req->work), req,
					&req->work, req->flags);
	io_wq_enqueue(ctx->io_wq, &req->work);

	if (link)
		io_queue_linked_timeout(link);
}

static void io_kill_timeout(struct io_kiocb *req)
{
	int ret;

	ret = hrtimer_try_to_cancel(&req->io->timeout.timer);
	if (ret != -1) {
		atomic_inc(&req->ctx->cq_timeouts);
		list_del_init(&req->list);
		req->flags |= REQ_F_COMP_LOCKED;
		io_cqring_fill_event(req, 0);
		io_put_req(req);
	}
}

static void io_kill_timeouts(struct io_ring_ctx *ctx)
{
	struct io_kiocb *req, *tmp;

	spin_lock_irq(&ctx->completion_lock);
	list_for_each_entry_safe(req, tmp, &ctx->timeout_list, list)
		io_kill_timeout(req);
	spin_unlock_irq(&ctx->completion_lock);
}

static void __io_queue_deferred(struct io_ring_ctx *ctx)
{
	do {
		struct io_kiocb *req = list_first_entry(&ctx->defer_list,
							struct io_kiocb, list);

		if (req_need_defer(req))
			break;
		list_del_init(&req->list);
		io_queue_async_work(req);
	} while (!list_empty(&ctx->defer_list));
}

static void io_flush_timeouts(struct io_ring_ctx *ctx)
{
	while (!list_empty(&ctx->timeout_list)) {
		struct io_kiocb *req = list_first_entry(&ctx->timeout_list,
							struct io_kiocb, list);

		if (req->flags & REQ_F_TIMEOUT_NOSEQ)
			break;
		if (req->timeout.target_seq != ctx->cached_cq_tail
					- atomic_read(&ctx->cq_timeouts))
			break;

		list_del_init(&req->list);
		io_kill_timeout(req);
	}
}

static void io_commit_cqring(struct io_ring_ctx *ctx)
{
	io_flush_timeouts(ctx);
	__io_commit_cqring(ctx);

	if (unlikely(!list_empty(&ctx->defer_list)))
		__io_queue_deferred(ctx);
}

static struct io_uring_cqe *io_get_cqring(struct io_ring_ctx *ctx)
{
	struct io_rings *rings = ctx->rings;
	unsigned tail;

	tail = ctx->cached_cq_tail;
	/*
	 * writes to the cq entry need to come after reading head; the
	 * control dependency is enough as we're using WRITE_ONCE to
	 * fill the cq entry
	 */
	if (tail - READ_ONCE(rings->cq.head) == rings->cq_ring_entries)
		return NULL;

	ctx->cached_cq_tail++;
	return &rings->cqes[tail & ctx->cq_mask];
}

static inline bool io_should_trigger_evfd(struct io_ring_ctx *ctx)
{
	if (!ctx->cq_ev_fd)
		return false;
	if (READ_ONCE(ctx->rings->cq_flags) & IORING_CQ_EVENTFD_DISABLED)
		return false;
	if (!ctx->eventfd_async)
		return true;
	return io_wq_current_is_worker();
}

static void io_cqring_ev_posted(struct io_ring_ctx *ctx)
{
	if (waitqueue_active(&ctx->wait))
		wake_up(&ctx->wait);
	if (waitqueue_active(&ctx->sqo_wait))
		wake_up(&ctx->sqo_wait);
	if (io_should_trigger_evfd(ctx))
		eventfd_signal(ctx->cq_ev_fd, 1);
}

/* Returns true if there are no backlogged entries after the flush */
static bool io_cqring_overflow_flush(struct io_ring_ctx *ctx, bool force)
{
	struct io_rings *rings = ctx->rings;
	struct io_uring_cqe *cqe;
	struct io_kiocb *req;
	unsigned long flags;
	LIST_HEAD(list);

	if (!force) {
		if (list_empty_careful(&ctx->cq_overflow_list))
			return true;
		if ((ctx->cached_cq_tail - READ_ONCE(rings->cq.head) ==
		    rings->cq_ring_entries))
			return false;
	}

	spin_lock_irqsave(&ctx->completion_lock, flags);

	/* if force is set, the ring is going away. always drop after that */
	if (force)
		ctx->cq_overflow_flushed = 1;

	cqe = NULL;
	while (!list_empty(&ctx->cq_overflow_list)) {
		cqe = io_get_cqring(ctx);
		if (!cqe && !force)
			break;

		req = list_first_entry(&ctx->cq_overflow_list, struct io_kiocb,
						list);
		list_move(&req->list, &list);
		req->flags &= ~REQ_F_OVERFLOW;
		if (cqe) {
			WRITE_ONCE(cqe->user_data, req->user_data);
			WRITE_ONCE(cqe->res, req->result);
			WRITE_ONCE(cqe->flags, req->cflags);
		} else {
			WRITE_ONCE(ctx->rings->cq_overflow,
				atomic_inc_return(&ctx->cached_cq_overflow));
		}
	}

	io_commit_cqring(ctx);
	if (cqe) {
		clear_bit(0, &ctx->sq_check_overflow);
		clear_bit(0, &ctx->cq_check_overflow);
	}
	spin_unlock_irqrestore(&ctx->completion_lock, flags);
	io_cqring_ev_posted(ctx);

	while (!list_empty(&list)) {
		req = list_first_entry(&list, struct io_kiocb, list);
		list_del(&req->list);
		io_put_req(req);
	}

	return cqe != NULL;
}

static void __io_cqring_fill_event(struct io_kiocb *req, long res, long cflags)
{
	struct io_ring_ctx *ctx = req->ctx;
	struct io_uring_cqe *cqe;

	trace_io_uring_complete(ctx, req->user_data, res);

	/*
	 * If we can't get a cq entry, userspace overflowed the
	 * submission (by quite a lot). Increment the overflow count in
	 * the ring.
	 */
	cqe = io_get_cqring(ctx);
	if (likely(cqe)) {
		WRITE_ONCE(cqe->user_data, req->user_data);
		WRITE_ONCE(cqe->res, res);
		WRITE_ONCE(cqe->flags, cflags);
	} else if (ctx->cq_overflow_flushed) {
		WRITE_ONCE(ctx->rings->cq_overflow,
				atomic_inc_return(&ctx->cached_cq_overflow));
	} else {
		if (list_empty(&ctx->cq_overflow_list)) {
			set_bit(0, &ctx->sq_check_overflow);
			set_bit(0, &ctx->cq_check_overflow);
		}
		req->flags |= REQ_F_OVERFLOW;
		refcount_inc(&req->refs);
		req->result = res;
		req->cflags = cflags;
		list_add_tail(&req->list, &ctx->cq_overflow_list);
	}
}

static void io_cqring_fill_event(struct io_kiocb *req, long res)
{
	__io_cqring_fill_event(req, res, 0);
}

static void __io_cqring_add_event(struct io_kiocb *req, long res, long cflags)
{
	struct io_ring_ctx *ctx = req->ctx;
	unsigned long flags;

	spin_lock_irqsave(&ctx->completion_lock, flags);
	__io_cqring_fill_event(req, res, cflags);
	io_commit_cqring(ctx);
	spin_unlock_irqrestore(&ctx->completion_lock, flags);

	io_cqring_ev_posted(ctx);
}

static void io_cqring_add_event(struct io_kiocb *req, long res)
{
	__io_cqring_add_event(req, res, 0);
}

static inline bool io_is_fallback_req(struct io_kiocb *req)
{
	return req == (struct io_kiocb *)
			((unsigned long) req->ctx->fallback_req & ~1UL);
}

static struct io_kiocb *io_get_fallback_req(struct io_ring_ctx *ctx)
{
	struct io_kiocb *req;

	req = ctx->fallback_req;
	if (!test_and_set_bit_lock(0, (unsigned long *) &ctx->fallback_req))
		return req;

	return NULL;
}

static struct io_kiocb *io_alloc_req(struct io_ring_ctx *ctx,
				     struct io_submit_state *state)
{
	gfp_t gfp = GFP_KERNEL | __GFP_NOWARN;
	struct io_kiocb *req;

	if (!state) {
		req = kmem_cache_alloc(req_cachep, gfp);
		if (unlikely(!req))
			goto fallback;
	} else if (!state->free_reqs) {
		size_t sz;
		int ret;

		sz = min_t(size_t, state->ios_left, ARRAY_SIZE(state->reqs));
		ret = kmem_cache_alloc_bulk(req_cachep, gfp, sz, state->reqs);

		/*
		 * Bulk alloc is all-or-nothing. If we fail to get a batch,
		 * retry single alloc to be on the safe side.
		 */
		if (unlikely(ret <= 0)) {
			state->reqs[0] = kmem_cache_alloc(req_cachep, gfp);
			if (!state->reqs[0])
				goto fallback;
			ret = 1;
		}
		state->free_reqs = ret - 1;
		req = state->reqs[ret - 1];
	} else {
		state->free_reqs--;
		req = state->reqs[state->free_reqs];
	}

<<<<<<< HEAD
got_it:
	req->io = NULL;
	req->file = NULL;
	req->ctx = ctx;
	req->flags = 0;
	/* one is dropped after submission, the other at completion */
	refcount_set(&req->refs, 2);
	req->result = 0;
	INIT_IO_WORK(&req->work, io_wq_submit_work);
	req->fs = NULL;
=======
>>>>>>> 86b41f49
	return req;
fallback:
	return io_get_fallback_req(ctx);
}

static inline void io_put_file(struct io_kiocb *req, struct file *file,
			  bool fixed)
{
	if (fixed)
		percpu_ref_put(req->fixed_file_refs);
	else
		fput(file);
}

static void __io_req_aux_free(struct io_kiocb *req)
{
	if (req->flags & REQ_F_NEED_CLEANUP)
		io_cleanup_req(req);

	kfree(req->io);
	if (req->file)
		io_put_file(req, req->file, (req->flags & REQ_F_FIXED_FILE));
	__io_put_req_task(req);
	io_req_work_drop_env(req);
}

static void __io_free_req(struct io_kiocb *req)
{
	__io_req_aux_free(req);

	if (req->flags & REQ_F_INFLIGHT) {
		struct io_ring_ctx *ctx = req->ctx;
		unsigned long flags;

		spin_lock_irqsave(&ctx->inflight_lock, flags);
		list_del(&req->inflight_entry);
		if (waitqueue_active(&ctx->inflight_wait))
			wake_up(&ctx->inflight_wait);
		spin_unlock_irqrestore(&ctx->inflight_lock, flags);
	}

	percpu_ref_put(&req->ctx->refs);
	if (likely(!io_is_fallback_req(req)))
		kmem_cache_free(req_cachep, req);
	else
		clear_bit_unlock(0, (unsigned long *) &req->ctx->fallback_req);
}

struct req_batch {
	void *reqs[IO_IOPOLL_BATCH];
	int to_free;
	int need_iter;
};

static void io_free_req_many(struct io_ring_ctx *ctx, struct req_batch *rb)
{
	if (!rb->to_free)
		return;
	if (rb->need_iter) {
		int i, inflight = 0;
		unsigned long flags;

		for (i = 0; i < rb->to_free; i++) {
			struct io_kiocb *req = rb->reqs[i];

			if (req->flags & REQ_F_INFLIGHT)
				inflight++;
			__io_req_aux_free(req);
		}
		if (!inflight)
			goto do_free;

		spin_lock_irqsave(&ctx->inflight_lock, flags);
		for (i = 0; i < rb->to_free; i++) {
			struct io_kiocb *req = rb->reqs[i];

			if (req->flags & REQ_F_INFLIGHT) {
				list_del(&req->inflight_entry);
				if (!--inflight)
					break;
			}
		}
		spin_unlock_irqrestore(&ctx->inflight_lock, flags);

		if (waitqueue_active(&ctx->inflight_wait))
			wake_up(&ctx->inflight_wait);
	}
do_free:
	kmem_cache_free_bulk(req_cachep, rb->to_free, rb->reqs);
	percpu_ref_put_many(&ctx->refs, rb->to_free);
	rb->to_free = rb->need_iter = 0;
}

static bool io_link_cancel_timeout(struct io_kiocb *req)
{
	struct io_ring_ctx *ctx = req->ctx;
	int ret;

	ret = hrtimer_try_to_cancel(&req->io->timeout.timer);
	if (ret != -1) {
		io_cqring_fill_event(req, -ECANCELED);
		io_commit_cqring(ctx);
		req->flags &= ~REQ_F_LINK_HEAD;
		io_put_req(req);
		return true;
	}

	return false;
}

static void io_req_link_next(struct io_kiocb *req, struct io_kiocb **nxtptr)
{
	struct io_ring_ctx *ctx = req->ctx;
	bool wake_ev = false;

	/* Already got next link */
	if (req->flags & REQ_F_LINK_NEXT)
		return;

	/*
	 * The list should never be empty when we are called here. But could
	 * potentially happen if the chain is messed up, check to be on the
	 * safe side.
	 */
	while (!list_empty(&req->link_list)) {
		struct io_kiocb *nxt = list_first_entry(&req->link_list,
						struct io_kiocb, link_list);

		if (unlikely((req->flags & REQ_F_LINK_TIMEOUT) &&
			     (nxt->flags & REQ_F_TIMEOUT))) {
			list_del_init(&nxt->link_list);
			wake_ev |= io_link_cancel_timeout(nxt);
			req->flags &= ~REQ_F_LINK_TIMEOUT;
			continue;
		}

		list_del_init(&req->link_list);
		if (!list_empty(&nxt->link_list))
			nxt->flags |= REQ_F_LINK_HEAD;
		*nxtptr = nxt;
		break;
	}

	req->flags |= REQ_F_LINK_NEXT;
	if (wake_ev)
		io_cqring_ev_posted(ctx);
}

/*
 * Called if REQ_F_LINK_HEAD is set, and we fail the head request
 */
static void io_fail_links(struct io_kiocb *req)
{
	struct io_ring_ctx *ctx = req->ctx;
	unsigned long flags;

	spin_lock_irqsave(&ctx->completion_lock, flags);

	while (!list_empty(&req->link_list)) {
		struct io_kiocb *link = list_first_entry(&req->link_list,
						struct io_kiocb, link_list);

		list_del_init(&link->link_list);
		trace_io_uring_fail_link(req, link);

		if ((req->flags & REQ_F_LINK_TIMEOUT) &&
		    link->opcode == IORING_OP_LINK_TIMEOUT) {
			io_link_cancel_timeout(link);
		} else {
			io_cqring_fill_event(link, -ECANCELED);
			__io_double_put_req(link);
		}
		req->flags &= ~REQ_F_LINK_TIMEOUT;
	}

	io_commit_cqring(ctx);
	spin_unlock_irqrestore(&ctx->completion_lock, flags);
	io_cqring_ev_posted(ctx);
}

static void io_req_find_next(struct io_kiocb *req, struct io_kiocb **nxt)
{
	if (likely(!(req->flags & REQ_F_LINK_HEAD)))
		return;

	/*
	 * If LINK is set, we have dependent requests in this chain. If we
	 * didn't fail this request, queue the first one up, moving any other
	 * dependencies to the next request. In case of failure, fail the rest
	 * of the chain.
	 */
	if (req->flags & REQ_F_FAIL_LINK) {
		io_fail_links(req);
	} else if ((req->flags & (REQ_F_LINK_TIMEOUT | REQ_F_COMP_LOCKED)) ==
			REQ_F_LINK_TIMEOUT) {
		struct io_ring_ctx *ctx = req->ctx;
		unsigned long flags;

		/*
		 * If this is a timeout link, we could be racing with the
		 * timeout timer. Grab the completion lock for this case to
		 * protect against that.
		 */
		spin_lock_irqsave(&ctx->completion_lock, flags);
		io_req_link_next(req, nxt);
		spin_unlock_irqrestore(&ctx->completion_lock, flags);
	} else {
		io_req_link_next(req, nxt);
	}
}

static void io_free_req(struct io_kiocb *req)
{
	struct io_kiocb *nxt = NULL;

	io_req_find_next(req, &nxt);
	__io_free_req(req);

	if (nxt)
		io_queue_async_work(nxt);
}

static void io_wq_assign_next(struct io_wq_work **workptr, struct io_kiocb *nxt)
{
	struct io_kiocb *link;
	const struct io_op_def *def = &io_op_defs[nxt->opcode];

	if ((nxt->flags & REQ_F_ISREG) && def->hash_reg_file)
		io_wq_hash_work(&nxt->work, file_inode(nxt->file));

	*workptr = &nxt->work;
	link = io_prep_linked_timeout(nxt);
	if (link)
		nxt->flags |= REQ_F_QUEUE_TIMEOUT;
}

/*
 * Drop reference to request, return next in chain (if there is one) if this
 * was the last reference to this request.
 */
__attribute__((nonnull))
static void io_put_req_find_next(struct io_kiocb *req, struct io_kiocb **nxtptr)
{
	if (refcount_dec_and_test(&req->refs)) {
		io_req_find_next(req, nxtptr);
		__io_free_req(req);
	}
}

static void io_put_req(struct io_kiocb *req)
{
	if (refcount_dec_and_test(&req->refs))
		io_free_req(req);
}

static void io_steal_work(struct io_kiocb *req,
			  struct io_wq_work **workptr)
{
	/*
	 * It's in an io-wq worker, so there always should be at least
	 * one reference, which will be dropped in io_put_work() just
	 * after the current handler returns.
	 *
	 * It also means, that if the counter dropped to 1, then there is
	 * no asynchronous users left, so it's safe to steal the next work.
	 */
	if (refcount_read(&req->refs) == 1) {
		struct io_kiocb *nxt = NULL;

		io_req_find_next(req, &nxt);
		if (nxt)
			io_wq_assign_next(workptr, nxt);
	}
}

/*
 * Must only be used if we don't need to care about links, usually from
 * within the completion handling itself.
 */
static void __io_double_put_req(struct io_kiocb *req)
{
	/* drop both submit and complete references */
	if (refcount_sub_and_test(2, &req->refs))
		__io_free_req(req);
}

static void io_double_put_req(struct io_kiocb *req)
{
	/* drop both submit and complete references */
	if (refcount_sub_and_test(2, &req->refs))
		io_free_req(req);
}

static unsigned io_cqring_events(struct io_ring_ctx *ctx, bool noflush)
{
	struct io_rings *rings = ctx->rings;

	if (test_bit(0, &ctx->cq_check_overflow)) {
		/*
		 * noflush == true is from the waitqueue handler, just ensure
		 * we wake up the task, and the next invocation will flush the
		 * entries. We cannot safely to it from here.
		 */
		if (noflush && !list_empty(&ctx->cq_overflow_list))
			return -1U;

		io_cqring_overflow_flush(ctx, false);
	}

	/* See comment at the top of this file */
	smp_rmb();
	return ctx->cached_cq_tail - READ_ONCE(rings->cq.head);
}

static inline unsigned int io_sqring_entries(struct io_ring_ctx *ctx)
{
	struct io_rings *rings = ctx->rings;

	/* make sure SQ entry isn't read before tail */
	return smp_load_acquire(&rings->sq.tail) - ctx->cached_sq_head;
}

static inline bool io_req_multi_free(struct req_batch *rb, struct io_kiocb *req)
{
	if ((req->flags & REQ_F_LINK_HEAD) || io_is_fallback_req(req))
		return false;

	if (req->file || req->io)
		rb->need_iter++;

	rb->reqs[rb->to_free++] = req;
	if (unlikely(rb->to_free == ARRAY_SIZE(rb->reqs)))
		io_free_req_many(req->ctx, rb);
	return true;
}

static int io_put_kbuf(struct io_kiocb *req)
{
	struct io_buffer *kbuf;
	int cflags;

	kbuf = (struct io_buffer *) (unsigned long) req->rw.addr;
	cflags = kbuf->bid << IORING_CQE_BUFFER_SHIFT;
	cflags |= IORING_CQE_F_BUFFER;
	req->rw.addr = 0;
	kfree(kbuf);
	return cflags;
}

static void io_iopoll_queue(struct list_head *again)
{
	struct io_kiocb *req;

	do {
		req = list_first_entry(again, struct io_kiocb, list);
		list_del(&req->list);

		/* shouldn't happen unless io_uring is dying, cancel reqs */
		if (unlikely(!current->mm)) {
			io_complete_rw_common(&req->rw.kiocb, -EAGAIN);
			io_put_req(req);
			continue;
		}

		refcount_inc(&req->refs);
		io_queue_async_work(req);
	} while (!list_empty(again));
}

/*
 * Find and free completed poll iocbs
 */
static void io_iopoll_complete(struct io_ring_ctx *ctx, unsigned int *nr_events,
			       struct list_head *done)
{
	struct req_batch rb;
	struct io_kiocb *req;
	LIST_HEAD(again);

	/* order with ->result store in io_complete_rw_iopoll() */
	smp_rmb();

	rb.to_free = rb.need_iter = 0;
	while (!list_empty(done)) {
		int cflags = 0;

		req = list_first_entry(done, struct io_kiocb, list);
		if (READ_ONCE(req->result) == -EAGAIN) {
			req->iopoll_completed = 0;
			list_move_tail(&req->list, &again);
			continue;
		}
		list_del(&req->list);

		if (req->flags & REQ_F_BUFFER_SELECTED)
			cflags = io_put_kbuf(req);

		__io_cqring_fill_event(req, req->result, cflags);
		(*nr_events)++;

		if (refcount_dec_and_test(&req->refs) &&
		    !io_req_multi_free(&rb, req))
			io_free_req(req);
	}

	io_commit_cqring(ctx);
	if (ctx->flags & IORING_SETUP_SQPOLL)
		io_cqring_ev_posted(ctx);
	io_free_req_many(ctx, &rb);

	if (!list_empty(&again))
		io_iopoll_queue(&again);
}

static int io_do_iopoll(struct io_ring_ctx *ctx, unsigned int *nr_events,
			long min)
{
	struct io_kiocb *req, *tmp;
	LIST_HEAD(done);
	bool spin;
	int ret;

	/*
	 * Only spin for completions if we don't have multiple devices hanging
	 * off our complete list, and we're under the requested amount.
	 */
	spin = !ctx->poll_multi_file && *nr_events < min;

	ret = 0;
	list_for_each_entry_safe(req, tmp, &ctx->poll_list, list) {
		struct kiocb *kiocb = &req->rw.kiocb;

		/*
		 * Move completed and retryable entries to our local lists.
		 * If we find a request that requires polling, break out
		 * and complete those lists first, if we have entries there.
		 */
		if (READ_ONCE(req->iopoll_completed)) {
			list_move_tail(&req->list, &done);
			continue;
		}
		if (!list_empty(&done))
			break;

		ret = kiocb->ki_filp->f_op->iopoll(kiocb, spin);
		if (ret < 0)
			break;

		if (ret && spin)
			spin = false;
		ret = 0;
	}

	if (!list_empty(&done))
		io_iopoll_complete(ctx, nr_events, &done);

	return ret;
}

/*
 * Poll for a minimum of 'min' events. Note that if min == 0 we consider that a
 * non-spinning poll check - we'll still enter the driver poll loop, but only
 * as a non-spinning completion check.
 */
static int io_iopoll_getevents(struct io_ring_ctx *ctx, unsigned int *nr_events,
				long min)
{
	while (!list_empty(&ctx->poll_list) && !need_resched()) {
		int ret;

		ret = io_do_iopoll(ctx, nr_events, min);
		if (ret < 0)
			return ret;
		if (!min || *nr_events >= min)
			return 0;
	}

	return 1;
}

/*
 * We can't just wait for polled events to come to us, we have to actively
 * find and complete them.
 */
static void io_iopoll_reap_events(struct io_ring_ctx *ctx)
{
	if (!(ctx->flags & IORING_SETUP_IOPOLL))
		return;

	mutex_lock(&ctx->uring_lock);
	while (!list_empty(&ctx->poll_list)) {
		unsigned int nr_events = 0;

		io_iopoll_getevents(ctx, &nr_events, 1);

		/*
		 * Ensure we allow local-to-the-cpu processing to take place,
		 * in this case we need to ensure that we reap all events.
		 */
		cond_resched();
	}
	mutex_unlock(&ctx->uring_lock);
}

static int io_iopoll_check(struct io_ring_ctx *ctx, unsigned *nr_events,
			   long min)
{
	int iters = 0, ret = 0;

	/*
	 * We disallow the app entering submit/complete with polling, but we
	 * still need to lock the ring to prevent racing with polled issue
	 * that got punted to a workqueue.
	 */
	mutex_lock(&ctx->uring_lock);
	do {
		int tmin = 0;

		/*
		 * Don't enter poll loop if we already have events pending.
		 * If we do, we can potentially be spinning for commands that
		 * already triggered a CQE (eg in error).
		 */
		if (io_cqring_events(ctx, false))
			break;

		/*
		 * If a submit got punted to a workqueue, we can have the
		 * application entering polling for a command before it gets
		 * issued. That app will hold the uring_lock for the duration
		 * of the poll right here, so we need to take a breather every
		 * now and then to ensure that the issue has a chance to add
		 * the poll to the issued list. Otherwise we can spin here
		 * forever, while the workqueue is stuck trying to acquire the
		 * very same mutex.
		 */
		if (!(++iters & 7)) {
			mutex_unlock(&ctx->uring_lock);
			mutex_lock(&ctx->uring_lock);
		}

		if (*nr_events < min)
			tmin = min - *nr_events;

		ret = io_iopoll_getevents(ctx, nr_events, tmin);
		if (ret <= 0)
			break;
		ret = 0;
	} while (min && !*nr_events && !need_resched());

	mutex_unlock(&ctx->uring_lock);
	return ret;
}

static void kiocb_end_write(struct io_kiocb *req)
{
	/*
	 * Tell lockdep we inherited freeze protection from submission
	 * thread.
	 */
	if (req->flags & REQ_F_ISREG) {
		struct inode *inode = file_inode(req->file);

		__sb_writers_acquired(inode->i_sb, SB_FREEZE_WRITE);
	}
	file_end_write(req->file);
}

static inline void req_set_fail_links(struct io_kiocb *req)
{
	if ((req->flags & (REQ_F_LINK | REQ_F_HARDLINK)) == REQ_F_LINK)
		req->flags |= REQ_F_FAIL_LINK;
}

static void io_complete_rw_common(struct kiocb *kiocb, long res)
{
	struct io_kiocb *req = container_of(kiocb, struct io_kiocb, rw.kiocb);
	int cflags = 0;

	if (kiocb->ki_flags & IOCB_WRITE)
		kiocb_end_write(req);

	if (res != req->result)
		req_set_fail_links(req);
	if (req->flags & REQ_F_BUFFER_SELECTED)
		cflags = io_put_kbuf(req);
	__io_cqring_add_event(req, res, cflags);
}

static void io_complete_rw(struct kiocb *kiocb, long res, long res2)
{
	struct io_kiocb *req = container_of(kiocb, struct io_kiocb, rw.kiocb);

	io_complete_rw_common(kiocb, res);
	io_put_req(req);
}

static void io_complete_rw_iopoll(struct kiocb *kiocb, long res, long res2)
{
	struct io_kiocb *req = container_of(kiocb, struct io_kiocb, rw.kiocb);

	if (kiocb->ki_flags & IOCB_WRITE)
		kiocb_end_write(req);

	if (res != -EAGAIN && res != req->result)
		req_set_fail_links(req);

	WRITE_ONCE(req->result, res);
	/* order with io_poll_complete() checking ->result */
	smp_wmb();
	WRITE_ONCE(req->iopoll_completed, 1);
}

/*
 * After the iocb has been issued, it's safe to be found on the poll list.
 * Adding the kiocb to the list AFTER submission ensures that we don't
 * find it from a io_iopoll_getevents() thread before the issuer is done
 * accessing the kiocb cookie.
 */
static void io_iopoll_req_issued(struct io_kiocb *req)
{
	struct io_ring_ctx *ctx = req->ctx;

	/*
	 * Track whether we have multiple files in our lists. This will impact
	 * how we do polling eventually, not spinning if we're on potentially
	 * different devices.
	 */
	if (list_empty(&ctx->poll_list)) {
		ctx->poll_multi_file = false;
	} else if (!ctx->poll_multi_file) {
		struct io_kiocb *list_req;

		list_req = list_first_entry(&ctx->poll_list, struct io_kiocb,
						list);
		if (list_req->file != req->file)
			ctx->poll_multi_file = true;
	}

	/*
	 * For fast devices, IO may have already completed. If it has, add
	 * it to the front so we find it first.
	 */
	if (READ_ONCE(req->iopoll_completed))
		list_add(&req->list, &ctx->poll_list);
	else
		list_add_tail(&req->list, &ctx->poll_list);

	if ((ctx->flags & IORING_SETUP_SQPOLL) &&
	    wq_has_sleeper(&ctx->sqo_wait))
		wake_up(&ctx->sqo_wait);
}

static void __io_state_file_put(struct io_submit_state *state)
{
	int diff = state->has_refs - state->used_refs;

	if (diff)
		fput_many(state->file, diff);
	state->file = NULL;
}

static inline void io_state_file_put(struct io_submit_state *state)
{
	if (state->file)
		__io_state_file_put(state);
}

/*
 * Get as many references to a file as we have IOs left in this submission,
 * assuming most submissions are for one file, or at least that each file
 * has more than one submission.
 */
static struct file *__io_file_get(struct io_submit_state *state, int fd)
{
	if (!state)
		return fget(fd);

	if (state->file) {
		if (state->fd == fd) {
			state->used_refs++;
			state->ios_left--;
			return state->file;
		}
		__io_state_file_put(state);
	}
	state->file = fget_many(fd, state->ios_left);
	if (!state->file)
		return NULL;

	state->fd = fd;
	state->has_refs = state->ios_left;
	state->used_refs = 1;
	state->ios_left--;
	return state->file;
}

/*
 * If we tracked the file through the SCM inflight mechanism, we could support
 * any file. For now, just ensure that anything potentially problematic is done
 * inline.
 */
static bool io_file_supports_async(struct file *file, int rw)
{
	umode_t mode = file_inode(file)->i_mode;

	if (S_ISBLK(mode) || S_ISCHR(mode) || S_ISSOCK(mode))
		return true;
	if (S_ISREG(mode) && file->f_op != &io_uring_fops)
		return true;

	/* any ->read/write should understand O_NONBLOCK */
	if (file->f_flags & O_NONBLOCK)
		return true;

	if (!(file->f_mode & FMODE_NOWAIT))
		return false;

	if (rw == READ)
		return file->f_op->read_iter != NULL;

	return file->f_op->write_iter != NULL;
}

static int io_prep_rw(struct io_kiocb *req, const struct io_uring_sqe *sqe,
		      bool force_nonblock)
{
	struct io_ring_ctx *ctx = req->ctx;
	struct kiocb *kiocb = &req->rw.kiocb;
	unsigned ioprio;
	int ret;

	if (S_ISREG(file_inode(req->file)->i_mode))
		req->flags |= REQ_F_ISREG;

	kiocb->ki_pos = READ_ONCE(sqe->off);
	if (kiocb->ki_pos == -1 && !(req->file->f_mode & FMODE_STREAM)) {
		req->flags |= REQ_F_CUR_POS;
		kiocb->ki_pos = req->file->f_pos;
	}
	kiocb->ki_hint = ki_hint_validate(file_write_hint(kiocb->ki_filp));
	kiocb->ki_flags = iocb_flags(kiocb->ki_filp);
	ret = kiocb_set_rw_flags(kiocb, READ_ONCE(sqe->rw_flags));
	if (unlikely(ret))
		return ret;

	ioprio = READ_ONCE(sqe->ioprio);
	if (ioprio) {
		ret = ioprio_check_cap(ioprio);
		if (ret)
			return ret;

		kiocb->ki_ioprio = ioprio;
	} else
		kiocb->ki_ioprio = get_current_ioprio();

	/* don't allow async punt if RWF_NOWAIT was requested */
	if (kiocb->ki_flags & IOCB_NOWAIT)
		req->flags |= REQ_F_NOWAIT;

	if (force_nonblock)
		kiocb->ki_flags |= IOCB_NOWAIT;

	if (ctx->flags & IORING_SETUP_IOPOLL) {
		if (!(kiocb->ki_flags & IOCB_DIRECT) ||
		    !kiocb->ki_filp->f_op->iopoll)
			return -EOPNOTSUPP;

		kiocb->ki_flags |= IOCB_HIPRI;
		kiocb->ki_complete = io_complete_rw_iopoll;
		req->result = 0;
		req->iopoll_completed = 0;
	} else {
		if (kiocb->ki_flags & IOCB_HIPRI)
			return -EINVAL;
		kiocb->ki_complete = io_complete_rw;
	}

	req->rw.addr = READ_ONCE(sqe->addr);
	req->rw.len = READ_ONCE(sqe->len);
	req->buf_index = READ_ONCE(sqe->buf_index);
	return 0;
}

static inline void io_rw_done(struct kiocb *kiocb, ssize_t ret)
{
	switch (ret) {
	case -EIOCBQUEUED:
		break;
	case -ERESTARTSYS:
	case -ERESTARTNOINTR:
	case -ERESTARTNOHAND:
	case -ERESTART_RESTARTBLOCK:
		/*
		 * We can't just restart the syscall, since previously
		 * submitted sqes may already be in progress. Just fail this
		 * IO with EINTR.
		 */
		ret = -EINTR;
		/* fall through */
	default:
		kiocb->ki_complete(kiocb, ret, 0);
	}
}

static void kiocb_done(struct kiocb *kiocb, ssize_t ret)
{
	struct io_kiocb *req = container_of(kiocb, struct io_kiocb, rw.kiocb);

	if (req->flags & REQ_F_CUR_POS)
		req->file->f_pos = kiocb->ki_pos;
	if (ret >= 0 && kiocb->ki_complete == io_complete_rw)
		io_complete_rw(kiocb, ret, 0);
	else
		io_rw_done(kiocb, ret);
}

static ssize_t io_import_fixed(struct io_kiocb *req, int rw,
			       struct iov_iter *iter)
{
	struct io_ring_ctx *ctx = req->ctx;
	size_t len = req->rw.len;
	struct io_mapped_ubuf *imu;
	u16 index, buf_index;
	size_t offset;
	u64 buf_addr;

	/* attempt to use fixed buffers without having provided iovecs */
	if (unlikely(!ctx->user_bufs))
		return -EFAULT;

	buf_index = req->buf_index;
	if (unlikely(buf_index >= ctx->nr_user_bufs))
		return -EFAULT;

	index = array_index_nospec(buf_index, ctx->nr_user_bufs);
	imu = &ctx->user_bufs[index];
	buf_addr = req->rw.addr;

	/* overflow */
	if (buf_addr + len < buf_addr)
		return -EFAULT;
	/* not inside the mapped region */
	if (buf_addr < imu->ubuf || buf_addr + len > imu->ubuf + imu->len)
		return -EFAULT;

	/*
	 * May not be a start of buffer, set size appropriately
	 * and advance us to the beginning.
	 */
	offset = buf_addr - imu->ubuf;
	iov_iter_bvec(iter, rw, imu->bvec, imu->nr_bvecs, offset + len);

	if (offset) {
		/*
		 * Don't use iov_iter_advance() here, as it's really slow for
		 * using the latter parts of a big fixed buffer - it iterates
		 * over each segment manually. We can cheat a bit here, because
		 * we know that:
		 *
		 * 1) it's a BVEC iter, we set it up
		 * 2) all bvecs are PAGE_SIZE in size, except potentially the
		 *    first and last bvec
		 *
		 * So just find our index, and adjust the iterator afterwards.
		 * If the offset is within the first bvec (or the whole first
		 * bvec, just use iov_iter_advance(). This makes it easier
		 * since we can just skip the first segment, which may not
		 * be PAGE_SIZE aligned.
		 */
		const struct bio_vec *bvec = imu->bvec;

		if (offset <= bvec->bv_len) {
			iov_iter_advance(iter, offset);
		} else {
			unsigned long seg_skip;

			/* skip first vec */
			offset -= bvec->bv_len;
			seg_skip = 1 + (offset >> PAGE_SHIFT);

			iter->bvec = bvec + seg_skip;
			iter->nr_segs -= seg_skip;
			iter->count -= bvec->bv_len + offset;
			iter->iov_offset = offset & ~PAGE_MASK;
		}
	}

	return len;
}

static void io_ring_submit_unlock(struct io_ring_ctx *ctx, bool needs_lock)
{
	if (needs_lock)
		mutex_unlock(&ctx->uring_lock);
}

static void io_ring_submit_lock(struct io_ring_ctx *ctx, bool needs_lock)
{
	/*
	 * "Normal" inline submissions always hold the uring_lock, since we
	 * grab it from the system call. Same is true for the SQPOLL offload.
	 * The only exception is when we've detached the request and issue it
	 * from an async worker thread, grab the lock for that case.
	 */
	if (needs_lock)
		mutex_lock(&ctx->uring_lock);
}

static struct io_buffer *io_buffer_select(struct io_kiocb *req, size_t *len,
					  int bgid, struct io_buffer *kbuf,
					  bool needs_lock)
{
	struct io_buffer *head;

	if (req->flags & REQ_F_BUFFER_SELECTED)
		return kbuf;

	io_ring_submit_lock(req->ctx, needs_lock);

	lockdep_assert_held(&req->ctx->uring_lock);

	head = idr_find(&req->ctx->io_buffer_idr, bgid);
	if (head) {
		if (!list_empty(&head->list)) {
			kbuf = list_last_entry(&head->list, struct io_buffer,
							list);
			list_del(&kbuf->list);
		} else {
			kbuf = head;
			idr_remove(&req->ctx->io_buffer_idr, bgid);
		}
		if (*len > kbuf->len)
			*len = kbuf->len;
	} else {
		kbuf = ERR_PTR(-ENOBUFS);
	}

	io_ring_submit_unlock(req->ctx, needs_lock);

	return kbuf;
}

static void __user *io_rw_buffer_select(struct io_kiocb *req, size_t *len,
					bool needs_lock)
{
	struct io_buffer *kbuf;
	u16 bgid;

	kbuf = (struct io_buffer *) (unsigned long) req->rw.addr;
	bgid = req->buf_index;
	kbuf = io_buffer_select(req, len, bgid, kbuf, needs_lock);
	if (IS_ERR(kbuf))
		return kbuf;
	req->rw.addr = (u64) (unsigned long) kbuf;
	req->flags |= REQ_F_BUFFER_SELECTED;
	return u64_to_user_ptr(kbuf->addr);
}

#ifdef CONFIG_COMPAT
static ssize_t io_compat_import(struct io_kiocb *req, struct iovec *iov,
				bool needs_lock)
{
	struct compat_iovec __user *uiov;
	compat_ssize_t clen;
	void __user *buf;
	ssize_t len;

	uiov = u64_to_user_ptr(req->rw.addr);
	if (!access_ok(uiov, sizeof(*uiov)))
		return -EFAULT;
	if (__get_user(clen, &uiov->iov_len))
		return -EFAULT;
	if (clen < 0)
		return -EINVAL;

	len = clen;
	buf = io_rw_buffer_select(req, &len, needs_lock);
	if (IS_ERR(buf))
		return PTR_ERR(buf);
	iov[0].iov_base = buf;
	iov[0].iov_len = (compat_size_t) len;
	return 0;
}
#endif

static ssize_t __io_iov_buffer_select(struct io_kiocb *req, struct iovec *iov,
				      bool needs_lock)
{
	struct iovec __user *uiov = u64_to_user_ptr(req->rw.addr);
	void __user *buf;
	ssize_t len;

	if (copy_from_user(iov, uiov, sizeof(*uiov)))
		return -EFAULT;

	len = iov[0].iov_len;
	if (len < 0)
		return -EINVAL;
	buf = io_rw_buffer_select(req, &len, needs_lock);
	if (IS_ERR(buf))
		return PTR_ERR(buf);
	iov[0].iov_base = buf;
	iov[0].iov_len = len;
	return 0;
}

static ssize_t io_iov_buffer_select(struct io_kiocb *req, struct iovec *iov,
				    bool needs_lock)
{
	if (req->flags & REQ_F_BUFFER_SELECTED) {
		struct io_buffer *kbuf;

		kbuf = (struct io_buffer *) (unsigned long) req->rw.addr;
		iov[0].iov_base = u64_to_user_ptr(kbuf->addr);
		iov[0].iov_len = kbuf->len;
		return 0;
	}
	if (!req->rw.len)
		return 0;
	else if (req->rw.len > 1)
		return -EINVAL;

#ifdef CONFIG_COMPAT
	if (req->ctx->compat)
		return io_compat_import(req, iov, needs_lock);
#endif

	return __io_iov_buffer_select(req, iov, needs_lock);
}

static ssize_t io_import_iovec(int rw, struct io_kiocb *req,
			       struct iovec **iovec, struct iov_iter *iter,
			       bool needs_lock)
{
	void __user *buf = u64_to_user_ptr(req->rw.addr);
	size_t sqe_len = req->rw.len;
	ssize_t ret;
	u8 opcode;

	opcode = req->opcode;
	if (opcode == IORING_OP_READ_FIXED || opcode == IORING_OP_WRITE_FIXED) {
		*iovec = NULL;
		return io_import_fixed(req, rw, iter);
	}

	/* buffer index only valid with fixed read/write, or buffer select  */
	if (req->buf_index && !(req->flags & REQ_F_BUFFER_SELECT))
		return -EINVAL;

	if (opcode == IORING_OP_READ || opcode == IORING_OP_WRITE) {
		if (req->flags & REQ_F_BUFFER_SELECT) {
			buf = io_rw_buffer_select(req, &sqe_len, needs_lock);
			if (IS_ERR(buf)) {
				*iovec = NULL;
				return PTR_ERR(buf);
			}
			req->rw.len = sqe_len;
		}

		ret = import_single_range(rw, buf, sqe_len, *iovec, iter);
		*iovec = NULL;
		return ret < 0 ? ret : sqe_len;
	}

	if (req->io) {
		struct io_async_rw *iorw = &req->io->rw;

		*iovec = iorw->iov;
		iov_iter_init(iter, rw, *iovec, iorw->nr_segs, iorw->size);
		if (iorw->iov == iorw->fast_iov)
			*iovec = NULL;
		return iorw->size;
	}

	if (req->flags & REQ_F_BUFFER_SELECT) {
		ret = io_iov_buffer_select(req, *iovec, needs_lock);
		if (!ret) {
			ret = (*iovec)->iov_len;
			iov_iter_init(iter, rw, *iovec, 1, ret);
		}
		*iovec = NULL;
		return ret;
	}

#ifdef CONFIG_COMPAT
	if (req->ctx->compat)
		return compat_import_iovec(rw, buf, sqe_len, UIO_FASTIOV,
						iovec, iter);
#endif

	return import_iovec(rw, buf, sqe_len, UIO_FASTIOV, iovec, iter);
}

/*
 * For files that don't have ->read_iter() and ->write_iter(), handle them
 * by looping over ->read() or ->write() manually.
 */
static ssize_t loop_rw_iter(int rw, struct file *file, struct kiocb *kiocb,
			   struct iov_iter *iter)
{
	ssize_t ret = 0;

	/*
	 * Don't support polled IO through this interface, and we can't
	 * support non-blocking either. For the latter, this just causes
	 * the kiocb to be handled from an async context.
	 */
	if (kiocb->ki_flags & IOCB_HIPRI)
		return -EOPNOTSUPP;
	if (kiocb->ki_flags & IOCB_NOWAIT)
		return -EAGAIN;

	while (iov_iter_count(iter)) {
		struct iovec iovec;
		ssize_t nr;

		if (!iov_iter_is_bvec(iter)) {
			iovec = iov_iter_iovec(iter);
		} else {
			/* fixed buffers import bvec */
			iovec.iov_base = kmap(iter->bvec->bv_page)
						+ iter->iov_offset;
			iovec.iov_len = min(iter->count,
					iter->bvec->bv_len - iter->iov_offset);
		}

		if (rw == READ) {
			nr = file->f_op->read(file, iovec.iov_base,
					      iovec.iov_len, &kiocb->ki_pos);
		} else {
			nr = file->f_op->write(file, iovec.iov_base,
					       iovec.iov_len, &kiocb->ki_pos);
		}

		if (iov_iter_is_bvec(iter))
			kunmap(iter->bvec->bv_page);

		if (nr < 0) {
			if (!ret)
				ret = nr;
			break;
		}
		ret += nr;
		if (nr != iovec.iov_len)
			break;
		iov_iter_advance(iter, nr);
	}

	return ret;
}

static void io_req_map_rw(struct io_kiocb *req, ssize_t io_size,
			  struct iovec *iovec, struct iovec *fast_iov,
			  struct iov_iter *iter)
{
	req->io->rw.nr_segs = iter->nr_segs;
	req->io->rw.size = io_size;
	req->io->rw.iov = iovec;
	if (!req->io->rw.iov) {
		req->io->rw.iov = req->io->rw.fast_iov;
		if (req->io->rw.iov != fast_iov)
			memcpy(req->io->rw.iov, fast_iov,
			       sizeof(struct iovec) * iter->nr_segs);
	} else {
		req->flags |= REQ_F_NEED_CLEANUP;
	}
}

static inline int __io_alloc_async_ctx(struct io_kiocb *req)
{
	req->io = kmalloc(sizeof(*req->io), GFP_KERNEL);
	return req->io == NULL;
}

static int io_alloc_async_ctx(struct io_kiocb *req)
{
	if (!io_op_defs[req->opcode].async_ctx)
		return 0;

	return  __io_alloc_async_ctx(req);
}

static int io_setup_async_rw(struct io_kiocb *req, ssize_t io_size,
			     struct iovec *iovec, struct iovec *fast_iov,
			     struct iov_iter *iter)
{
	if (!io_op_defs[req->opcode].async_ctx)
		return 0;
	if (!req->io) {
		if (__io_alloc_async_ctx(req))
			return -ENOMEM;

		io_req_map_rw(req, io_size, iovec, fast_iov, iter);
	}
	return 0;
}

static int io_read_prep(struct io_kiocb *req, const struct io_uring_sqe *sqe,
			bool force_nonblock)
{
	struct io_async_ctx *io;
	struct iov_iter iter;
	ssize_t ret;

	ret = io_prep_rw(req, sqe, force_nonblock);
	if (ret)
		return ret;

	if (unlikely(!(req->file->f_mode & FMODE_READ)))
		return -EBADF;

	/* either don't need iovec imported or already have it */
	if (!req->io || req->flags & REQ_F_NEED_CLEANUP)
		return 0;

	io = req->io;
	io->rw.iov = io->rw.fast_iov;
	req->io = NULL;
	ret = io_import_iovec(READ, req, &io->rw.iov, &iter, !force_nonblock);
	req->io = io;
	if (ret < 0)
		return ret;

	io_req_map_rw(req, ret, io->rw.iov, io->rw.fast_iov, &iter);
	return 0;
}

static int io_read(struct io_kiocb *req, bool force_nonblock)
{
	struct iovec inline_vecs[UIO_FASTIOV], *iovec = inline_vecs;
	struct kiocb *kiocb = &req->rw.kiocb;
	struct iov_iter iter;
	size_t iov_count;
	ssize_t io_size, ret;

	ret = io_import_iovec(READ, req, &iovec, &iter, !force_nonblock);
	if (ret < 0)
		return ret;

	/* Ensure we clear previously set non-block flag */
	if (!force_nonblock)
		kiocb->ki_flags &= ~IOCB_NOWAIT;

	req->result = 0;
	io_size = ret;
	if (req->flags & REQ_F_LINK_HEAD)
		req->result = io_size;

	/*
	 * If the file doesn't support async, mark it as REQ_F_MUST_PUNT so
	 * we know to async punt it even if it was opened O_NONBLOCK
	 */
	if (force_nonblock && !io_file_supports_async(req->file, READ))
		goto copy_iov;

	iov_count = iov_iter_count(&iter);
	ret = rw_verify_area(READ, req->file, &kiocb->ki_pos, iov_count);
	if (!ret) {
		ssize_t ret2;

		if (req->file->f_op->read_iter)
			ret2 = call_read_iter(req->file, kiocb, &iter);
		else
			ret2 = loop_rw_iter(READ, req->file, kiocb, &iter);

		/* Catch -EAGAIN return for forced non-blocking submission */
		if (!force_nonblock || ret2 != -EAGAIN) {
			kiocb_done(kiocb, ret2);
		} else {
copy_iov:
			ret = io_setup_async_rw(req, io_size, iovec,
						inline_vecs, &iter);
			if (ret)
				goto out_free;
			/* any defer here is final, must blocking retry */
			if (!(req->flags & REQ_F_NOWAIT) &&
			    !file_can_poll(req->file))
				req->flags |= REQ_F_MUST_PUNT;
			return -EAGAIN;
		}
	}
out_free:
	if (!(req->flags & REQ_F_NEED_CLEANUP))
		kfree(iovec);
	return ret;
}

static int io_write_prep(struct io_kiocb *req, const struct io_uring_sqe *sqe,
			 bool force_nonblock)
{
	struct io_async_ctx *io;
	struct iov_iter iter;
	ssize_t ret;

	ret = io_prep_rw(req, sqe, force_nonblock);
	if (ret)
		return ret;

	if (unlikely(!(req->file->f_mode & FMODE_WRITE)))
		return -EBADF;

	req->fsize = rlimit(RLIMIT_FSIZE);

	/* either don't need iovec imported or already have it */
	if (!req->io || req->flags & REQ_F_NEED_CLEANUP)
		return 0;

	io = req->io;
	io->rw.iov = io->rw.fast_iov;
	req->io = NULL;
	ret = io_import_iovec(WRITE, req, &io->rw.iov, &iter, !force_nonblock);
	req->io = io;
	if (ret < 0)
		return ret;

	io_req_map_rw(req, ret, io->rw.iov, io->rw.fast_iov, &iter);
	return 0;
}

static int io_write(struct io_kiocb *req, bool force_nonblock)
{
	struct iovec inline_vecs[UIO_FASTIOV], *iovec = inline_vecs;
	struct kiocb *kiocb = &req->rw.kiocb;
	struct iov_iter iter;
	size_t iov_count;
	ssize_t ret, io_size;

	ret = io_import_iovec(WRITE, req, &iovec, &iter, !force_nonblock);
	if (ret < 0)
		return ret;

	/* Ensure we clear previously set non-block flag */
	if (!force_nonblock)
		req->rw.kiocb.ki_flags &= ~IOCB_NOWAIT;

	req->result = 0;
	io_size = ret;
	if (req->flags & REQ_F_LINK_HEAD)
		req->result = io_size;

	/*
	 * If the file doesn't support async, mark it as REQ_F_MUST_PUNT so
	 * we know to async punt it even if it was opened O_NONBLOCK
	 */
	if (force_nonblock && !io_file_supports_async(req->file, WRITE))
		goto copy_iov;

	/* file path doesn't support NOWAIT for non-direct_IO */
	if (force_nonblock && !(kiocb->ki_flags & IOCB_DIRECT) &&
	    (req->flags & REQ_F_ISREG))
		goto copy_iov;

	iov_count = iov_iter_count(&iter);
	ret = rw_verify_area(WRITE, req->file, &kiocb->ki_pos, iov_count);
	if (!ret) {
		ssize_t ret2;

		/*
		 * Open-code file_start_write here to grab freeze protection,
		 * which will be released by another thread in
		 * io_complete_rw().  Fool lockdep by telling it the lock got
		 * released so that it doesn't complain about the held lock when
		 * we return to userspace.
		 */
		if (req->flags & REQ_F_ISREG) {
			__sb_start_write(file_inode(req->file)->i_sb,
						SB_FREEZE_WRITE, true);
			__sb_writers_release(file_inode(req->file)->i_sb,
						SB_FREEZE_WRITE);
		}
		kiocb->ki_flags |= IOCB_WRITE;

		if (!force_nonblock)
			current->signal->rlim[RLIMIT_FSIZE].rlim_cur = req->fsize;

		if (req->file->f_op->write_iter)
			ret2 = call_write_iter(req->file, kiocb, &iter);
		else
			ret2 = loop_rw_iter(WRITE, req->file, kiocb, &iter);

		if (!force_nonblock)
			current->signal->rlim[RLIMIT_FSIZE].rlim_cur = RLIM_INFINITY;

		/*
		 * Raw bdev writes will return -EOPNOTSUPP for IOCB_NOWAIT. Just
		 * retry them without IOCB_NOWAIT.
		 */
		if (ret2 == -EOPNOTSUPP && (kiocb->ki_flags & IOCB_NOWAIT))
			ret2 = -EAGAIN;
		if (!force_nonblock || ret2 != -EAGAIN) {
			kiocb_done(kiocb, ret2);
		} else {
copy_iov:
			ret = io_setup_async_rw(req, io_size, iovec,
						inline_vecs, &iter);
			if (ret)
				goto out_free;
			/* any defer here is final, must blocking retry */
			if (!(req->flags & REQ_F_NOWAIT) &&
			    !file_can_poll(req->file))
				req->flags |= REQ_F_MUST_PUNT;
			return -EAGAIN;
		}
	}
out_free:
	if (!(req->flags & REQ_F_NEED_CLEANUP))
		kfree(iovec);
	return ret;
}

static int __io_splice_prep(struct io_kiocb *req,
			    const struct io_uring_sqe *sqe)
{
	struct io_splice* sp = &req->splice;
	unsigned int valid_flags = SPLICE_F_FD_IN_FIXED | SPLICE_F_ALL;
	int ret;

	if (req->flags & REQ_F_NEED_CLEANUP)
		return 0;
	if (unlikely(req->ctx->flags & IORING_SETUP_IOPOLL))
		return -EINVAL;

	sp->file_in = NULL;
	sp->len = READ_ONCE(sqe->len);
	sp->flags = READ_ONCE(sqe->splice_flags);

	if (unlikely(sp->flags & ~valid_flags))
		return -EINVAL;

	ret = io_file_get(NULL, req, READ_ONCE(sqe->splice_fd_in), &sp->file_in,
			  (sp->flags & SPLICE_F_FD_IN_FIXED));
	if (ret)
		return ret;
	req->flags |= REQ_F_NEED_CLEANUP;

	if (!S_ISREG(file_inode(sp->file_in)->i_mode)) {
		/*
		 * Splice operation will be punted aync, and here need to
		 * modify io_wq_work.flags, so initialize io_wq_work firstly.
		 */
		io_req_init_async(req);
		req->work.flags |= IO_WQ_WORK_UNBOUND;
	}

	return 0;
}

static int io_tee_prep(struct io_kiocb *req,
		       const struct io_uring_sqe *sqe)
{
	if (READ_ONCE(sqe->splice_off_in) || READ_ONCE(sqe->off))
		return -EINVAL;
	return __io_splice_prep(req, sqe);
}

static int io_tee(struct io_kiocb *req, bool force_nonblock)
{
	struct io_splice *sp = &req->splice;
	struct file *in = sp->file_in;
	struct file *out = sp->file_out;
	unsigned int flags = sp->flags & ~SPLICE_F_FD_IN_FIXED;
	long ret = 0;

	if (force_nonblock)
		return -EAGAIN;
	if (sp->len)
		ret = do_tee(in, out, sp->len, flags);

	io_put_file(req, in, (sp->flags & SPLICE_F_FD_IN_FIXED));
	req->flags &= ~REQ_F_NEED_CLEANUP;

	io_cqring_add_event(req, ret);
	if (ret != sp->len)
		req_set_fail_links(req);
	io_put_req(req);
	return 0;
}

static int io_splice_prep(struct io_kiocb *req, const struct io_uring_sqe *sqe)
{
	struct io_splice* sp = &req->splice;

	sp->off_in = READ_ONCE(sqe->splice_off_in);
	sp->off_out = READ_ONCE(sqe->off);
	return __io_splice_prep(req, sqe);
}

static int io_splice(struct io_kiocb *req, bool force_nonblock)
{
	struct io_splice *sp = &req->splice;
	struct file *in = sp->file_in;
	struct file *out = sp->file_out;
	unsigned int flags = sp->flags & ~SPLICE_F_FD_IN_FIXED;
	loff_t *poff_in, *poff_out;
	long ret = 0;

	if (force_nonblock)
		return -EAGAIN;

	poff_in = (sp->off_in == -1) ? NULL : &sp->off_in;
	poff_out = (sp->off_out == -1) ? NULL : &sp->off_out;

	if (sp->len)
		ret = do_splice(in, poff_in, out, poff_out, sp->len, flags);

	io_put_file(req, in, (sp->flags & SPLICE_F_FD_IN_FIXED));
	req->flags &= ~REQ_F_NEED_CLEANUP;

	io_cqring_add_event(req, ret);
	if (ret != sp->len)
		req_set_fail_links(req);
	io_put_req(req);
	return 0;
}

/*
 * IORING_OP_NOP just posts a completion event, nothing else.
 */
static int io_nop(struct io_kiocb *req)
{
	struct io_ring_ctx *ctx = req->ctx;

	if (unlikely(ctx->flags & IORING_SETUP_IOPOLL))
		return -EINVAL;

	io_cqring_add_event(req, 0);
	io_put_req(req);
	return 0;
}

static int io_prep_fsync(struct io_kiocb *req, const struct io_uring_sqe *sqe)
{
	struct io_ring_ctx *ctx = req->ctx;

	if (!req->file)
		return -EBADF;

	if (unlikely(ctx->flags & IORING_SETUP_IOPOLL))
		return -EINVAL;
	if (unlikely(sqe->addr || sqe->ioprio || sqe->buf_index))
		return -EINVAL;

	req->sync.flags = READ_ONCE(sqe->fsync_flags);
	if (unlikely(req->sync.flags & ~IORING_FSYNC_DATASYNC))
		return -EINVAL;

	req->sync.off = READ_ONCE(sqe->off);
	req->sync.len = READ_ONCE(sqe->len);
	return 0;
}

static int io_fsync(struct io_kiocb *req, bool force_nonblock)
{
	loff_t end = req->sync.off + req->sync.len;
	int ret;

	/* fsync always requires a blocking context */
	if (force_nonblock)
		return -EAGAIN;

	ret = vfs_fsync_range(req->file, req->sync.off,
				end > 0 ? end : LLONG_MAX,
				req->sync.flags & IORING_FSYNC_DATASYNC);
	if (ret < 0)
		req_set_fail_links(req);
	io_cqring_add_event(req, ret);
	io_put_req(req);
	return 0;
}

static int io_fallocate_prep(struct io_kiocb *req,
			     const struct io_uring_sqe *sqe)
{
	if (sqe->ioprio || sqe->buf_index || sqe->rw_flags)
		return -EINVAL;
	if (unlikely(req->ctx->flags & IORING_SETUP_IOPOLL))
		return -EINVAL;

	req->sync.off = READ_ONCE(sqe->off);
	req->sync.len = READ_ONCE(sqe->addr);
	req->sync.mode = READ_ONCE(sqe->len);
	req->fsize = rlimit(RLIMIT_FSIZE);
	return 0;
}

static int io_fallocate(struct io_kiocb *req, bool force_nonblock)
{
	int ret;

	/* fallocate always requiring blocking context */
	if (force_nonblock)
		return -EAGAIN;

	current->signal->rlim[RLIMIT_FSIZE].rlim_cur = req->fsize;
	ret = vfs_fallocate(req->file, req->sync.mode, req->sync.off,
				req->sync.len);
	current->signal->rlim[RLIMIT_FSIZE].rlim_cur = RLIM_INFINITY;
	if (ret < 0)
		req_set_fail_links(req);
	io_cqring_add_event(req, ret);
	io_put_req(req);
	return 0;
}

static int __io_openat_prep(struct io_kiocb *req, const struct io_uring_sqe *sqe)
{
	const char __user *fname;
	int ret;

	if (unlikely(req->ctx->flags & (IORING_SETUP_IOPOLL|IORING_SETUP_SQPOLL)))
		return -EINVAL;
	if (unlikely(sqe->ioprio || sqe->buf_index))
		return -EINVAL;
	if (unlikely(req->flags & REQ_F_FIXED_FILE))
		return -EBADF;

	/* open.how should be already initialised */
	if (!(req->open.how.flags & O_PATH) && force_o_largefile())
		req->open.how.flags |= O_LARGEFILE;

	req->open.dfd = READ_ONCE(sqe->fd);
	fname = u64_to_user_ptr(READ_ONCE(sqe->addr));
	req->open.filename = getname(fname);
	if (IS_ERR(req->open.filename)) {
		ret = PTR_ERR(req->open.filename);
		req->open.filename = NULL;
		return ret;
	}
	req->open.nofile = rlimit(RLIMIT_NOFILE);
	req->flags |= REQ_F_NEED_CLEANUP;
	return 0;
}

static int io_openat_prep(struct io_kiocb *req, const struct io_uring_sqe *sqe)
{
	u64 flags, mode;

	if (req->flags & REQ_F_NEED_CLEANUP)
		return 0;
	mode = READ_ONCE(sqe->len);
	flags = READ_ONCE(sqe->open_flags);
	req->open.how = build_open_how(flags, mode);
	return __io_openat_prep(req, sqe);
}

static int io_openat2_prep(struct io_kiocb *req, const struct io_uring_sqe *sqe)
{
	struct open_how __user *how;
	size_t len;
	int ret;

	if (req->flags & REQ_F_NEED_CLEANUP)
		return 0;
	how = u64_to_user_ptr(READ_ONCE(sqe->addr2));
	len = READ_ONCE(sqe->len);
	if (len < OPEN_HOW_SIZE_VER0)
		return -EINVAL;

	ret = copy_struct_from_user(&req->open.how, sizeof(req->open.how), how,
					len);
	if (ret)
		return ret;

	return __io_openat_prep(req, sqe);
}

static int io_openat2(struct io_kiocb *req, bool force_nonblock)
{
	struct open_flags op;
	struct file *file;
	int ret;

	if (force_nonblock)
		return -EAGAIN;

	ret = build_open_flags(&req->open.how, &op);
	if (ret)
		goto err;

	ret = __get_unused_fd_flags(req->open.how.flags, req->open.nofile);
	if (ret < 0)
		goto err;

	file = do_filp_open(req->open.dfd, req->open.filename, &op);
	if (IS_ERR(file)) {
		put_unused_fd(ret);
		ret = PTR_ERR(file);
	} else {
		fsnotify_open(file);
		fd_install(ret, file);
	}
err:
	putname(req->open.filename);
	req->flags &= ~REQ_F_NEED_CLEANUP;
	if (ret < 0)
		req_set_fail_links(req);
	io_cqring_add_event(req, ret);
	io_put_req(req);
	return 0;
}

static int io_openat(struct io_kiocb *req, bool force_nonblock)
{
	return io_openat2(req, force_nonblock);
}

static int io_remove_buffers_prep(struct io_kiocb *req,
				  const struct io_uring_sqe *sqe)
{
	struct io_provide_buf *p = &req->pbuf;
	u64 tmp;

	if (sqe->ioprio || sqe->rw_flags || sqe->addr || sqe->len || sqe->off)
		return -EINVAL;

	tmp = READ_ONCE(sqe->fd);
	if (!tmp || tmp > USHRT_MAX)
		return -EINVAL;

	memset(p, 0, sizeof(*p));
	p->nbufs = tmp;
	p->bgid = READ_ONCE(sqe->buf_group);
	return 0;
}

static int __io_remove_buffers(struct io_ring_ctx *ctx, struct io_buffer *buf,
			       int bgid, unsigned nbufs)
{
	unsigned i = 0;

	/* shouldn't happen */
	if (!nbufs)
		return 0;

	/* the head kbuf is the list itself */
	while (!list_empty(&buf->list)) {
		struct io_buffer *nxt;

		nxt = list_first_entry(&buf->list, struct io_buffer, list);
		list_del(&nxt->list);
		kfree(nxt);
		if (++i == nbufs)
			return i;
	}
	i++;
	kfree(buf);
	idr_remove(&ctx->io_buffer_idr, bgid);

	return i;
}

static int io_remove_buffers(struct io_kiocb *req, bool force_nonblock)
{
	struct io_provide_buf *p = &req->pbuf;
	struct io_ring_ctx *ctx = req->ctx;
	struct io_buffer *head;
	int ret = 0;

	io_ring_submit_lock(ctx, !force_nonblock);

	lockdep_assert_held(&ctx->uring_lock);

	ret = -ENOENT;
	head = idr_find(&ctx->io_buffer_idr, p->bgid);
	if (head)
		ret = __io_remove_buffers(ctx, head, p->bgid, p->nbufs);

	io_ring_submit_lock(ctx, !force_nonblock);
	if (ret < 0)
		req_set_fail_links(req);
	io_cqring_add_event(req, ret);
	io_put_req(req);
	return 0;
}

static int io_provide_buffers_prep(struct io_kiocb *req,
				   const struct io_uring_sqe *sqe)
{
	struct io_provide_buf *p = &req->pbuf;
	u64 tmp;

	if (sqe->ioprio || sqe->rw_flags)
		return -EINVAL;

	tmp = READ_ONCE(sqe->fd);
	if (!tmp || tmp > USHRT_MAX)
		return -E2BIG;
	p->nbufs = tmp;
	p->addr = READ_ONCE(sqe->addr);
	p->len = READ_ONCE(sqe->len);

	if (!access_ok(u64_to_user_ptr(p->addr), (p->len * p->nbufs)))
		return -EFAULT;

	p->bgid = READ_ONCE(sqe->buf_group);
	tmp = READ_ONCE(sqe->off);
	if (tmp > USHRT_MAX)
		return -E2BIG;
	p->bid = tmp;
	return 0;
}

static int io_add_buffers(struct io_provide_buf *pbuf, struct io_buffer **head)
{
	struct io_buffer *buf;
	u64 addr = pbuf->addr;
	int i, bid = pbuf->bid;

	for (i = 0; i < pbuf->nbufs; i++) {
		buf = kmalloc(sizeof(*buf), GFP_KERNEL);
		if (!buf)
			break;

		buf->addr = addr;
		buf->len = pbuf->len;
		buf->bid = bid;
		addr += pbuf->len;
		bid++;
		if (!*head) {
			INIT_LIST_HEAD(&buf->list);
			*head = buf;
		} else {
			list_add_tail(&buf->list, &(*head)->list);
		}
	}

	return i ? i : -ENOMEM;
}

static int io_provide_buffers(struct io_kiocb *req, bool force_nonblock)
{
	struct io_provide_buf *p = &req->pbuf;
	struct io_ring_ctx *ctx = req->ctx;
	struct io_buffer *head, *list;
	int ret = 0;

	io_ring_submit_lock(ctx, !force_nonblock);

	lockdep_assert_held(&ctx->uring_lock);

	list = head = idr_find(&ctx->io_buffer_idr, p->bgid);

	ret = io_add_buffers(p, &head);
	if (ret < 0)
		goto out;

	if (!list) {
		ret = idr_alloc(&ctx->io_buffer_idr, head, p->bgid, p->bgid + 1,
					GFP_KERNEL);
		if (ret < 0) {
			__io_remove_buffers(ctx, head, p->bgid, -1U);
			goto out;
		}
	}
out:
	io_ring_submit_unlock(ctx, !force_nonblock);
	if (ret < 0)
		req_set_fail_links(req);
	io_cqring_add_event(req, ret);
	io_put_req(req);
	return 0;
}

static int io_epoll_ctl_prep(struct io_kiocb *req,
			     const struct io_uring_sqe *sqe)
{
#if defined(CONFIG_EPOLL)
	if (sqe->ioprio || sqe->buf_index)
		return -EINVAL;
	if (unlikely(req->ctx->flags & IORING_SETUP_IOPOLL))
		return -EINVAL;

	req->epoll.epfd = READ_ONCE(sqe->fd);
	req->epoll.op = READ_ONCE(sqe->len);
	req->epoll.fd = READ_ONCE(sqe->off);

	if (ep_op_has_event(req->epoll.op)) {
		struct epoll_event __user *ev;

		ev = u64_to_user_ptr(READ_ONCE(sqe->addr));
		if (copy_from_user(&req->epoll.event, ev, sizeof(*ev)))
			return -EFAULT;
	}

	return 0;
#else
	return -EOPNOTSUPP;
#endif
}

static int io_epoll_ctl(struct io_kiocb *req, bool force_nonblock)
{
#if defined(CONFIG_EPOLL)
	struct io_epoll *ie = &req->epoll;
	int ret;

	ret = do_epoll_ctl(ie->epfd, ie->op, ie->fd, &ie->event, force_nonblock);
	if (force_nonblock && ret == -EAGAIN)
		return -EAGAIN;

	if (ret < 0)
		req_set_fail_links(req);
	io_cqring_add_event(req, ret);
	io_put_req(req);
	return 0;
#else
	return -EOPNOTSUPP;
#endif
}

static int io_madvise_prep(struct io_kiocb *req, const struct io_uring_sqe *sqe)
{
#if defined(CONFIG_ADVISE_SYSCALLS) && defined(CONFIG_MMU)
	if (sqe->ioprio || sqe->buf_index || sqe->off)
		return -EINVAL;
	if (unlikely(req->ctx->flags & IORING_SETUP_IOPOLL))
		return -EINVAL;

	req->madvise.addr = READ_ONCE(sqe->addr);
	req->madvise.len = READ_ONCE(sqe->len);
	req->madvise.advice = READ_ONCE(sqe->fadvise_advice);
	return 0;
#else
	return -EOPNOTSUPP;
#endif
}

static int io_madvise(struct io_kiocb *req, bool force_nonblock)
{
#if defined(CONFIG_ADVISE_SYSCALLS) && defined(CONFIG_MMU)
	struct io_madvise *ma = &req->madvise;
	int ret;

	if (force_nonblock)
		return -EAGAIN;

	ret = do_madvise(ma->addr, ma->len, ma->advice);
	if (ret < 0)
		req_set_fail_links(req);
	io_cqring_add_event(req, ret);
	io_put_req(req);
	return 0;
#else
	return -EOPNOTSUPP;
#endif
}

static int io_fadvise_prep(struct io_kiocb *req, const struct io_uring_sqe *sqe)
{
	if (sqe->ioprio || sqe->buf_index || sqe->addr)
		return -EINVAL;
	if (unlikely(req->ctx->flags & IORING_SETUP_IOPOLL))
		return -EINVAL;

	req->fadvise.offset = READ_ONCE(sqe->off);
	req->fadvise.len = READ_ONCE(sqe->len);
	req->fadvise.advice = READ_ONCE(sqe->fadvise_advice);
	return 0;
}

static int io_fadvise(struct io_kiocb *req, bool force_nonblock)
{
	struct io_fadvise *fa = &req->fadvise;
	int ret;

	if (force_nonblock) {
		switch (fa->advice) {
		case POSIX_FADV_NORMAL:
		case POSIX_FADV_RANDOM:
		case POSIX_FADV_SEQUENTIAL:
			break;
		default:
			return -EAGAIN;
		}
	}

	ret = vfs_fadvise(req->file, fa->offset, fa->len, fa->advice);
	if (ret < 0)
		req_set_fail_links(req);
	io_cqring_add_event(req, ret);
	io_put_req(req);
	return 0;
}

static int io_statx_prep(struct io_kiocb *req, const struct io_uring_sqe *sqe)
{
	if (unlikely(req->ctx->flags & IORING_SETUP_IOPOLL))
		return -EINVAL;
	if (sqe->ioprio || sqe->buf_index)
		return -EINVAL;
	if (req->flags & REQ_F_FIXED_FILE)
		return -EBADF;

	req->statx.dfd = READ_ONCE(sqe->fd);
	req->statx.mask = READ_ONCE(sqe->len);
	req->statx.filename = u64_to_user_ptr(READ_ONCE(sqe->addr));
	req->statx.buffer = u64_to_user_ptr(READ_ONCE(sqe->addr2));
	req->statx.flags = READ_ONCE(sqe->statx_flags);

	return 0;
}

static int io_statx(struct io_kiocb *req, bool force_nonblock)
{
	struct io_statx *ctx = &req->statx;
	int ret;

	if (force_nonblock) {
		/* only need file table for an actual valid fd */
		if (ctx->dfd == -1 || ctx->dfd == AT_FDCWD)
			req->flags |= REQ_F_NO_FILE_TABLE;
		return -EAGAIN;
	}

	ret = do_statx(ctx->dfd, ctx->filename, ctx->flags, ctx->mask,
		       ctx->buffer);

	if (ret < 0)
		req_set_fail_links(req);
	io_cqring_add_event(req, ret);
	io_put_req(req);
	return 0;
}

static int io_close_prep(struct io_kiocb *req, const struct io_uring_sqe *sqe)
{
	/*
	 * If we queue this for async, it must not be cancellable. That would
	 * leave the 'file' in an undeterminate state, and here need to modify
	 * io_wq_work.flags, so initialize io_wq_work firstly.
	 */
	io_req_init_async(req);
	req->work.flags |= IO_WQ_WORK_NO_CANCEL;

	if (unlikely(req->ctx->flags & (IORING_SETUP_IOPOLL|IORING_SETUP_SQPOLL)))
		return -EINVAL;
	if (sqe->ioprio || sqe->off || sqe->addr || sqe->len ||
	    sqe->rw_flags || sqe->buf_index)
		return -EINVAL;
	if (req->flags & REQ_F_FIXED_FILE)
		return -EBADF;

	req->close.fd = READ_ONCE(sqe->fd);
	if ((req->file && req->file->f_op == &io_uring_fops) ||
	    req->close.fd == req->ctx->ring_fd)
		return -EBADF;

	req->close.put_file = NULL;
	return 0;
}

static int io_close(struct io_kiocb *req, bool force_nonblock)
{
	struct io_close *close = &req->close;
	int ret;

	/* might be already done during nonblock submission */
	if (!close->put_file) {
		ret = __close_fd_get_file(close->fd, &close->put_file);
		if (ret < 0)
			return (ret == -ENOENT) ? -EBADF : ret;
	}

	/* if the file has a flush method, be safe and punt to async */
	if (close->put_file->f_op->flush && force_nonblock) {
		/* avoid grabbing files - we don't need the files */
		req->flags |= REQ_F_NO_FILE_TABLE | REQ_F_MUST_PUNT;
		return -EAGAIN;
	}

	/* No ->flush() or already async, safely close from here */
	ret = filp_close(close->put_file, req->work.files);
	if (ret < 0)
		req_set_fail_links(req);
	io_cqring_add_event(req, ret);
	fput(close->put_file);
	close->put_file = NULL;
	io_put_req(req);
	return 0;
}

static int io_prep_sfr(struct io_kiocb *req, const struct io_uring_sqe *sqe)
{
	struct io_ring_ctx *ctx = req->ctx;

	if (!req->file)
		return -EBADF;

	if (unlikely(ctx->flags & IORING_SETUP_IOPOLL))
		return -EINVAL;
	if (unlikely(sqe->addr || sqe->ioprio || sqe->buf_index))
		return -EINVAL;

	req->sync.off = READ_ONCE(sqe->off);
	req->sync.len = READ_ONCE(sqe->len);
	req->sync.flags = READ_ONCE(sqe->sync_range_flags);
	return 0;
}

static int io_sync_file_range(struct io_kiocb *req, bool force_nonblock)
{
	int ret;

	/* sync_file_range always requires a blocking context */
	if (force_nonblock)
		return -EAGAIN;

	ret = sync_file_range(req->file, req->sync.off, req->sync.len,
				req->sync.flags);
	if (ret < 0)
		req_set_fail_links(req);
	io_cqring_add_event(req, ret);
	io_put_req(req);
	return 0;
}

#if defined(CONFIG_NET)
static int io_setup_async_msg(struct io_kiocb *req,
			      struct io_async_msghdr *kmsg)
{
	if (req->io)
		return -EAGAIN;
	if (io_alloc_async_ctx(req)) {
		if (kmsg->iov != kmsg->fast_iov)
			kfree(kmsg->iov);
		return -ENOMEM;
	}
	req->flags |= REQ_F_NEED_CLEANUP;
	memcpy(&req->io->msg, kmsg, sizeof(*kmsg));
	return -EAGAIN;
}

static int io_sendmsg_prep(struct io_kiocb *req, const struct io_uring_sqe *sqe)
{
	struct io_sr_msg *sr = &req->sr_msg;
	struct io_async_ctx *io = req->io;
	int ret;

	if (unlikely(req->ctx->flags & IORING_SETUP_IOPOLL))
		return -EINVAL;

	sr->msg_flags = READ_ONCE(sqe->msg_flags);
	sr->msg = u64_to_user_ptr(READ_ONCE(sqe->addr));
	sr->len = READ_ONCE(sqe->len);

#ifdef CONFIG_COMPAT
	if (req->ctx->compat)
		sr->msg_flags |= MSG_CMSG_COMPAT;
#endif

	if (!io || req->opcode == IORING_OP_SEND)
		return 0;
	/* iovec is already imported */
	if (req->flags & REQ_F_NEED_CLEANUP)
		return 0;

	io->msg.iov = io->msg.fast_iov;
	ret = sendmsg_copy_msghdr(&io->msg.msg, sr->msg, sr->msg_flags,
					&io->msg.iov);
	if (!ret)
		req->flags |= REQ_F_NEED_CLEANUP;
	return ret;
}

static int io_sendmsg(struct io_kiocb *req, bool force_nonblock)
{
	struct io_async_msghdr *kmsg = NULL;
	struct socket *sock;
	int ret;

	sock = sock_from_file(req->file, &ret);
	if (sock) {
		struct io_async_ctx io;
		unsigned flags;

		if (req->io) {
			kmsg = &req->io->msg;
			kmsg->msg.msg_name = &req->io->msg.addr;
			/* if iov is set, it's allocated already */
			if (!kmsg->iov)
				kmsg->iov = kmsg->fast_iov;
			kmsg->msg.msg_iter.iov = kmsg->iov;
		} else {
			struct io_sr_msg *sr = &req->sr_msg;

			kmsg = &io.msg;
			kmsg->msg.msg_name = &io.msg.addr;

			io.msg.iov = io.msg.fast_iov;
			ret = sendmsg_copy_msghdr(&io.msg.msg, sr->msg,
					sr->msg_flags, &io.msg.iov);
			if (ret)
				return ret;
		}

		flags = req->sr_msg.msg_flags;
		if (flags & MSG_DONTWAIT)
			req->flags |= REQ_F_NOWAIT;
		else if (force_nonblock)
			flags |= MSG_DONTWAIT;

		ret = __sys_sendmsg_sock(sock, &kmsg->msg, flags);
		if (force_nonblock && ret == -EAGAIN)
			return io_setup_async_msg(req, kmsg);
		if (ret == -ERESTARTSYS)
			ret = -EINTR;
	}

	if (kmsg && kmsg->iov != kmsg->fast_iov)
		kfree(kmsg->iov);
	req->flags &= ~REQ_F_NEED_CLEANUP;
	io_cqring_add_event(req, ret);
	if (ret < 0)
		req_set_fail_links(req);
	io_put_req(req);
	return 0;
}

static int io_send(struct io_kiocb *req, bool force_nonblock)
{
	struct socket *sock;
	int ret;

	sock = sock_from_file(req->file, &ret);
	if (sock) {
		struct io_sr_msg *sr = &req->sr_msg;
		struct msghdr msg;
		struct iovec iov;
		unsigned flags;

		ret = import_single_range(WRITE, sr->buf, sr->len, &iov,
						&msg.msg_iter);
		if (ret)
			return ret;

		msg.msg_name = NULL;
		msg.msg_control = NULL;
		msg.msg_controllen = 0;
		msg.msg_namelen = 0;

		flags = req->sr_msg.msg_flags;
		if (flags & MSG_DONTWAIT)
			req->flags |= REQ_F_NOWAIT;
		else if (force_nonblock)
			flags |= MSG_DONTWAIT;

		msg.msg_flags = flags;
		ret = sock_sendmsg(sock, &msg);
		if (force_nonblock && ret == -EAGAIN)
			return -EAGAIN;
		if (ret == -ERESTARTSYS)
			ret = -EINTR;
	}

	io_cqring_add_event(req, ret);
	if (ret < 0)
		req_set_fail_links(req);
	io_put_req(req);
	return 0;
}

static int __io_recvmsg_copy_hdr(struct io_kiocb *req, struct io_async_ctx *io)
{
	struct io_sr_msg *sr = &req->sr_msg;
	struct iovec __user *uiov;
	size_t iov_len;
	int ret;

	ret = __copy_msghdr_from_user(&io->msg.msg, sr->msg, &io->msg.uaddr,
					&uiov, &iov_len);
	if (ret)
		return ret;

	if (req->flags & REQ_F_BUFFER_SELECT) {
		if (iov_len > 1)
			return -EINVAL;
		if (copy_from_user(io->msg.iov, uiov, sizeof(*uiov)))
			return -EFAULT;
		sr->len = io->msg.iov[0].iov_len;
		iov_iter_init(&io->msg.msg.msg_iter, READ, io->msg.iov, 1,
				sr->len);
		io->msg.iov = NULL;
	} else {
		ret = import_iovec(READ, uiov, iov_len, UIO_FASTIOV,
					&io->msg.iov, &io->msg.msg.msg_iter);
		if (ret > 0)
			ret = 0;
	}

	return ret;
}

#ifdef CONFIG_COMPAT
static int __io_compat_recvmsg_copy_hdr(struct io_kiocb *req,
					struct io_async_ctx *io)
{
	struct compat_msghdr __user *msg_compat;
	struct io_sr_msg *sr = &req->sr_msg;
	struct compat_iovec __user *uiov;
	compat_uptr_t ptr;
	compat_size_t len;
	int ret;

	msg_compat = (struct compat_msghdr __user *) sr->msg;
	ret = __get_compat_msghdr(&io->msg.msg, msg_compat, &io->msg.uaddr,
					&ptr, &len);
	if (ret)
		return ret;

	uiov = compat_ptr(ptr);
	if (req->flags & REQ_F_BUFFER_SELECT) {
		compat_ssize_t clen;

		if (len > 1)
			return -EINVAL;
		if (!access_ok(uiov, sizeof(*uiov)))
			return -EFAULT;
		if (__get_user(clen, &uiov->iov_len))
			return -EFAULT;
		if (clen < 0)
			return -EINVAL;
		sr->len = io->msg.iov[0].iov_len;
		io->msg.iov = NULL;
	} else {
		ret = compat_import_iovec(READ, uiov, len, UIO_FASTIOV,
						&io->msg.iov,
						&io->msg.msg.msg_iter);
		if (ret < 0)
			return ret;
	}

	return 0;
}
#endif

static int io_recvmsg_copy_hdr(struct io_kiocb *req, struct io_async_ctx *io)
{
	io->msg.iov = io->msg.fast_iov;

#ifdef CONFIG_COMPAT
	if (req->ctx->compat)
		return __io_compat_recvmsg_copy_hdr(req, io);
#endif

	return __io_recvmsg_copy_hdr(req, io);
}

static struct io_buffer *io_recv_buffer_select(struct io_kiocb *req,
					       int *cflags, bool needs_lock)
{
	struct io_sr_msg *sr = &req->sr_msg;
	struct io_buffer *kbuf;

	if (!(req->flags & REQ_F_BUFFER_SELECT))
		return NULL;

	kbuf = io_buffer_select(req, &sr->len, sr->bgid, sr->kbuf, needs_lock);
	if (IS_ERR(kbuf))
		return kbuf;

	sr->kbuf = kbuf;
	req->flags |= REQ_F_BUFFER_SELECTED;

	*cflags = kbuf->bid << IORING_CQE_BUFFER_SHIFT;
	*cflags |= IORING_CQE_F_BUFFER;
	return kbuf;
}

static int io_recvmsg_prep(struct io_kiocb *req,
			   const struct io_uring_sqe *sqe)
{
	struct io_sr_msg *sr = &req->sr_msg;
	struct io_async_ctx *io = req->io;
	int ret;

	if (unlikely(req->ctx->flags & IORING_SETUP_IOPOLL))
		return -EINVAL;

	sr->msg_flags = READ_ONCE(sqe->msg_flags);
	sr->msg = u64_to_user_ptr(READ_ONCE(sqe->addr));
	sr->len = READ_ONCE(sqe->len);
	sr->bgid = READ_ONCE(sqe->buf_group);

#ifdef CONFIG_COMPAT
	if (req->ctx->compat)
		sr->msg_flags |= MSG_CMSG_COMPAT;
#endif

	if (!io || req->opcode == IORING_OP_RECV)
		return 0;
	/* iovec is already imported */
	if (req->flags & REQ_F_NEED_CLEANUP)
		return 0;

	ret = io_recvmsg_copy_hdr(req, io);
	if (!ret)
		req->flags |= REQ_F_NEED_CLEANUP;
	return ret;
}

static int io_recvmsg(struct io_kiocb *req, bool force_nonblock)
{
	struct io_async_msghdr *kmsg = NULL;
	struct socket *sock;
	int ret, cflags = 0;

	sock = sock_from_file(req->file, &ret);
	if (sock) {
		struct io_buffer *kbuf;
		struct io_async_ctx io;
		unsigned flags;

		if (req->io) {
			kmsg = &req->io->msg;
			kmsg->msg.msg_name = &req->io->msg.addr;
			/* if iov is set, it's allocated already */
			if (!kmsg->iov)
				kmsg->iov = kmsg->fast_iov;
			kmsg->msg.msg_iter.iov = kmsg->iov;
		} else {
			kmsg = &io.msg;
			kmsg->msg.msg_name = &io.msg.addr;

			ret = io_recvmsg_copy_hdr(req, &io);
			if (ret)
				return ret;
		}

		kbuf = io_recv_buffer_select(req, &cflags, !force_nonblock);
		if (IS_ERR(kbuf)) {
			return PTR_ERR(kbuf);
		} else if (kbuf) {
			kmsg->fast_iov[0].iov_base = u64_to_user_ptr(kbuf->addr);
			iov_iter_init(&kmsg->msg.msg_iter, READ, kmsg->iov,
					1, req->sr_msg.len);
		}

		flags = req->sr_msg.msg_flags;
		if (flags & MSG_DONTWAIT)
			req->flags |= REQ_F_NOWAIT;
		else if (force_nonblock)
			flags |= MSG_DONTWAIT;

		ret = __sys_recvmsg_sock(sock, &kmsg->msg, req->sr_msg.msg,
						kmsg->uaddr, flags);
		if (force_nonblock && ret == -EAGAIN)
			return io_setup_async_msg(req, kmsg);
		if (ret == -ERESTARTSYS)
			ret = -EINTR;
	}

	if (kmsg && kmsg->iov != kmsg->fast_iov)
		kfree(kmsg->iov);
	req->flags &= ~REQ_F_NEED_CLEANUP;
	__io_cqring_add_event(req, ret, cflags);
	if (ret < 0)
		req_set_fail_links(req);
	io_put_req(req);
	return 0;
}

static int io_recv(struct io_kiocb *req, bool force_nonblock)
{
	struct io_buffer *kbuf = NULL;
	struct socket *sock;
	int ret, cflags = 0;

	sock = sock_from_file(req->file, &ret);
	if (sock) {
		struct io_sr_msg *sr = &req->sr_msg;
		void __user *buf = sr->buf;
		struct msghdr msg;
		struct iovec iov;
		unsigned flags;

		kbuf = io_recv_buffer_select(req, &cflags, !force_nonblock);
		if (IS_ERR(kbuf))
			return PTR_ERR(kbuf);
		else if (kbuf)
			buf = u64_to_user_ptr(kbuf->addr);

		ret = import_single_range(READ, buf, sr->len, &iov,
						&msg.msg_iter);
		if (ret) {
			kfree(kbuf);
			return ret;
		}

		req->flags |= REQ_F_NEED_CLEANUP;
		msg.msg_name = NULL;
		msg.msg_control = NULL;
		msg.msg_controllen = 0;
		msg.msg_namelen = 0;
		msg.msg_iocb = NULL;
		msg.msg_flags = 0;

		flags = req->sr_msg.msg_flags;
		if (flags & MSG_DONTWAIT)
			req->flags |= REQ_F_NOWAIT;
		else if (force_nonblock)
			flags |= MSG_DONTWAIT;

		ret = sock_recvmsg(sock, &msg, flags);
		if (force_nonblock && ret == -EAGAIN)
			return -EAGAIN;
		if (ret == -ERESTARTSYS)
			ret = -EINTR;
	}

	kfree(kbuf);
	req->flags &= ~REQ_F_NEED_CLEANUP;
	__io_cqring_add_event(req, ret, cflags);
	if (ret < 0)
		req_set_fail_links(req);
	io_put_req(req);
	return 0;
}

static int io_accept_prep(struct io_kiocb *req, const struct io_uring_sqe *sqe)
{
	struct io_accept *accept = &req->accept;

	if (unlikely(req->ctx->flags & (IORING_SETUP_IOPOLL|IORING_SETUP_SQPOLL)))
		return -EINVAL;
	if (sqe->ioprio || sqe->len || sqe->buf_index)
		return -EINVAL;

	accept->addr = u64_to_user_ptr(READ_ONCE(sqe->addr));
	accept->addr_len = u64_to_user_ptr(READ_ONCE(sqe->addr2));
	accept->flags = READ_ONCE(sqe->accept_flags);
	accept->nofile = rlimit(RLIMIT_NOFILE);
	return 0;
}

static int io_accept(struct io_kiocb *req, bool force_nonblock)
{
	struct io_accept *accept = &req->accept;
	unsigned int file_flags = force_nonblock ? O_NONBLOCK : 0;
	int ret;

	if (req->file->f_flags & O_NONBLOCK)
		req->flags |= REQ_F_NOWAIT;

	ret = __sys_accept4_file(req->file, file_flags, accept->addr,
					accept->addr_len, accept->flags,
					accept->nofile);
	if (ret == -EAGAIN && force_nonblock)
		return -EAGAIN;
	if (ret < 0) {
		if (ret == -ERESTARTSYS)
			ret = -EINTR;
		req_set_fail_links(req);
	}
	io_cqring_add_event(req, ret);
	io_put_req(req);
	return 0;
}

static int io_connect_prep(struct io_kiocb *req, const struct io_uring_sqe *sqe)
{
	struct io_connect *conn = &req->connect;
	struct io_async_ctx *io = req->io;

	if (unlikely(req->ctx->flags & (IORING_SETUP_IOPOLL|IORING_SETUP_SQPOLL)))
		return -EINVAL;
	if (sqe->ioprio || sqe->len || sqe->buf_index || sqe->rw_flags)
		return -EINVAL;

	conn->addr = u64_to_user_ptr(READ_ONCE(sqe->addr));
	conn->addr_len =  READ_ONCE(sqe->addr2);

	if (!io)
		return 0;

	return move_addr_to_kernel(conn->addr, conn->addr_len,
					&io->connect.address);
}

static int io_connect(struct io_kiocb *req, bool force_nonblock)
{
	struct io_async_ctx __io, *io;
	unsigned file_flags;
	int ret;

	if (req->io) {
		io = req->io;
	} else {
		ret = move_addr_to_kernel(req->connect.addr,
						req->connect.addr_len,
						&__io.connect.address);
		if (ret)
			goto out;
		io = &__io;
	}

	file_flags = force_nonblock ? O_NONBLOCK : 0;

	ret = __sys_connect_file(req->file, &io->connect.address,
					req->connect.addr_len, file_flags);
	if ((ret == -EAGAIN || ret == -EINPROGRESS) && force_nonblock) {
		if (req->io)
			return -EAGAIN;
		if (io_alloc_async_ctx(req)) {
			ret = -ENOMEM;
			goto out;
		}
		memcpy(&req->io->connect, &__io.connect, sizeof(__io.connect));
		return -EAGAIN;
	}
	if (ret == -ERESTARTSYS)
		ret = -EINTR;
out:
	if (ret < 0)
		req_set_fail_links(req);
	io_cqring_add_event(req, ret);
	io_put_req(req);
	return 0;
}
#else /* !CONFIG_NET */
static int io_sendmsg_prep(struct io_kiocb *req, const struct io_uring_sqe *sqe)
{
	return -EOPNOTSUPP;
}

static int io_sendmsg(struct io_kiocb *req, bool force_nonblock)
{
	return -EOPNOTSUPP;
}

static int io_send(struct io_kiocb *req, bool force_nonblock)
{
	return -EOPNOTSUPP;
}

static int io_recvmsg_prep(struct io_kiocb *req,
			   const struct io_uring_sqe *sqe)
{
	return -EOPNOTSUPP;
}

static int io_recvmsg(struct io_kiocb *req, bool force_nonblock)
{
	return -EOPNOTSUPP;
}

static int io_recv(struct io_kiocb *req, bool force_nonblock)
{
	return -EOPNOTSUPP;
}

static int io_accept_prep(struct io_kiocb *req, const struct io_uring_sqe *sqe)
{
	return -EOPNOTSUPP;
}

static int io_accept(struct io_kiocb *req, bool force_nonblock)
{
	return -EOPNOTSUPP;
}

static int io_connect_prep(struct io_kiocb *req, const struct io_uring_sqe *sqe)
{
	return -EOPNOTSUPP;
}

static int io_connect(struct io_kiocb *req, bool force_nonblock)
{
	return -EOPNOTSUPP;
}
#endif /* CONFIG_NET */

struct io_poll_table {
	struct poll_table_struct pt;
	struct io_kiocb *req;
	int error;
};

static int io_req_task_work_add(struct io_kiocb *req, struct callback_head *cb)
{
	struct task_struct *tsk = req->task;
	struct io_ring_ctx *ctx = req->ctx;
	int ret, notify = TWA_RESUME;

	/*
	 * SQPOLL kernel thread doesn't need notification, just a wakeup.
	 * If we're not using an eventfd, then TWA_RESUME is always fine,
	 * as we won't have dependencies between request completions for
	 * other kernel wait conditions.
	 */
	if (ctx->flags & IORING_SETUP_SQPOLL)
		notify = 0;
	else if (ctx->cq_ev_fd)
		notify = TWA_SIGNAL;

	ret = task_work_add(tsk, cb, notify);
	if (!ret)
		wake_up_process(tsk);
	return ret;
}

static int __io_async_wake(struct io_kiocb *req, struct io_poll_iocb *poll,
			   __poll_t mask, task_work_func_t func)
{
	struct task_struct *tsk;
	int ret;

	/* for instances that support it check for an event match first: */
	if (mask && !(mask & poll->events))
		return 0;

	trace_io_uring_task_add(req->ctx, req->opcode, req->user_data, mask);

	list_del_init(&poll->wait.entry);

	tsk = req->task;
	req->result = mask;
	init_task_work(&req->task_work, func);
	/*
	 * If this fails, then the task is exiting. When a task exits, the
	 * work gets canceled, so just cancel this request as well instead
	 * of executing it. We can't safely execute it anyway, as we may not
	 * have the needed state needed for it anyway.
	 */
	ret = io_req_task_work_add(req, &req->task_work);
	if (unlikely(ret)) {
		WRITE_ONCE(poll->canceled, true);
		tsk = io_wq_get_task(req->ctx->io_wq);
		task_work_add(tsk, &req->task_work, 0);
		wake_up_process(tsk);
	}
	return 1;
}

static bool io_poll_rewait(struct io_kiocb *req, struct io_poll_iocb *poll)
	__acquires(&req->ctx->completion_lock)
{
	struct io_ring_ctx *ctx = req->ctx;

	if (!req->result && !READ_ONCE(poll->canceled)) {
		struct poll_table_struct pt = { ._key = poll->events };

		req->result = vfs_poll(req->file, &pt) & poll->events;
	}

	spin_lock_irq(&ctx->completion_lock);
	if (!req->result && !READ_ONCE(poll->canceled)) {
		add_wait_queue(poll->head, &poll->wait);
		return true;
	}

	return false;
}

static void io_poll_remove_double(struct io_kiocb *req)
{
	struct io_poll_iocb *poll = (struct io_poll_iocb *) req->io;

	lockdep_assert_held(&req->ctx->completion_lock);

	if (poll && poll->head) {
		struct wait_queue_head *head = poll->head;

		spin_lock(&head->lock);
		list_del_init(&poll->wait.entry);
		if (poll->wait.private)
			refcount_dec(&req->refs);
		poll->head = NULL;
		spin_unlock(&head->lock);
	}
}

static void io_poll_complete(struct io_kiocb *req, __poll_t mask, int error)
{
	struct io_ring_ctx *ctx = req->ctx;

	io_poll_remove_double(req);
	req->poll.done = true;
	io_cqring_fill_event(req, error ? error : mangle_poll(mask));
	io_commit_cqring(ctx);
}

static void io_poll_task_handler(struct io_kiocb *req, struct io_kiocb **nxt)
{
	struct io_ring_ctx *ctx = req->ctx;

	if (io_poll_rewait(req, &req->poll)) {
		spin_unlock_irq(&ctx->completion_lock);
		return;
	}

	hash_del(&req->hash_node);
	io_poll_complete(req, req->result, 0);
	req->flags |= REQ_F_COMP_LOCKED;
	io_put_req_find_next(req, nxt);
	spin_unlock_irq(&ctx->completion_lock);

	io_cqring_ev_posted(ctx);
}

static void io_poll_task_func(struct callback_head *cb)
{
	struct io_kiocb *req = container_of(cb, struct io_kiocb, task_work);
	struct io_kiocb *nxt = NULL;

	io_poll_task_handler(req, &nxt);
	if (nxt) {
		struct io_ring_ctx *ctx = nxt->ctx;

		mutex_lock(&ctx->uring_lock);
		__io_queue_sqe(nxt, NULL);
		mutex_unlock(&ctx->uring_lock);
	}
}

static int io_poll_double_wake(struct wait_queue_entry *wait, unsigned mode,
			       int sync, void *key)
{
	struct io_kiocb *req = wait->private;
	struct io_poll_iocb *poll = (struct io_poll_iocb *) req->io;
	__poll_t mask = key_to_poll(key);

	/* for instances that support it check for an event match first: */
	if (mask && !(mask & poll->events))
		return 0;

	if (req->poll.head) {
		bool done;

		spin_lock(&req->poll.head->lock);
		done = list_empty(&req->poll.wait.entry);
		if (!done)
			list_del_init(&req->poll.wait.entry);
		spin_unlock(&req->poll.head->lock);
		if (!done)
			__io_async_wake(req, poll, mask, io_poll_task_func);
	}
	refcount_dec(&req->refs);
	return 1;
}

static void io_init_poll_iocb(struct io_poll_iocb *poll, __poll_t events,
			      wait_queue_func_t wake_func)
{
	poll->head = NULL;
	poll->done = false;
	poll->canceled = false;
	poll->events = events;
	INIT_LIST_HEAD(&poll->wait.entry);
	init_waitqueue_func_entry(&poll->wait, wake_func);
}

static void __io_queue_proc(struct io_poll_iocb *poll, struct io_poll_table *pt,
			    struct wait_queue_head *head)
{
	struct io_kiocb *req = pt->req;

	/*
	 * If poll->head is already set, it's because the file being polled
	 * uses multiple waitqueues for poll handling (eg one for read, one
	 * for write). Setup a separate io_poll_iocb if this happens.
	 */
	if (unlikely(poll->head)) {
		/* already have a 2nd entry, fail a third attempt */
		if (req->io) {
			pt->error = -EINVAL;
			return;
		}
		poll = kmalloc(sizeof(*poll), GFP_ATOMIC);
		if (!poll) {
			pt->error = -ENOMEM;
			return;
		}
		io_init_poll_iocb(poll, req->poll.events, io_poll_double_wake);
		refcount_inc(&req->refs);
		poll->wait.private = req;
		req->io = (void *) poll;
	}

	pt->error = 0;
	poll->head = head;
	add_wait_queue(head, &poll->wait);
}

static void io_async_queue_proc(struct file *file, struct wait_queue_head *head,
			       struct poll_table_struct *p)
{
	struct io_poll_table *pt = container_of(p, struct io_poll_table, pt);

	__io_queue_proc(&pt->req->apoll->poll, pt, head);
}

static void io_sq_thread_drop_mm(struct io_ring_ctx *ctx)
{
	struct mm_struct *mm = current->mm;

	if (mm) {
		kthread_unuse_mm(mm);
		mmput(mm);
	}
}

static int io_sq_thread_acquire_mm(struct io_ring_ctx *ctx,
				   struct io_kiocb *req)
{
	if (io_op_defs[req->opcode].needs_mm && !current->mm) {
		if (unlikely(!mmget_not_zero(ctx->sqo_mm)))
			return -EFAULT;
		kthread_use_mm(ctx->sqo_mm);
	}

	return 0;
}

static void io_async_task_func(struct callback_head *cb)
{
	struct io_kiocb *req = container_of(cb, struct io_kiocb, task_work);
	struct async_poll *apoll = req->apoll;
	struct io_ring_ctx *ctx = req->ctx;
	bool canceled = false;

	trace_io_uring_task_run(req->ctx, req->opcode, req->user_data);

	if (io_poll_rewait(req, &apoll->poll)) {
		spin_unlock_irq(&ctx->completion_lock);
		return;
	}

	/* If req is still hashed, it cannot have been canceled. Don't check. */
	if (hash_hashed(&req->hash_node)) {
		hash_del(&req->hash_node);
	} else {
		canceled = READ_ONCE(apoll->poll.canceled);
		if (canceled) {
			io_cqring_fill_event(req, -ECANCELED);
			io_commit_cqring(ctx);
		}
	}

	spin_unlock_irq(&ctx->completion_lock);

	/* restore ->work in case we need to retry again */
	if (req->flags & REQ_F_WORK_INITIALIZED)
		memcpy(&req->work, &apoll->work, sizeof(req->work));
	kfree(apoll);

	if (!canceled) {
		__set_current_state(TASK_RUNNING);
		if (io_sq_thread_acquire_mm(ctx, req)) {
			io_cqring_add_event(req, -EFAULT);
			goto end_req;
		}
		mutex_lock(&ctx->uring_lock);
		__io_queue_sqe(req, NULL);
		mutex_unlock(&ctx->uring_lock);
	} else {
		io_cqring_ev_posted(ctx);
end_req:
		req_set_fail_links(req);
		io_double_put_req(req);
	}
}

static int io_async_wake(struct wait_queue_entry *wait, unsigned mode, int sync,
			void *key)
{
	struct io_kiocb *req = wait->private;
	struct io_poll_iocb *poll = &req->apoll->poll;

	trace_io_uring_poll_wake(req->ctx, req->opcode, req->user_data,
					key_to_poll(key));

	return __io_async_wake(req, poll, key_to_poll(key), io_async_task_func);
}

static void io_poll_req_insert(struct io_kiocb *req)
{
	struct io_ring_ctx *ctx = req->ctx;
	struct hlist_head *list;

	list = &ctx->cancel_hash[hash_long(req->user_data, ctx->cancel_hash_bits)];
	hlist_add_head(&req->hash_node, list);
}

static __poll_t __io_arm_poll_handler(struct io_kiocb *req,
				      struct io_poll_iocb *poll,
				      struct io_poll_table *ipt, __poll_t mask,
				      wait_queue_func_t wake_func)
	__acquires(&ctx->completion_lock)
{
	struct io_ring_ctx *ctx = req->ctx;
	bool cancel = false;

	poll->file = req->file;
	io_init_poll_iocb(poll, mask, wake_func);
	poll->wait.private = req;

	ipt->pt._key = mask;
	ipt->req = req;
	ipt->error = -EINVAL;

	mask = vfs_poll(req->file, &ipt->pt) & poll->events;

	spin_lock_irq(&ctx->completion_lock);
	if (likely(poll->head)) {
		spin_lock(&poll->head->lock);
		if (unlikely(list_empty(&poll->wait.entry))) {
			if (ipt->error)
				cancel = true;
			ipt->error = 0;
			mask = 0;
		}
		if (mask || ipt->error)
			list_del_init(&poll->wait.entry);
		else if (cancel)
			WRITE_ONCE(poll->canceled, true);
		else if (!poll->done) /* actually waiting for an event */
			io_poll_req_insert(req);
		spin_unlock(&poll->head->lock);
	}

	return mask;
}

static bool io_arm_poll_handler(struct io_kiocb *req)
{
	const struct io_op_def *def = &io_op_defs[req->opcode];
	struct io_ring_ctx *ctx = req->ctx;
	struct async_poll *apoll;
	struct io_poll_table ipt;
	__poll_t mask, ret;
	bool had_io;

	if (!req->file || !file_can_poll(req->file))
		return false;
	if (req->flags & (REQ_F_MUST_PUNT | REQ_F_POLLED))
		return false;
	if (!def->pollin && !def->pollout)
		return false;

	apoll = kmalloc(sizeof(*apoll), GFP_ATOMIC);
	if (unlikely(!apoll))
		return false;

	req->flags |= REQ_F_POLLED;
	if (req->flags & REQ_F_WORK_INITIALIZED)
		memcpy(&apoll->work, &req->work, sizeof(req->work));
	had_io = req->io != NULL;

	io_get_req_task(req);
	req->apoll = apoll;
	INIT_HLIST_NODE(&req->hash_node);

	mask = 0;
	if (def->pollin)
		mask |= POLLIN | POLLRDNORM;
	if (def->pollout)
		mask |= POLLOUT | POLLWRNORM;
	mask |= POLLERR | POLLPRI;

	ipt.pt._qproc = io_async_queue_proc;

	ret = __io_arm_poll_handler(req, &apoll->poll, &ipt, mask,
					io_async_wake);
	if (ret) {
		ipt.error = 0;
		/* only remove double add if we did it here */
		if (!had_io)
			io_poll_remove_double(req);
		spin_unlock_irq(&ctx->completion_lock);
		if (req->flags & REQ_F_WORK_INITIALIZED)
			memcpy(&req->work, &apoll->work, sizeof(req->work));
		kfree(apoll);
		return false;
	}
	spin_unlock_irq(&ctx->completion_lock);
	trace_io_uring_poll_arm(ctx, req->opcode, req->user_data, mask,
					apoll->poll.events);
	return true;
}

static bool __io_poll_remove_one(struct io_kiocb *req,
				 struct io_poll_iocb *poll)
{
	bool do_complete = false;

	spin_lock(&poll->head->lock);
	WRITE_ONCE(poll->canceled, true);
	if (!list_empty(&poll->wait.entry)) {
		list_del_init(&poll->wait.entry);
		do_complete = true;
	}
	spin_unlock(&poll->head->lock);
	hash_del(&req->hash_node);
	return do_complete;
}

static bool io_poll_remove_one(struct io_kiocb *req)
{
	bool do_complete;

	if (req->opcode == IORING_OP_POLL_ADD) {
		io_poll_remove_double(req);
		do_complete = __io_poll_remove_one(req, &req->poll);
	} else {
		struct async_poll *apoll = req->apoll;

		/* non-poll requests have submit ref still */
		do_complete = __io_poll_remove_one(req, &apoll->poll);
		if (do_complete) {
			io_put_req(req);
			/*
			 * restore ->work because we will call
			 * io_req_work_drop_env below when dropping the
			 * final reference.
			 */
			if (req->flags & REQ_F_WORK_INITIALIZED)
				memcpy(&req->work, &apoll->work,
				       sizeof(req->work));
			kfree(apoll);
		}
	}

	if (do_complete) {
		io_cqring_fill_event(req, -ECANCELED);
		io_commit_cqring(req->ctx);
		req->flags |= REQ_F_COMP_LOCKED;
		io_put_req(req);
	}

	return do_complete;
}

static void io_poll_remove_all(struct io_ring_ctx *ctx)
{
	struct hlist_node *tmp;
	struct io_kiocb *req;
	int posted = 0, i;

	spin_lock_irq(&ctx->completion_lock);
	for (i = 0; i < (1U << ctx->cancel_hash_bits); i++) {
		struct hlist_head *list;

		list = &ctx->cancel_hash[i];
		hlist_for_each_entry_safe(req, tmp, list, hash_node)
			posted += io_poll_remove_one(req);
	}
	spin_unlock_irq(&ctx->completion_lock);

	if (posted)
		io_cqring_ev_posted(ctx);
}

static int io_poll_cancel(struct io_ring_ctx *ctx, __u64 sqe_addr)
{
	struct hlist_head *list;
	struct io_kiocb *req;

	list = &ctx->cancel_hash[hash_long(sqe_addr, ctx->cancel_hash_bits)];
	hlist_for_each_entry(req, list, hash_node) {
		if (sqe_addr != req->user_data)
			continue;
		if (io_poll_remove_one(req))
			return 0;
		return -EALREADY;
	}

	return -ENOENT;
}

static int io_poll_remove_prep(struct io_kiocb *req,
			       const struct io_uring_sqe *sqe)
{
	if (unlikely(req->ctx->flags & IORING_SETUP_IOPOLL))
		return -EINVAL;
	if (sqe->ioprio || sqe->off || sqe->len || sqe->buf_index ||
	    sqe->poll_events)
		return -EINVAL;

	req->poll.addr = READ_ONCE(sqe->addr);
	return 0;
}

/*
 * Find a running poll command that matches one specified in sqe->addr,
 * and remove it if found.
 */
static int io_poll_remove(struct io_kiocb *req)
{
	struct io_ring_ctx *ctx = req->ctx;
	u64 addr;
	int ret;

	addr = req->poll.addr;
	spin_lock_irq(&ctx->completion_lock);
	ret = io_poll_cancel(ctx, addr);
	spin_unlock_irq(&ctx->completion_lock);

	io_cqring_add_event(req, ret);
	if (ret < 0)
		req_set_fail_links(req);
	io_put_req(req);
	return 0;
}

static int io_poll_wake(struct wait_queue_entry *wait, unsigned mode, int sync,
			void *key)
{
	struct io_kiocb *req = wait->private;
	struct io_poll_iocb *poll = &req->poll;

	return __io_async_wake(req, poll, key_to_poll(key), io_poll_task_func);
}

static void io_poll_queue_proc(struct file *file, struct wait_queue_head *head,
			       struct poll_table_struct *p)
{
	struct io_poll_table *pt = container_of(p, struct io_poll_table, pt);

	__io_queue_proc(&pt->req->poll, pt, head);
}

static int io_poll_add_prep(struct io_kiocb *req, const struct io_uring_sqe *sqe)
{
	struct io_poll_iocb *poll = &req->poll;
	u16 events;

	if (unlikely(req->ctx->flags & IORING_SETUP_IOPOLL))
		return -EINVAL;
	if (sqe->addr || sqe->ioprio || sqe->off || sqe->len || sqe->buf_index)
		return -EINVAL;
	if (!poll->file)
		return -EBADF;

	events = READ_ONCE(sqe->poll_events);
	poll->events = demangle_poll(events) | EPOLLERR | EPOLLHUP;

	io_get_req_task(req);
	return 0;
}

static int io_poll_add(struct io_kiocb *req)
{
	struct io_poll_iocb *poll = &req->poll;
	struct io_ring_ctx *ctx = req->ctx;
	struct io_poll_table ipt;
	__poll_t mask;

	INIT_HLIST_NODE(&req->hash_node);
	INIT_LIST_HEAD(&req->list);
	ipt.pt._qproc = io_poll_queue_proc;

	mask = __io_arm_poll_handler(req, &req->poll, &ipt, poll->events,
					io_poll_wake);

	if (mask) { /* no async, we'd stolen it */
		ipt.error = 0;
		io_poll_complete(req, mask, 0);
	}
	spin_unlock_irq(&ctx->completion_lock);

	if (mask) {
		io_cqring_ev_posted(ctx);
		io_put_req(req);
	}
	return ipt.error;
}

static enum hrtimer_restart io_timeout_fn(struct hrtimer *timer)
{
	struct io_timeout_data *data = container_of(timer,
						struct io_timeout_data, timer);
	struct io_kiocb *req = data->req;
	struct io_ring_ctx *ctx = req->ctx;
	unsigned long flags;

	atomic_inc(&ctx->cq_timeouts);

	spin_lock_irqsave(&ctx->completion_lock, flags);
	/*
	 * We could be racing with timeout deletion. If the list is empty,
	 * then timeout lookup already found it and will be handling it.
	 */
	if (!list_empty(&req->list))
		list_del_init(&req->list);

	io_cqring_fill_event(req, -ETIME);
	io_commit_cqring(ctx);
	spin_unlock_irqrestore(&ctx->completion_lock, flags);

	io_cqring_ev_posted(ctx);
	req_set_fail_links(req);
	io_put_req(req);
	return HRTIMER_NORESTART;
}

static int io_timeout_cancel(struct io_ring_ctx *ctx, __u64 user_data)
{
	struct io_kiocb *req;
	int ret = -ENOENT;

	list_for_each_entry(req, &ctx->timeout_list, list) {
		if (user_data == req->user_data) {
			list_del_init(&req->list);
			ret = 0;
			break;
		}
	}

	if (ret == -ENOENT)
		return ret;

	ret = hrtimer_try_to_cancel(&req->io->timeout.timer);
	if (ret == -1)
		return -EALREADY;

	req_set_fail_links(req);
	io_cqring_fill_event(req, -ECANCELED);
	io_put_req(req);
	return 0;
}

static int io_timeout_remove_prep(struct io_kiocb *req,
				  const struct io_uring_sqe *sqe)
{
	if (unlikely(req->ctx->flags & IORING_SETUP_IOPOLL))
		return -EINVAL;
	if (sqe->flags || sqe->ioprio || sqe->buf_index || sqe->len)
		return -EINVAL;

	req->timeout.addr = READ_ONCE(sqe->addr);
	req->timeout.flags = READ_ONCE(sqe->timeout_flags);
	if (req->timeout.flags)
		return -EINVAL;

	return 0;
}

/*
 * Remove or update an existing timeout command
 */
static int io_timeout_remove(struct io_kiocb *req)
{
	struct io_ring_ctx *ctx = req->ctx;
	int ret;

	spin_lock_irq(&ctx->completion_lock);
	ret = io_timeout_cancel(ctx, req->timeout.addr);

	io_cqring_fill_event(req, ret);
	io_commit_cqring(ctx);
	spin_unlock_irq(&ctx->completion_lock);
	io_cqring_ev_posted(ctx);
	if (ret < 0)
		req_set_fail_links(req);
	io_put_req(req);
	return 0;
}

static int io_timeout_prep(struct io_kiocb *req, const struct io_uring_sqe *sqe,
			   bool is_timeout_link)
{
	struct io_timeout_data *data;
	unsigned flags;
	u32 off = READ_ONCE(sqe->off);

	if (unlikely(req->ctx->flags & IORING_SETUP_IOPOLL))
		return -EINVAL;
	if (sqe->ioprio || sqe->buf_index || sqe->len != 1)
		return -EINVAL;
	if (off && is_timeout_link)
		return -EINVAL;
	flags = READ_ONCE(sqe->timeout_flags);
	if (flags & ~IORING_TIMEOUT_ABS)
		return -EINVAL;

	req->timeout.off = off;

	if (!req->io && io_alloc_async_ctx(req))
		return -ENOMEM;

	data = &req->io->timeout;
	data->req = req;
	req->flags |= REQ_F_TIMEOUT;

	if (get_timespec64(&data->ts, u64_to_user_ptr(sqe->addr)))
		return -EFAULT;

	if (flags & IORING_TIMEOUT_ABS)
		data->mode = HRTIMER_MODE_ABS;
	else
		data->mode = HRTIMER_MODE_REL;

	hrtimer_init(&data->timer, CLOCK_MONOTONIC, data->mode);
	return 0;
}

static int io_timeout(struct io_kiocb *req)
{
	struct io_ring_ctx *ctx = req->ctx;
	struct io_timeout_data *data = &req->io->timeout;
	struct list_head *entry;
	u32 tail, off = req->timeout.off;

	spin_lock_irq(&ctx->completion_lock);

	/*
	 * sqe->off holds how many events that need to occur for this
	 * timeout event to be satisfied. If it isn't set, then this is
	 * a pure timeout request, sequence isn't used.
	 */
	if (!off) {
		req->flags |= REQ_F_TIMEOUT_NOSEQ;
		entry = ctx->timeout_list.prev;
		goto add;
	}

	tail = ctx->cached_cq_tail - atomic_read(&ctx->cq_timeouts);
	req->timeout.target_seq = tail + off;

	/*
	 * Insertion sort, ensuring the first entry in the list is always
	 * the one we need first.
	 */
	list_for_each_prev(entry, &ctx->timeout_list) {
		struct io_kiocb *nxt = list_entry(entry, struct io_kiocb, list);

		if (nxt->flags & REQ_F_TIMEOUT_NOSEQ)
			continue;
		/* nxt.seq is behind @tail, otherwise would've been completed */
		if (off >= nxt->timeout.target_seq - tail)
			break;
	}
add:
	list_add(&req->list, entry);
	data->timer.function = io_timeout_fn;
	hrtimer_start(&data->timer, timespec64_to_ktime(data->ts), data->mode);
	spin_unlock_irq(&ctx->completion_lock);
	return 0;
}

static bool io_cancel_cb(struct io_wq_work *work, void *data)
{
	struct io_kiocb *req = container_of(work, struct io_kiocb, work);

	return req->user_data == (unsigned long) data;
}

static int io_async_cancel_one(struct io_ring_ctx *ctx, void *sqe_addr)
{
	enum io_wq_cancel cancel_ret;
	int ret = 0;

	cancel_ret = io_wq_cancel_cb(ctx->io_wq, io_cancel_cb, sqe_addr, false);
	switch (cancel_ret) {
	case IO_WQ_CANCEL_OK:
		ret = 0;
		break;
	case IO_WQ_CANCEL_RUNNING:
		ret = -EALREADY;
		break;
	case IO_WQ_CANCEL_NOTFOUND:
		ret = -ENOENT;
		break;
	}

	return ret;
}

static void io_async_find_and_cancel(struct io_ring_ctx *ctx,
				     struct io_kiocb *req, __u64 sqe_addr,
				     int success_ret)
{
	unsigned long flags;
	int ret;

	ret = io_async_cancel_one(ctx, (void *) (unsigned long) sqe_addr);
	if (ret != -ENOENT) {
		spin_lock_irqsave(&ctx->completion_lock, flags);
		goto done;
	}

	spin_lock_irqsave(&ctx->completion_lock, flags);
	ret = io_timeout_cancel(ctx, sqe_addr);
	if (ret != -ENOENT)
		goto done;
	ret = io_poll_cancel(ctx, sqe_addr);
done:
	if (!ret)
		ret = success_ret;
	io_cqring_fill_event(req, ret);
	io_commit_cqring(ctx);
	spin_unlock_irqrestore(&ctx->completion_lock, flags);
	io_cqring_ev_posted(ctx);

	if (ret < 0)
		req_set_fail_links(req);
	io_put_req(req);
}

static int io_async_cancel_prep(struct io_kiocb *req,
				const struct io_uring_sqe *sqe)
{
	if (unlikely(req->ctx->flags & IORING_SETUP_IOPOLL))
		return -EINVAL;
	if (sqe->flags || sqe->ioprio || sqe->off || sqe->len ||
	    sqe->cancel_flags)
		return -EINVAL;

	req->cancel.addr = READ_ONCE(sqe->addr);
	return 0;
}

static int io_async_cancel(struct io_kiocb *req)
{
	struct io_ring_ctx *ctx = req->ctx;

	io_async_find_and_cancel(ctx, req, req->cancel.addr, 0);
	return 0;
}

static int io_files_update_prep(struct io_kiocb *req,
				const struct io_uring_sqe *sqe)
{
	if (sqe->flags || sqe->ioprio || sqe->rw_flags)
		return -EINVAL;

	req->files_update.offset = READ_ONCE(sqe->off);
	req->files_update.nr_args = READ_ONCE(sqe->len);
	if (!req->files_update.nr_args)
		return -EINVAL;
	req->files_update.arg = READ_ONCE(sqe->addr);
	return 0;
}

static int io_files_update(struct io_kiocb *req, bool force_nonblock)
{
	struct io_ring_ctx *ctx = req->ctx;
	struct io_uring_files_update up;
	int ret;

	if (force_nonblock)
		return -EAGAIN;

	up.offset = req->files_update.offset;
	up.fds = req->files_update.arg;

	mutex_lock(&ctx->uring_lock);
	ret = __io_sqe_files_update(ctx, &up, req->files_update.nr_args);
	mutex_unlock(&ctx->uring_lock);

	if (ret < 0)
		req_set_fail_links(req);
	io_cqring_add_event(req, ret);
	io_put_req(req);
	return 0;
}

static int io_req_defer_prep(struct io_kiocb *req,
			     const struct io_uring_sqe *sqe)
{
	ssize_t ret = 0;

	if (!sqe)
		return 0;

	io_req_init_async(req);

	if (io_op_defs[req->opcode].file_table) {
		ret = io_grab_files(req);
		if (unlikely(ret))
			return ret;
	}

	io_req_work_grab_env(req, &io_op_defs[req->opcode]);

	switch (req->opcode) {
	case IORING_OP_NOP:
		break;
	case IORING_OP_READV:
	case IORING_OP_READ_FIXED:
	case IORING_OP_READ:
		ret = io_read_prep(req, sqe, true);
		break;
	case IORING_OP_WRITEV:
	case IORING_OP_WRITE_FIXED:
	case IORING_OP_WRITE:
		ret = io_write_prep(req, sqe, true);
		break;
	case IORING_OP_POLL_ADD:
		ret = io_poll_add_prep(req, sqe);
		break;
	case IORING_OP_POLL_REMOVE:
		ret = io_poll_remove_prep(req, sqe);
		break;
	case IORING_OP_FSYNC:
		ret = io_prep_fsync(req, sqe);
		break;
	case IORING_OP_SYNC_FILE_RANGE:
		ret = io_prep_sfr(req, sqe);
		break;
	case IORING_OP_SENDMSG:
	case IORING_OP_SEND:
		ret = io_sendmsg_prep(req, sqe);
		break;
	case IORING_OP_RECVMSG:
	case IORING_OP_RECV:
		ret = io_recvmsg_prep(req, sqe);
		break;
	case IORING_OP_CONNECT:
		ret = io_connect_prep(req, sqe);
		break;
	case IORING_OP_TIMEOUT:
		ret = io_timeout_prep(req, sqe, false);
		break;
	case IORING_OP_TIMEOUT_REMOVE:
		ret = io_timeout_remove_prep(req, sqe);
		break;
	case IORING_OP_ASYNC_CANCEL:
		ret = io_async_cancel_prep(req, sqe);
		break;
	case IORING_OP_LINK_TIMEOUT:
		ret = io_timeout_prep(req, sqe, true);
		break;
	case IORING_OP_ACCEPT:
		ret = io_accept_prep(req, sqe);
		break;
	case IORING_OP_FALLOCATE:
		ret = io_fallocate_prep(req, sqe);
		break;
	case IORING_OP_OPENAT:
		ret = io_openat_prep(req, sqe);
		break;
	case IORING_OP_CLOSE:
		ret = io_close_prep(req, sqe);
		break;
	case IORING_OP_FILES_UPDATE:
		ret = io_files_update_prep(req, sqe);
		break;
	case IORING_OP_STATX:
		ret = io_statx_prep(req, sqe);
		break;
	case IORING_OP_FADVISE:
		ret = io_fadvise_prep(req, sqe);
		break;
	case IORING_OP_MADVISE:
		ret = io_madvise_prep(req, sqe);
		break;
	case IORING_OP_OPENAT2:
		ret = io_openat2_prep(req, sqe);
		break;
	case IORING_OP_EPOLL_CTL:
		ret = io_epoll_ctl_prep(req, sqe);
		break;
	case IORING_OP_SPLICE:
		ret = io_splice_prep(req, sqe);
		break;
	case IORING_OP_PROVIDE_BUFFERS:
		ret = io_provide_buffers_prep(req, sqe);
		break;
	case IORING_OP_REMOVE_BUFFERS:
		ret = io_remove_buffers_prep(req, sqe);
		break;
	case IORING_OP_TEE:
		ret = io_tee_prep(req, sqe);
		break;
	default:
		printk_once(KERN_WARNING "io_uring: unhandled opcode %d\n",
				req->opcode);
		ret = -EINVAL;
		break;
	}

	return ret;
}

static int io_req_defer(struct io_kiocb *req, const struct io_uring_sqe *sqe)
{
	struct io_ring_ctx *ctx = req->ctx;
	int ret;

	/* Still need defer if there is pending req in defer list. */
	if (!req_need_defer(req) && list_empty_careful(&ctx->defer_list))
		return 0;

	if (!req->io) {
		if (io_alloc_async_ctx(req))
			return -EAGAIN;
		ret = io_req_defer_prep(req, sqe);
		if (ret < 0)
			return ret;
	}

	spin_lock_irq(&ctx->completion_lock);
	if (!req_need_defer(req) && list_empty(&ctx->defer_list)) {
		spin_unlock_irq(&ctx->completion_lock);
		return 0;
	}

	trace_io_uring_defer(ctx, req, req->user_data);
	list_add_tail(&req->list, &ctx->defer_list);
	spin_unlock_irq(&ctx->completion_lock);
	return -EIOCBQUEUED;
}

static void io_cleanup_req(struct io_kiocb *req)
{
	struct io_async_ctx *io = req->io;

	switch (req->opcode) {
	case IORING_OP_READV:
	case IORING_OP_READ_FIXED:
	case IORING_OP_READ:
		if (req->flags & REQ_F_BUFFER_SELECTED)
			kfree((void *)(unsigned long)req->rw.addr);
		/* fallthrough */
	case IORING_OP_WRITEV:
	case IORING_OP_WRITE_FIXED:
	case IORING_OP_WRITE:
		if (io->rw.iov != io->rw.fast_iov)
			kfree(io->rw.iov);
		break;
	case IORING_OP_RECVMSG:
		if (req->flags & REQ_F_BUFFER_SELECTED)
			kfree(req->sr_msg.kbuf);
		/* fallthrough */
	case IORING_OP_SENDMSG:
		if (io->msg.iov != io->msg.fast_iov)
			kfree(io->msg.iov);
		break;
	case IORING_OP_RECV:
		if (req->flags & REQ_F_BUFFER_SELECTED)
			kfree(req->sr_msg.kbuf);
		break;
	case IORING_OP_OPENAT:
	case IORING_OP_OPENAT2:
		break;
	case IORING_OP_SPLICE:
	case IORING_OP_TEE:
		io_put_file(req, req->splice.file_in,
			    (req->splice.flags & SPLICE_F_FD_IN_FIXED));
		break;
	}

	req->flags &= ~REQ_F_NEED_CLEANUP;
}

static int io_issue_sqe(struct io_kiocb *req, const struct io_uring_sqe *sqe,
			bool force_nonblock)
{
	struct io_ring_ctx *ctx = req->ctx;
	int ret;

	switch (req->opcode) {
	case IORING_OP_NOP:
		ret = io_nop(req);
		break;
	case IORING_OP_READV:
	case IORING_OP_READ_FIXED:
	case IORING_OP_READ:
		if (sqe) {
			ret = io_read_prep(req, sqe, force_nonblock);
			if (ret < 0)
				break;
		}
		ret = io_read(req, force_nonblock);
		break;
	case IORING_OP_WRITEV:
	case IORING_OP_WRITE_FIXED:
	case IORING_OP_WRITE:
		if (sqe) {
			ret = io_write_prep(req, sqe, force_nonblock);
			if (ret < 0)
				break;
		}
		ret = io_write(req, force_nonblock);
		break;
	case IORING_OP_FSYNC:
		if (sqe) {
			ret = io_prep_fsync(req, sqe);
			if (ret < 0)
				break;
		}
		ret = io_fsync(req, force_nonblock);
		break;
	case IORING_OP_POLL_ADD:
		if (sqe) {
			ret = io_poll_add_prep(req, sqe);
			if (ret)
				break;
		}
		ret = io_poll_add(req);
		break;
	case IORING_OP_POLL_REMOVE:
		if (sqe) {
			ret = io_poll_remove_prep(req, sqe);
			if (ret < 0)
				break;
		}
		ret = io_poll_remove(req);
		break;
	case IORING_OP_SYNC_FILE_RANGE:
		if (sqe) {
			ret = io_prep_sfr(req, sqe);
			if (ret < 0)
				break;
		}
		ret = io_sync_file_range(req, force_nonblock);
		break;
	case IORING_OP_SENDMSG:
	case IORING_OP_SEND:
		if (sqe) {
			ret = io_sendmsg_prep(req, sqe);
			if (ret < 0)
				break;
		}
		if (req->opcode == IORING_OP_SENDMSG)
			ret = io_sendmsg(req, force_nonblock);
		else
			ret = io_send(req, force_nonblock);
		break;
	case IORING_OP_RECVMSG:
	case IORING_OP_RECV:
		if (sqe) {
			ret = io_recvmsg_prep(req, sqe);
			if (ret)
				break;
		}
		if (req->opcode == IORING_OP_RECVMSG)
			ret = io_recvmsg(req, force_nonblock);
		else
			ret = io_recv(req, force_nonblock);
		break;
	case IORING_OP_TIMEOUT:
		if (sqe) {
			ret = io_timeout_prep(req, sqe, false);
			if (ret)
				break;
		}
		ret = io_timeout(req);
		break;
	case IORING_OP_TIMEOUT_REMOVE:
		if (sqe) {
			ret = io_timeout_remove_prep(req, sqe);
			if (ret)
				break;
		}
		ret = io_timeout_remove(req);
		break;
	case IORING_OP_ACCEPT:
		if (sqe) {
			ret = io_accept_prep(req, sqe);
			if (ret)
				break;
		}
		ret = io_accept(req, force_nonblock);
		break;
	case IORING_OP_CONNECT:
		if (sqe) {
			ret = io_connect_prep(req, sqe);
			if (ret)
				break;
		}
		ret = io_connect(req, force_nonblock);
		break;
	case IORING_OP_ASYNC_CANCEL:
		if (sqe) {
			ret = io_async_cancel_prep(req, sqe);
			if (ret)
				break;
		}
		ret = io_async_cancel(req);
		break;
	case IORING_OP_FALLOCATE:
		if (sqe) {
			ret = io_fallocate_prep(req, sqe);
			if (ret)
				break;
		}
		ret = io_fallocate(req, force_nonblock);
		break;
	case IORING_OP_OPENAT:
		if (sqe) {
			ret = io_openat_prep(req, sqe);
			if (ret)
				break;
		}
		ret = io_openat(req, force_nonblock);
		break;
	case IORING_OP_CLOSE:
		if (sqe) {
			ret = io_close_prep(req, sqe);
			if (ret)
				break;
		}
		ret = io_close(req, force_nonblock);
		break;
	case IORING_OP_FILES_UPDATE:
		if (sqe) {
			ret = io_files_update_prep(req, sqe);
			if (ret)
				break;
		}
		ret = io_files_update(req, force_nonblock);
		break;
	case IORING_OP_STATX:
		if (sqe) {
			ret = io_statx_prep(req, sqe);
			if (ret)
				break;
		}
		ret = io_statx(req, force_nonblock);
		break;
	case IORING_OP_FADVISE:
		if (sqe) {
			ret = io_fadvise_prep(req, sqe);
			if (ret)
				break;
		}
		ret = io_fadvise(req, force_nonblock);
		break;
	case IORING_OP_MADVISE:
		if (sqe) {
			ret = io_madvise_prep(req, sqe);
			if (ret)
				break;
		}
		ret = io_madvise(req, force_nonblock);
		break;
	case IORING_OP_OPENAT2:
		if (sqe) {
			ret = io_openat2_prep(req, sqe);
			if (ret)
				break;
		}
		ret = io_openat2(req, force_nonblock);
		break;
	case IORING_OP_EPOLL_CTL:
		if (sqe) {
			ret = io_epoll_ctl_prep(req, sqe);
			if (ret)
				break;
		}
		ret = io_epoll_ctl(req, force_nonblock);
		break;
	case IORING_OP_SPLICE:
		if (sqe) {
			ret = io_splice_prep(req, sqe);
			if (ret < 0)
				break;
		}
		ret = io_splice(req, force_nonblock);
		break;
	case IORING_OP_PROVIDE_BUFFERS:
		if (sqe) {
			ret = io_provide_buffers_prep(req, sqe);
			if (ret)
				break;
		}
		ret = io_provide_buffers(req, force_nonblock);
		break;
	case IORING_OP_REMOVE_BUFFERS:
		if (sqe) {
			ret = io_remove_buffers_prep(req, sqe);
			if (ret)
				break;
		}
		ret = io_remove_buffers(req, force_nonblock);
		break;
	case IORING_OP_TEE:
		if (sqe) {
			ret = io_tee_prep(req, sqe);
			if (ret < 0)
				break;
		}
		ret = io_tee(req, force_nonblock);
		break;
	default:
		ret = -EINVAL;
		break;
	}

	if (ret)
		return ret;

	/* If the op doesn't have a file, we're not polling for it */
	if ((ctx->flags & IORING_SETUP_IOPOLL) && req->file) {
		const bool in_async = io_wq_current_is_worker();

		/* workqueue context doesn't hold uring_lock, grab it now */
		if (in_async)
			mutex_lock(&ctx->uring_lock);

		io_iopoll_req_issued(req);

		if (in_async)
			mutex_unlock(&ctx->uring_lock);
	}

	return 0;
}

static void io_arm_async_linked_timeout(struct io_kiocb *req)
{
	struct io_kiocb *link;

	/* link head's timeout is queued in io_queue_async_work() */
	if (!(req->flags & REQ_F_QUEUE_TIMEOUT))
		return;

	link = list_first_entry(&req->link_list, struct io_kiocb, link_list);
	io_queue_linked_timeout(link);
}

static void io_wq_submit_work(struct io_wq_work **workptr)
{
	struct io_wq_work *work = *workptr;
	struct io_kiocb *req = container_of(work, struct io_kiocb, work);
	int ret = 0;

	io_arm_async_linked_timeout(req);

	/* if NO_CANCEL is set, we must still run the work */
	if ((work->flags & (IO_WQ_WORK_CANCEL|IO_WQ_WORK_NO_CANCEL)) ==
				IO_WQ_WORK_CANCEL) {
		ret = -ECANCELED;
	}

	if (!ret) {
		do {
			ret = io_issue_sqe(req, NULL, false);
			/*
			 * We can get EAGAIN for polled IO even though we're
			 * forcing a sync submission from here, since we can't
			 * wait for request slots on the block side.
			 */
			if (ret != -EAGAIN)
				break;
			cond_resched();
		} while (1);
	}

	if (ret) {
		req_set_fail_links(req);
		io_cqring_add_event(req, ret);
		io_put_req(req);
	}

	io_steal_work(req, workptr);
}

static inline struct file *io_file_from_index(struct io_ring_ctx *ctx,
					      int index)
{
	struct fixed_file_table *table;

	table = &ctx->file_data->table[index >> IORING_FILE_TABLE_SHIFT];
	return table->files[index & IORING_FILE_TABLE_MASK];
}

static int io_file_get(struct io_submit_state *state, struct io_kiocb *req,
			int fd, struct file **out_file, bool fixed)
{
	struct io_ring_ctx *ctx = req->ctx;
	struct file *file;

	if (fixed) {
		if (unlikely(!ctx->file_data ||
		    (unsigned) fd >= ctx->nr_user_files))
			return -EBADF;
		fd = array_index_nospec(fd, ctx->nr_user_files);
		file = io_file_from_index(ctx, fd);
		if (file) {
			req->fixed_file_refs = ctx->file_data->cur_refs;
			percpu_ref_get(req->fixed_file_refs);
		}
	} else {
		trace_io_uring_file_get(ctx, fd);
		file = __io_file_get(state, fd);
	}

	if (file || io_op_defs[req->opcode].needs_file_no_error) {
		*out_file = file;
		return 0;
	}
	return -EBADF;
}

static int io_req_set_file(struct io_submit_state *state, struct io_kiocb *req,
			   int fd)
{
	bool fixed;

	fixed = (req->flags & REQ_F_FIXED_FILE) != 0;
	if (unlikely(!fixed && io_async_submit(req->ctx)))
		return -EBADF;

	return io_file_get(state, req, fd, &req->file, fixed);
}

static int io_grab_files(struct io_kiocb *req)
{
	int ret = -EBADF;
	struct io_ring_ctx *ctx = req->ctx;

	if (req->work.files || (req->flags & REQ_F_NO_FILE_TABLE))
		return 0;
	if (!ctx->ring_file)
		return -EBADF;

	rcu_read_lock();
	spin_lock_irq(&ctx->inflight_lock);
	/*
	 * We use the f_ops->flush() handler to ensure that we can flush
	 * out work accessing these files if the fd is closed. Check if
	 * the fd has changed since we started down this path, and disallow
	 * this operation if it has.
	 */
	if (fcheck(ctx->ring_fd) == ctx->ring_file) {
		list_add(&req->inflight_entry, &ctx->inflight_list);
		req->flags |= REQ_F_INFLIGHT;
		req->work.files = current->files;
		ret = 0;
	}
	spin_unlock_irq(&ctx->inflight_lock);
	rcu_read_unlock();

	return ret;
}

static enum hrtimer_restart io_link_timeout_fn(struct hrtimer *timer)
{
	struct io_timeout_data *data = container_of(timer,
						struct io_timeout_data, timer);
	struct io_kiocb *req = data->req;
	struct io_ring_ctx *ctx = req->ctx;
	struct io_kiocb *prev = NULL;
	unsigned long flags;

	spin_lock_irqsave(&ctx->completion_lock, flags);

	/*
	 * We don't expect the list to be empty, that will only happen if we
	 * race with the completion of the linked work.
	 */
	if (!list_empty(&req->link_list)) {
		prev = list_entry(req->link_list.prev, struct io_kiocb,
				  link_list);
		if (refcount_inc_not_zero(&prev->refs)) {
			list_del_init(&req->link_list);
			prev->flags &= ~REQ_F_LINK_TIMEOUT;
		} else
			prev = NULL;
	}

	spin_unlock_irqrestore(&ctx->completion_lock, flags);

	if (prev) {
		req_set_fail_links(prev);
		io_async_find_and_cancel(ctx, req, prev->user_data, -ETIME);
		io_put_req(prev);
	} else {
		io_cqring_add_event(req, -ETIME);
		io_put_req(req);
	}
	return HRTIMER_NORESTART;
}

static void io_queue_linked_timeout(struct io_kiocb *req)
{
	struct io_ring_ctx *ctx = req->ctx;

	/*
	 * If the list is now empty, then our linked request finished before
	 * we got a chance to setup the timer
	 */
	spin_lock_irq(&ctx->completion_lock);
	if (!list_empty(&req->link_list)) {
		struct io_timeout_data *data = &req->io->timeout;

		data->timer.function = io_link_timeout_fn;
		hrtimer_start(&data->timer, timespec64_to_ktime(data->ts),
				data->mode);
	}
	spin_unlock_irq(&ctx->completion_lock);

	/* drop submission reference */
	io_put_req(req);
}

static struct io_kiocb *io_prep_linked_timeout(struct io_kiocb *req)
{
	struct io_kiocb *nxt;

	if (!(req->flags & REQ_F_LINK_HEAD))
		return NULL;
	/* for polled retry, if flag is set, we already went through here */
	if (req->flags & REQ_F_POLLED)
		return NULL;

	nxt = list_first_entry_or_null(&req->link_list, struct io_kiocb,
					link_list);
	if (!nxt || nxt->opcode != IORING_OP_LINK_TIMEOUT)
		return NULL;

	req->flags |= REQ_F_LINK_TIMEOUT;
	return nxt;
}

static void __io_queue_sqe(struct io_kiocb *req, const struct io_uring_sqe *sqe)
{
	struct io_kiocb *linked_timeout;
	struct io_kiocb *nxt;
	const struct cred *old_creds = NULL;
	int ret;

again:
	linked_timeout = io_prep_linked_timeout(req);

	if ((req->flags & REQ_F_WORK_INITIALIZED) && req->work.creds &&
	    req->work.creds != current_cred()) {
		if (old_creds)
			revert_creds(old_creds);
		if (old_creds == req->work.creds)
			old_creds = NULL; /* restored original creds */
		else
			old_creds = override_creds(req->work.creds);
	}

	ret = io_issue_sqe(req, sqe, true);

	/*
	 * We async punt it if the file wasn't marked NOWAIT, or if the file
	 * doesn't support non-blocking read/write attempts
	 */
	if (ret == -EAGAIN && (!(req->flags & REQ_F_NOWAIT) ||
	    (req->flags & REQ_F_MUST_PUNT))) {
		if (io_arm_poll_handler(req)) {
			if (linked_timeout)
				io_queue_linked_timeout(linked_timeout);
			goto exit;
		}
punt:
		io_req_init_async(req);

		if (io_op_defs[req->opcode].file_table) {
			ret = io_grab_files(req);
			if (ret)
				goto err;
		}

		/*
		 * Queued up for async execution, worker will release
		 * submit reference when the iocb is actually submitted.
		 */
		io_queue_async_work(req);
		goto exit;
	}

err:
	nxt = NULL;
	/* drop submission reference */
	io_put_req_find_next(req, &nxt);

	if (linked_timeout) {
		if (!ret)
			io_queue_linked_timeout(linked_timeout);
		else
			io_put_req(linked_timeout);
	}

	/* and drop final reference, if we failed */
	if (ret) {
		io_cqring_add_event(req, ret);
		req_set_fail_links(req);
		io_put_req(req);
	}
	if (nxt) {
		req = nxt;

		if (req->flags & REQ_F_FORCE_ASYNC)
			goto punt;
		goto again;
	}
exit:
	if (old_creds)
		revert_creds(old_creds);
}

static void io_queue_sqe(struct io_kiocb *req, const struct io_uring_sqe *sqe)
{
	int ret;

	ret = io_req_defer(req, sqe);
	if (ret) {
		if (ret != -EIOCBQUEUED) {
fail_req:
			io_cqring_add_event(req, ret);
			req_set_fail_links(req);
			io_double_put_req(req);
		}
	} else if (req->flags & REQ_F_FORCE_ASYNC) {
		if (!req->io) {
			ret = -EAGAIN;
			if (io_alloc_async_ctx(req))
				goto fail_req;
			ret = io_req_defer_prep(req, sqe);
			if (unlikely(ret < 0))
				goto fail_req;
		}

		/*
		 * Never try inline submit of IOSQE_ASYNC is set, go straight
		 * to async execution.
		 */
		req->work.flags |= IO_WQ_WORK_CONCURRENT;
		io_queue_async_work(req);
	} else {
		__io_queue_sqe(req, sqe);
	}
}

static inline void io_queue_link_head(struct io_kiocb *req)
{
	if (unlikely(req->flags & REQ_F_FAIL_LINK)) {
		io_cqring_add_event(req, -ECANCELED);
		io_double_put_req(req);
	} else
		io_queue_sqe(req, NULL);
}

static int io_submit_sqe(struct io_kiocb *req, const struct io_uring_sqe *sqe,
			 struct io_kiocb **link)
{
	struct io_ring_ctx *ctx = req->ctx;
	int ret;

	/*
	 * If we already have a head request, queue this one for async
	 * submittal once the head completes. If we don't have a head but
	 * IOSQE_IO_LINK is set in the sqe, start a new head. This one will be
	 * submitted sync once the chain is complete. If none of those
	 * conditions are true (normal request), then just queue it.
	 */
	if (*link) {
		struct io_kiocb *head = *link;

		/*
		 * Taking sequential execution of a link, draining both sides
		 * of the link also fullfils IOSQE_IO_DRAIN semantics for all
		 * requests in the link. So, it drains the head and the
		 * next after the link request. The last one is done via
		 * drain_next flag to persist the effect across calls.
		 */
		if (req->flags & REQ_F_IO_DRAIN) {
			head->flags |= REQ_F_IO_DRAIN;
			ctx->drain_next = 1;
		}
		if (io_alloc_async_ctx(req))
			return -EAGAIN;

		ret = io_req_defer_prep(req, sqe);
		if (ret) {
			/* fail even hard links since we don't submit */
			head->flags |= REQ_F_FAIL_LINK;
			return ret;
		}
		trace_io_uring_link(ctx, req, head);
		list_add_tail(&req->link_list, &head->link_list);

		/* last request of a link, enqueue the link */
		if (!(req->flags & (REQ_F_LINK | REQ_F_HARDLINK))) {
			io_queue_link_head(head);
			*link = NULL;
		}
	} else {
		if (unlikely(ctx->drain_next)) {
			req->flags |= REQ_F_IO_DRAIN;
			ctx->drain_next = 0;
		}
		if (req->flags & (REQ_F_LINK | REQ_F_HARDLINK)) {
			req->flags |= REQ_F_LINK_HEAD;
			INIT_LIST_HEAD(&req->link_list);

			if (io_alloc_async_ctx(req))
				return -EAGAIN;

			ret = io_req_defer_prep(req, sqe);
			if (ret)
				req->flags |= REQ_F_FAIL_LINK;
			*link = req;
		} else {
			io_queue_sqe(req, sqe);
		}
	}

	return 0;
}

/*
 * Batched submission is done, ensure local IO is flushed out.
 */
static void io_submit_state_end(struct io_submit_state *state)
{
	blk_finish_plug(&state->plug);
	io_state_file_put(state);
	if (state->free_reqs)
		kmem_cache_free_bulk(req_cachep, state->free_reqs, state->reqs);
}

/*
 * Start submission side cache.
 */
static void io_submit_state_start(struct io_submit_state *state,
				  unsigned int max_ios)
{
	blk_start_plug(&state->plug);
	state->free_reqs = 0;
	state->file = NULL;
	state->ios_left = max_ios;
}

static void io_commit_sqring(struct io_ring_ctx *ctx)
{
	struct io_rings *rings = ctx->rings;

	/*
	 * Ensure any loads from the SQEs are done at this point,
	 * since once we write the new head, the application could
	 * write new data to them.
	 */
	smp_store_release(&rings->sq.head, ctx->cached_sq_head);
}

/*
 * Fetch an sqe, if one is available. Note that sqe_ptr will point to memory
 * that is mapped by userspace. This means that care needs to be taken to
 * ensure that reads are stable, as we cannot rely on userspace always
 * being a good citizen. If members of the sqe are validated and then later
 * used, it's important that those reads are done through READ_ONCE() to
 * prevent a re-load down the line.
 */
static const struct io_uring_sqe *io_get_sqe(struct io_ring_ctx *ctx)
{
	u32 *sq_array = ctx->sq_array;
	unsigned head;

	/*
	 * The cached sq head (or cq tail) serves two purposes:
	 *
	 * 1) allows us to batch the cost of updating the user visible
	 *    head updates.
	 * 2) allows the kernel side to track the head on its own, even
	 *    though the application is the one updating it.
	 */
	head = READ_ONCE(sq_array[ctx->cached_sq_head & ctx->sq_mask]);
	if (likely(head < ctx->sq_entries))
		return &ctx->sq_sqes[head];

	/* drop invalid entries */
	ctx->cached_sq_dropped++;
	WRITE_ONCE(ctx->rings->sq_dropped, ctx->cached_sq_dropped);
	return NULL;
}

static inline void io_consume_sqe(struct io_ring_ctx *ctx)
{
	ctx->cached_sq_head++;
}

#define SQE_VALID_FLAGS	(IOSQE_FIXED_FILE|IOSQE_IO_DRAIN|IOSQE_IO_LINK|	\
				IOSQE_IO_HARDLINK | IOSQE_ASYNC | \
				IOSQE_BUFFER_SELECT)

static int io_init_req(struct io_ring_ctx *ctx, struct io_kiocb *req,
		       const struct io_uring_sqe *sqe,
		       struct io_submit_state *state)
{
	unsigned int sqe_flags;
	int id;

	/*
	 * All io need record the previous position, if LINK vs DARIN,
	 * it can be used to mark the position of the first IO in the
	 * link list.
	 */
	req->sequence = ctx->cached_sq_head - ctx->cached_sq_dropped;
	req->opcode = READ_ONCE(sqe->opcode);
	req->user_data = READ_ONCE(sqe->user_data);
	req->io = NULL;
	req->file = NULL;
	req->ctx = ctx;
	req->flags = 0;
	/* one is dropped after submission, the other at completion */
	refcount_set(&req->refs, 2);
	req->task = current;
	req->result = 0;

	if (unlikely(req->opcode >= IORING_OP_LAST))
		return -EINVAL;

	if (unlikely(io_sq_thread_acquire_mm(ctx, req)))
		return -EFAULT;

	sqe_flags = READ_ONCE(sqe->flags);
	/* enforce forwards compatibility on users */
	if (unlikely(sqe_flags & ~SQE_VALID_FLAGS))
		return -EINVAL;

	if ((sqe_flags & IOSQE_BUFFER_SELECT) &&
	    !io_op_defs[req->opcode].buffer_select)
		return -EOPNOTSUPP;

	id = READ_ONCE(sqe->personality);
	if (id) {
		io_req_init_async(req);
		req->work.creds = idr_find(&ctx->personality_idr, id);
		if (unlikely(!req->work.creds))
			return -EINVAL;
		get_cred(req->work.creds);
	}

	/* same numerical values with corresponding REQ_F_*, safe to copy */
	req->flags |= sqe_flags;

	if (!io_op_defs[req->opcode].needs_file)
		return 0;

	return io_req_set_file(state, req, READ_ONCE(sqe->fd));
}

static int io_submit_sqes(struct io_ring_ctx *ctx, unsigned int nr,
			  struct file *ring_file, int ring_fd)
{
	struct io_submit_state state, *statep = NULL;
	struct io_kiocb *link = NULL;
	int i, submitted = 0;

	/* if we have a backlog and couldn't flush it all, return BUSY */
	if (test_bit(0, &ctx->sq_check_overflow)) {
		if (!list_empty(&ctx->cq_overflow_list) &&
		    !io_cqring_overflow_flush(ctx, false))
			return -EBUSY;
	}

	/* make sure SQ entry isn't read before tail */
	nr = min3(nr, ctx->sq_entries, io_sqring_entries(ctx));

	if (!percpu_ref_tryget_many(&ctx->refs, nr))
		return -EAGAIN;

	if (nr > IO_PLUG_THRESHOLD) {
		io_submit_state_start(&state, nr);
		statep = &state;
	}

	ctx->ring_fd = ring_fd;
	ctx->ring_file = ring_file;

	for (i = 0; i < nr; i++) {
		const struct io_uring_sqe *sqe;
		struct io_kiocb *req;
		int err;

		sqe = io_get_sqe(ctx);
		if (unlikely(!sqe)) {
			io_consume_sqe(ctx);
			break;
		}
		req = io_alloc_req(ctx, statep);
		if (unlikely(!req)) {
			if (!submitted)
				submitted = -EAGAIN;
			break;
		}

		err = io_init_req(ctx, req, sqe, statep);
		io_consume_sqe(ctx);
		/* will complete beyond this point, count as submitted */
		submitted++;

		if (unlikely(err)) {
fail_req:
			io_cqring_add_event(req, err);
			io_double_put_req(req);
			break;
		}

		trace_io_uring_submit_sqe(ctx, req->opcode, req->user_data,
						true, io_async_submit(ctx));
		err = io_submit_sqe(req, sqe, &link);
		if (err)
			goto fail_req;
	}

	if (unlikely(submitted != nr)) {
		int ref_used = (submitted == -EAGAIN) ? 0 : submitted;

		percpu_ref_put_many(&ctx->refs, nr - ref_used);
	}
	if (link)
		io_queue_link_head(link);
	if (statep)
		io_submit_state_end(&state);

	 /* Commit SQ ring head once we've consumed and submitted all SQEs */
	io_commit_sqring(ctx);

	return submitted;
}

static int io_sq_thread(void *data)
{
	struct io_ring_ctx *ctx = data;
	const struct cred *old_cred;
	DEFINE_WAIT(wait);
	unsigned long timeout;
	int ret = 0;

	complete(&ctx->sq_thread_comp);

	old_cred = override_creds(ctx->creds);

	timeout = jiffies + ctx->sq_thread_idle;
	while (!kthread_should_park()) {
		unsigned int to_submit;

		if (!list_empty(&ctx->poll_list)) {
			unsigned nr_events = 0;

			mutex_lock(&ctx->uring_lock);
			if (!list_empty(&ctx->poll_list))
				io_iopoll_getevents(ctx, &nr_events, 0);
			else
				timeout = jiffies + ctx->sq_thread_idle;
			mutex_unlock(&ctx->uring_lock);
		}

		to_submit = io_sqring_entries(ctx);

		/*
		 * If submit got -EBUSY, flag us as needing the application
		 * to enter the kernel to reap and flush events.
		 */
		if (!to_submit || ret == -EBUSY || need_resched()) {
			/*
			 * Drop cur_mm before scheduling, we can't hold it for
			 * long periods (or over schedule()). Do this before
			 * adding ourselves to the waitqueue, as the unuse/drop
			 * may sleep.
			 */
			io_sq_thread_drop_mm(ctx);

			/*
			 * We're polling. If we're within the defined idle
			 * period, then let us spin without work before going
			 * to sleep. The exception is if we got EBUSY doing
			 * more IO, we should wait for the application to
			 * reap events and wake us up.
			 */
			if (!list_empty(&ctx->poll_list) || need_resched() ||
			    (!time_after(jiffies, timeout) && ret != -EBUSY &&
			    !percpu_ref_is_dying(&ctx->refs))) {
				if (current->task_works)
					task_work_run();
				cond_resched();
				continue;
			}

			prepare_to_wait(&ctx->sqo_wait, &wait,
						TASK_INTERRUPTIBLE);

			/*
			 * While doing polled IO, before going to sleep, we need
			 * to check if there are new reqs added to poll_list, it
			 * is because reqs may have been punted to io worker and
			 * will be added to poll_list later, hence check the
			 * poll_list again.
			 */
			if ((ctx->flags & IORING_SETUP_IOPOLL) &&
			    !list_empty_careful(&ctx->poll_list)) {
				finish_wait(&ctx->sqo_wait, &wait);
				continue;
			}

			/* Tell userspace we may need a wakeup call */
			ctx->rings->sq_flags |= IORING_SQ_NEED_WAKEUP;
			/* make sure to read SQ tail after writing flags */
			smp_mb();

			to_submit = io_sqring_entries(ctx);
			if (!to_submit || ret == -EBUSY) {
				if (kthread_should_park()) {
					finish_wait(&ctx->sqo_wait, &wait);
					break;
				}
				if (current->task_works) {
					task_work_run();
					finish_wait(&ctx->sqo_wait, &wait);
					continue;
				}
				if (signal_pending(current))
					flush_signals(current);
				schedule();
				finish_wait(&ctx->sqo_wait, &wait);

				ctx->rings->sq_flags &= ~IORING_SQ_NEED_WAKEUP;
				ret = 0;
				continue;
			}
			finish_wait(&ctx->sqo_wait, &wait);

			ctx->rings->sq_flags &= ~IORING_SQ_NEED_WAKEUP;
		}

		mutex_lock(&ctx->uring_lock);
		if (likely(!percpu_ref_is_dying(&ctx->refs)))
			ret = io_submit_sqes(ctx, to_submit, NULL, -1);
		mutex_unlock(&ctx->uring_lock);
		timeout = jiffies + ctx->sq_thread_idle;
	}

	if (current->task_works)
		task_work_run();

	io_sq_thread_drop_mm(ctx);
	revert_creds(old_cred);

	kthread_parkme();

	return 0;
}

struct io_wait_queue {
	struct wait_queue_entry wq;
	struct io_ring_ctx *ctx;
	unsigned to_wait;
	unsigned nr_timeouts;
};

static inline bool io_should_wake(struct io_wait_queue *iowq, bool noflush)
{
	struct io_ring_ctx *ctx = iowq->ctx;

	/*
	 * Wake up if we have enough events, or if a timeout occurred since we
	 * started waiting. For timeouts, we always want to return to userspace,
	 * regardless of event count.
	 */
	return io_cqring_events(ctx, noflush) >= iowq->to_wait ||
			atomic_read(&ctx->cq_timeouts) != iowq->nr_timeouts;
}

static int io_wake_function(struct wait_queue_entry *curr, unsigned int mode,
			    int wake_flags, void *key)
{
	struct io_wait_queue *iowq = container_of(curr, struct io_wait_queue,
							wq);

	/* use noflush == true, as we can't safely rely on locking context */
	if (!io_should_wake(iowq, true))
		return -1;

	return autoremove_wake_function(curr, mode, wake_flags, key);
}

/*
 * Wait until events become available, if we don't already have some. The
 * application must reap them itself, as they reside on the shared cq ring.
 */
static int io_cqring_wait(struct io_ring_ctx *ctx, int min_events,
			  const sigset_t __user *sig, size_t sigsz)
{
	struct io_wait_queue iowq = {
		.wq = {
			.private	= current,
			.func		= io_wake_function,
			.entry		= LIST_HEAD_INIT(iowq.wq.entry),
		},
		.ctx		= ctx,
		.to_wait	= min_events,
	};
	struct io_rings *rings = ctx->rings;
	int ret = 0;

	do {
		if (io_cqring_events(ctx, false) >= min_events)
			return 0;
		if (!current->task_works)
			break;
		task_work_run();
	} while (1);

	if (sig) {
#ifdef CONFIG_COMPAT
		if (in_compat_syscall())
			ret = set_compat_user_sigmask((const compat_sigset_t __user *)sig,
						      sigsz);
		else
#endif
			ret = set_user_sigmask(sig, sigsz);

		if (ret)
			return ret;
	}

	iowq.nr_timeouts = atomic_read(&ctx->cq_timeouts);
	trace_io_uring_cqring_wait(ctx, min_events);
	do {
		prepare_to_wait_exclusive(&ctx->wait, &iowq.wq,
						TASK_INTERRUPTIBLE);
		/* make sure we run task_work before checking for signals */
		if (current->task_works)
			task_work_run();
		if (signal_pending(current)) {
			if (current->jobctl & JOBCTL_TASK_WORK) {
				spin_lock_irq(&current->sighand->siglock);
				current->jobctl &= ~JOBCTL_TASK_WORK;
				recalc_sigpending();
				spin_unlock_irq(&current->sighand->siglock);
				continue;
			}
			ret = -EINTR;
			break;
		}
		if (io_should_wake(&iowq, false))
			break;
		schedule();
	} while (1);
	finish_wait(&ctx->wait, &iowq.wq);

	restore_saved_sigmask_unless(ret == -EINTR);

	return READ_ONCE(rings->cq.head) == READ_ONCE(rings->cq.tail) ? ret : 0;
}

static void __io_sqe_files_unregister(struct io_ring_ctx *ctx)
{
#if defined(CONFIG_UNIX)
	if (ctx->ring_sock) {
		struct sock *sock = ctx->ring_sock->sk;
		struct sk_buff *skb;

		while ((skb = skb_dequeue(&sock->sk_receive_queue)) != NULL)
			kfree_skb(skb);
	}
#else
	int i;

	for (i = 0; i < ctx->nr_user_files; i++) {
		struct file *file;

		file = io_file_from_index(ctx, i);
		if (file)
			fput(file);
	}
#endif
}

static void io_file_ref_kill(struct percpu_ref *ref)
{
	struct fixed_file_data *data;

	data = container_of(ref, struct fixed_file_data, refs);
	complete(&data->done);
}

static int io_sqe_files_unregister(struct io_ring_ctx *ctx)
{
	struct fixed_file_data *data = ctx->file_data;
	struct fixed_file_ref_node *ref_node = NULL;
	unsigned nr_tables, i;

	if (!data)
		return -ENXIO;

	spin_lock(&data->lock);
	if (!list_empty(&data->ref_list))
		ref_node = list_first_entry(&data->ref_list,
				struct fixed_file_ref_node, node);
	spin_unlock(&data->lock);
	if (ref_node)
		percpu_ref_kill(&ref_node->refs);

	percpu_ref_kill(&data->refs);

	/* wait for all refs nodes to complete */
	flush_delayed_work(&ctx->file_put_work);
	wait_for_completion(&data->done);

	__io_sqe_files_unregister(ctx);
	nr_tables = DIV_ROUND_UP(ctx->nr_user_files, IORING_MAX_FILES_TABLE);
	for (i = 0; i < nr_tables; i++)
		kfree(data->table[i].files);
	kfree(data->table);
	percpu_ref_exit(&data->refs);
	kfree(data);
	ctx->file_data = NULL;
	ctx->nr_user_files = 0;
	return 0;
}

static void io_sq_thread_stop(struct io_ring_ctx *ctx)
{
	if (ctx->sqo_thread) {
		wait_for_completion(&ctx->sq_thread_comp);
		/*
		 * The park is a bit of a work-around, without it we get
		 * warning spews on shutdown with SQPOLL set and affinity
		 * set to a single CPU.
		 */
		kthread_park(ctx->sqo_thread);
		kthread_stop(ctx->sqo_thread);
		ctx->sqo_thread = NULL;
	}
}

static void io_finish_async(struct io_ring_ctx *ctx)
{
	io_sq_thread_stop(ctx);

	if (ctx->io_wq) {
		io_wq_destroy(ctx->io_wq);
		ctx->io_wq = NULL;
	}
}

#if defined(CONFIG_UNIX)
/*
 * Ensure the UNIX gc is aware of our file set, so we are certain that
 * the io_uring can be safely unregistered on process exit, even if we have
 * loops in the file referencing.
 */
static int __io_sqe_files_scm(struct io_ring_ctx *ctx, int nr, int offset)
{
	struct sock *sk = ctx->ring_sock->sk;
	struct scm_fp_list *fpl;
	struct sk_buff *skb;
	int i, nr_files;

	fpl = kzalloc(sizeof(*fpl), GFP_KERNEL);
	if (!fpl)
		return -ENOMEM;

	skb = alloc_skb(0, GFP_KERNEL);
	if (!skb) {
		kfree(fpl);
		return -ENOMEM;
	}

	skb->sk = sk;

	nr_files = 0;
	fpl->user = get_uid(ctx->user);
	for (i = 0; i < nr; i++) {
		struct file *file = io_file_from_index(ctx, i + offset);

		if (!file)
			continue;
		fpl->fp[nr_files] = get_file(file);
		unix_inflight(fpl->user, fpl->fp[nr_files]);
		nr_files++;
	}

	if (nr_files) {
		fpl->max = SCM_MAX_FD;
		fpl->count = nr_files;
		UNIXCB(skb).fp = fpl;
		skb->destructor = unix_destruct_scm;
		refcount_add(skb->truesize, &sk->sk_wmem_alloc);
		skb_queue_head(&sk->sk_receive_queue, skb);

		for (i = 0; i < nr_files; i++)
			fput(fpl->fp[i]);
	} else {
		kfree_skb(skb);
		kfree(fpl);
	}

	return 0;
}

/*
 * If UNIX sockets are enabled, fd passing can cause a reference cycle which
 * causes regular reference counting to break down. We rely on the UNIX
 * garbage collection to take care of this problem for us.
 */
static int io_sqe_files_scm(struct io_ring_ctx *ctx)
{
	unsigned left, total;
	int ret = 0;

	total = 0;
	left = ctx->nr_user_files;
	while (left) {
		unsigned this_files = min_t(unsigned, left, SCM_MAX_FD);

		ret = __io_sqe_files_scm(ctx, this_files, total);
		if (ret)
			break;
		left -= this_files;
		total += this_files;
	}

	if (!ret)
		return 0;

	while (total < ctx->nr_user_files) {
		struct file *file = io_file_from_index(ctx, total);

		if (file)
			fput(file);
		total++;
	}

	return ret;
}
#else
static int io_sqe_files_scm(struct io_ring_ctx *ctx)
{
	return 0;
}
#endif

static int io_sqe_alloc_file_tables(struct io_ring_ctx *ctx, unsigned nr_tables,
				    unsigned nr_files)
{
	int i;

	for (i = 0; i < nr_tables; i++) {
		struct fixed_file_table *table = &ctx->file_data->table[i];
		unsigned this_files;

		this_files = min(nr_files, IORING_MAX_FILES_TABLE);
		table->files = kcalloc(this_files, sizeof(struct file *),
					GFP_KERNEL);
		if (!table->files)
			break;
		nr_files -= this_files;
	}

	if (i == nr_tables)
		return 0;

	for (i = 0; i < nr_tables; i++) {
		struct fixed_file_table *table = &ctx->file_data->table[i];
		kfree(table->files);
	}
	return 1;
}

static void io_ring_file_put(struct io_ring_ctx *ctx, struct file *file)
{
#if defined(CONFIG_UNIX)
	struct sock *sock = ctx->ring_sock->sk;
	struct sk_buff_head list, *head = &sock->sk_receive_queue;
	struct sk_buff *skb;
	int i;

	__skb_queue_head_init(&list);

	/*
	 * Find the skb that holds this file in its SCM_RIGHTS. When found,
	 * remove this entry and rearrange the file array.
	 */
	skb = skb_dequeue(head);
	while (skb) {
		struct scm_fp_list *fp;

		fp = UNIXCB(skb).fp;
		for (i = 0; i < fp->count; i++) {
			int left;

			if (fp->fp[i] != file)
				continue;

			unix_notinflight(fp->user, fp->fp[i]);
			left = fp->count - 1 - i;
			if (left) {
				memmove(&fp->fp[i], &fp->fp[i + 1],
						left * sizeof(struct file *));
			}
			fp->count--;
			if (!fp->count) {
				kfree_skb(skb);
				skb = NULL;
			} else {
				__skb_queue_tail(&list, skb);
			}
			fput(file);
			file = NULL;
			break;
		}

		if (!file)
			break;

		__skb_queue_tail(&list, skb);

		skb = skb_dequeue(head);
	}

	if (skb_peek(&list)) {
		spin_lock_irq(&head->lock);
		while ((skb = __skb_dequeue(&list)) != NULL)
			__skb_queue_tail(head, skb);
		spin_unlock_irq(&head->lock);
	}
#else
	fput(file);
#endif
}

struct io_file_put {
	struct list_head list;
	struct file *file;
};

static void __io_file_put_work(struct fixed_file_ref_node *ref_node)
{
	struct fixed_file_data *file_data = ref_node->file_data;
	struct io_ring_ctx *ctx = file_data->ctx;
	struct io_file_put *pfile, *tmp;

	list_for_each_entry_safe(pfile, tmp, &ref_node->file_list, list) {
		list_del(&pfile->list);
		io_ring_file_put(ctx, pfile->file);
		kfree(pfile);
	}

	spin_lock(&file_data->lock);
	list_del(&ref_node->node);
	spin_unlock(&file_data->lock);

	percpu_ref_exit(&ref_node->refs);
	kfree(ref_node);
	percpu_ref_put(&file_data->refs);
}

static void io_file_put_work(struct work_struct *work)
{
	struct io_ring_ctx *ctx;
	struct llist_node *node;

	ctx = container_of(work, struct io_ring_ctx, file_put_work.work);
	node = llist_del_all(&ctx->file_put_llist);

	while (node) {
		struct fixed_file_ref_node *ref_node;
		struct llist_node *next = node->next;

		ref_node = llist_entry(node, struct fixed_file_ref_node, llist);
		__io_file_put_work(ref_node);
		node = next;
	}
}

static void io_file_data_ref_zero(struct percpu_ref *ref)
{
	struct fixed_file_ref_node *ref_node;
	struct io_ring_ctx *ctx;
	bool first_add;
	int delay = HZ;

	ref_node = container_of(ref, struct fixed_file_ref_node, refs);
	ctx = ref_node->file_data->ctx;

	if (percpu_ref_is_dying(&ctx->file_data->refs))
		delay = 0;

	first_add = llist_add(&ref_node->llist, &ctx->file_put_llist);
	if (!delay)
		mod_delayed_work(system_wq, &ctx->file_put_work, 0);
	else if (first_add)
		queue_delayed_work(system_wq, &ctx->file_put_work, delay);
}

static struct fixed_file_ref_node *alloc_fixed_file_ref_node(
			struct io_ring_ctx *ctx)
{
	struct fixed_file_ref_node *ref_node;

	ref_node = kzalloc(sizeof(*ref_node), GFP_KERNEL);
	if (!ref_node)
		return ERR_PTR(-ENOMEM);

	if (percpu_ref_init(&ref_node->refs, io_file_data_ref_zero,
			    0, GFP_KERNEL)) {
		kfree(ref_node);
		return ERR_PTR(-ENOMEM);
	}
	INIT_LIST_HEAD(&ref_node->node);
	INIT_LIST_HEAD(&ref_node->file_list);
	ref_node->file_data = ctx->file_data;
	return ref_node;
}

static void destroy_fixed_file_ref_node(struct fixed_file_ref_node *ref_node)
{
	percpu_ref_exit(&ref_node->refs);
	kfree(ref_node);
}

static int io_sqe_files_register(struct io_ring_ctx *ctx, void __user *arg,
				 unsigned nr_args)
{
	__s32 __user *fds = (__s32 __user *) arg;
	unsigned nr_tables;
	struct file *file;
	int fd, ret = 0;
	unsigned i;
	struct fixed_file_ref_node *ref_node;

	if (ctx->file_data)
		return -EBUSY;
	if (!nr_args)
		return -EINVAL;
	if (nr_args > IORING_MAX_FIXED_FILES)
		return -EMFILE;

	ctx->file_data = kzalloc(sizeof(*ctx->file_data), GFP_KERNEL);
	if (!ctx->file_data)
		return -ENOMEM;
	ctx->file_data->ctx = ctx;
	init_completion(&ctx->file_data->done);
	INIT_LIST_HEAD(&ctx->file_data->ref_list);
	spin_lock_init(&ctx->file_data->lock);

	nr_tables = DIV_ROUND_UP(nr_args, IORING_MAX_FILES_TABLE);
	ctx->file_data->table = kcalloc(nr_tables,
					sizeof(struct fixed_file_table),
					GFP_KERNEL);
	if (!ctx->file_data->table) {
		kfree(ctx->file_data);
		ctx->file_data = NULL;
		return -ENOMEM;
	}

	if (percpu_ref_init(&ctx->file_data->refs, io_file_ref_kill,
				PERCPU_REF_ALLOW_REINIT, GFP_KERNEL)) {
		kfree(ctx->file_data->table);
		kfree(ctx->file_data);
		ctx->file_data = NULL;
		return -ENOMEM;
	}

	if (io_sqe_alloc_file_tables(ctx, nr_tables, nr_args)) {
		percpu_ref_exit(&ctx->file_data->refs);
		kfree(ctx->file_data->table);
		kfree(ctx->file_data);
		ctx->file_data = NULL;
		return -ENOMEM;
	}

	for (i = 0; i < nr_args; i++, ctx->nr_user_files++) {
		struct fixed_file_table *table;
		unsigned index;

		ret = -EFAULT;
		if (copy_from_user(&fd, &fds[i], sizeof(fd)))
			break;
		/* allow sparse sets */
		if (fd == -1) {
			ret = 0;
			continue;
		}

		table = &ctx->file_data->table[i >> IORING_FILE_TABLE_SHIFT];
		index = i & IORING_FILE_TABLE_MASK;
		file = fget(fd);

		ret = -EBADF;
		if (!file)
			break;

		/*
		 * Don't allow io_uring instances to be registered. If UNIX
		 * isn't enabled, then this causes a reference cycle and this
		 * instance can never get freed. If UNIX is enabled we'll
		 * handle it just fine, but there's still no point in allowing
		 * a ring fd as it doesn't support regular read/write anyway.
		 */
		if (file->f_op == &io_uring_fops) {
			fput(file);
			break;
		}
		ret = 0;
		table->files[index] = file;
	}

	if (ret) {
		for (i = 0; i < ctx->nr_user_files; i++) {
			file = io_file_from_index(ctx, i);
			if (file)
				fput(file);
		}
		for (i = 0; i < nr_tables; i++)
			kfree(ctx->file_data->table[i].files);

		kfree(ctx->file_data->table);
		kfree(ctx->file_data);
		ctx->file_data = NULL;
		ctx->nr_user_files = 0;
		return ret;
	}

	ret = io_sqe_files_scm(ctx);
	if (ret) {
		io_sqe_files_unregister(ctx);
		return ret;
	}

	ref_node = alloc_fixed_file_ref_node(ctx);
	if (IS_ERR(ref_node)) {
		io_sqe_files_unregister(ctx);
		return PTR_ERR(ref_node);
	}

	ctx->file_data->cur_refs = &ref_node->refs;
	spin_lock(&ctx->file_data->lock);
	list_add(&ref_node->node, &ctx->file_data->ref_list);
	spin_unlock(&ctx->file_data->lock);
	percpu_ref_get(&ctx->file_data->refs);
	return ret;
}

static int io_sqe_file_register(struct io_ring_ctx *ctx, struct file *file,
				int index)
{
#if defined(CONFIG_UNIX)
	struct sock *sock = ctx->ring_sock->sk;
	struct sk_buff_head *head = &sock->sk_receive_queue;
	struct sk_buff *skb;

	/*
	 * See if we can merge this file into an existing skb SCM_RIGHTS
	 * file set. If there's no room, fall back to allocating a new skb
	 * and filling it in.
	 */
	spin_lock_irq(&head->lock);
	skb = skb_peek(head);
	if (skb) {
		struct scm_fp_list *fpl = UNIXCB(skb).fp;

		if (fpl->count < SCM_MAX_FD) {
			__skb_unlink(skb, head);
			spin_unlock_irq(&head->lock);
			fpl->fp[fpl->count] = get_file(file);
			unix_inflight(fpl->user, fpl->fp[fpl->count]);
			fpl->count++;
			spin_lock_irq(&head->lock);
			__skb_queue_head(head, skb);
		} else {
			skb = NULL;
		}
	}
	spin_unlock_irq(&head->lock);

	if (skb) {
		fput(file);
		return 0;
	}

	return __io_sqe_files_scm(ctx, 1, index);
#else
	return 0;
#endif
}

static int io_queue_file_removal(struct fixed_file_data *data,
				 struct file *file)
{
	struct io_file_put *pfile;
	struct percpu_ref *refs = data->cur_refs;
	struct fixed_file_ref_node *ref_node;

	pfile = kzalloc(sizeof(*pfile), GFP_KERNEL);
	if (!pfile)
		return -ENOMEM;

	ref_node = container_of(refs, struct fixed_file_ref_node, refs);
	pfile->file = file;
	list_add(&pfile->list, &ref_node->file_list);

	return 0;
}

static int __io_sqe_files_update(struct io_ring_ctx *ctx,
				 struct io_uring_files_update *up,
				 unsigned nr_args)
{
	struct fixed_file_data *data = ctx->file_data;
	struct fixed_file_ref_node *ref_node;
	struct file *file;
	__s32 __user *fds;
	int fd, i, err;
	__u32 done;
	bool needs_switch = false;

	if (check_add_overflow(up->offset, nr_args, &done))
		return -EOVERFLOW;
	if (done > ctx->nr_user_files)
		return -EINVAL;

	ref_node = alloc_fixed_file_ref_node(ctx);
	if (IS_ERR(ref_node))
		return PTR_ERR(ref_node);

	done = 0;
	fds = u64_to_user_ptr(up->fds);
	while (nr_args) {
		struct fixed_file_table *table;
		unsigned index;

		err = 0;
		if (copy_from_user(&fd, &fds[done], sizeof(fd))) {
			err = -EFAULT;
			break;
		}
		i = array_index_nospec(up->offset, ctx->nr_user_files);
		table = &ctx->file_data->table[i >> IORING_FILE_TABLE_SHIFT];
		index = i & IORING_FILE_TABLE_MASK;
		if (table->files[index]) {
			file = io_file_from_index(ctx, index);
			err = io_queue_file_removal(data, file);
			if (err)
				break;
			table->files[index] = NULL;
			needs_switch = true;
		}
		if (fd != -1) {
			file = fget(fd);
			if (!file) {
				err = -EBADF;
				break;
			}
			/*
			 * Don't allow io_uring instances to be registered. If
			 * UNIX isn't enabled, then this causes a reference
			 * cycle and this instance can never get freed. If UNIX
			 * is enabled we'll handle it just fine, but there's
			 * still no point in allowing a ring fd as it doesn't
			 * support regular read/write anyway.
			 */
			if (file->f_op == &io_uring_fops) {
				fput(file);
				err = -EBADF;
				break;
			}
			table->files[index] = file;
			err = io_sqe_file_register(ctx, file, i);
			if (err)
				break;
		}
		nr_args--;
		done++;
		up->offset++;
	}

	if (needs_switch) {
		percpu_ref_kill(data->cur_refs);
		spin_lock(&data->lock);
		list_add(&ref_node->node, &data->ref_list);
		data->cur_refs = &ref_node->refs;
		spin_unlock(&data->lock);
		percpu_ref_get(&ctx->file_data->refs);
	} else
		destroy_fixed_file_ref_node(ref_node);

	return done ? done : err;
}

static int io_sqe_files_update(struct io_ring_ctx *ctx, void __user *arg,
			       unsigned nr_args)
{
	struct io_uring_files_update up;

	if (!ctx->file_data)
		return -ENXIO;
	if (!nr_args)
		return -EINVAL;
	if (copy_from_user(&up, arg, sizeof(up)))
		return -EFAULT;
	if (up.resv)
		return -EINVAL;

	return __io_sqe_files_update(ctx, &up, nr_args);
}

static void io_free_work(struct io_wq_work *work)
{
	struct io_kiocb *req = container_of(work, struct io_kiocb, work);

	/* Consider that io_steal_work() relies on this ref */
	io_put_req(req);
}

static int io_init_wq_offload(struct io_ring_ctx *ctx,
			      struct io_uring_params *p)
{
	struct io_wq_data data;
	struct fd f;
	struct io_ring_ctx *ctx_attach;
	unsigned int concurrency;
	int ret = 0;

	data.user = ctx->user;
	data.free_work = io_free_work;
	data.do_work = io_wq_submit_work;

	if (!(p->flags & IORING_SETUP_ATTACH_WQ)) {
		/* Do QD, or 4 * CPUS, whatever is smallest */
		concurrency = min(ctx->sq_entries, 4 * num_online_cpus());

		ctx->io_wq = io_wq_create(concurrency, &data);
		if (IS_ERR(ctx->io_wq)) {
			ret = PTR_ERR(ctx->io_wq);
			ctx->io_wq = NULL;
		}
		return ret;
	}

	f = fdget(p->wq_fd);
	if (!f.file)
		return -EBADF;

	if (f.file->f_op != &io_uring_fops) {
		ret = -EINVAL;
		goto out_fput;
	}

	ctx_attach = f.file->private_data;
	/* @io_wq is protected by holding the fd */
	if (!io_wq_get(ctx_attach->io_wq, &data)) {
		ret = -EINVAL;
		goto out_fput;
	}

	ctx->io_wq = ctx_attach->io_wq;
out_fput:
	fdput(f);
	return ret;
}

static int io_sq_offload_start(struct io_ring_ctx *ctx,
			       struct io_uring_params *p)
{
	int ret;

	mmgrab(current->mm);
	ctx->sqo_mm = current->mm;

	if (ctx->flags & IORING_SETUP_SQPOLL) {
		ret = -EPERM;
		if (!capable(CAP_SYS_ADMIN))
			goto err;

		ctx->sq_thread_idle = msecs_to_jiffies(p->sq_thread_idle);
		if (!ctx->sq_thread_idle)
			ctx->sq_thread_idle = HZ;

		if (p->flags & IORING_SETUP_SQ_AFF) {
			int cpu = p->sq_thread_cpu;

			ret = -EINVAL;
			if (cpu >= nr_cpu_ids)
				goto err;
			if (!cpu_online(cpu))
				goto err;

			ctx->sqo_thread = kthread_create_on_cpu(io_sq_thread,
							ctx, cpu,
							"io_uring-sq");
		} else {
			ctx->sqo_thread = kthread_create(io_sq_thread, ctx,
							"io_uring-sq");
		}
		if (IS_ERR(ctx->sqo_thread)) {
			ret = PTR_ERR(ctx->sqo_thread);
			ctx->sqo_thread = NULL;
			goto err;
		}
		wake_up_process(ctx->sqo_thread);
	} else if (p->flags & IORING_SETUP_SQ_AFF) {
		/* Can't have SQ_AFF without SQPOLL */
		ret = -EINVAL;
		goto err;
	}

	ret = io_init_wq_offload(ctx, p);
	if (ret)
		goto err;

	return 0;
err:
	io_finish_async(ctx);
	mmdrop(ctx->sqo_mm);
	ctx->sqo_mm = NULL;
	return ret;
}

static void io_unaccount_mem(struct user_struct *user, unsigned long nr_pages)
{
	atomic_long_sub(nr_pages, &user->locked_vm);
}

static int io_account_mem(struct user_struct *user, unsigned long nr_pages)
{
	unsigned long page_limit, cur_pages, new_pages;

	/* Don't allow more pages than we can safely lock */
	page_limit = rlimit(RLIMIT_MEMLOCK) >> PAGE_SHIFT;

	do {
		cur_pages = atomic_long_read(&user->locked_vm);
		new_pages = cur_pages + nr_pages;
		if (new_pages > page_limit)
			return -ENOMEM;
	} while (atomic_long_cmpxchg(&user->locked_vm, cur_pages,
					new_pages) != cur_pages);

	return 0;
}

static void io_mem_free(void *ptr)
{
	struct page *page;

	if (!ptr)
		return;

	page = virt_to_head_page(ptr);
	if (put_page_testzero(page))
		free_compound_page(page);
}

static void *io_mem_alloc(size_t size)
{
	gfp_t gfp_flags = GFP_KERNEL | __GFP_ZERO | __GFP_NOWARN | __GFP_COMP |
				__GFP_NORETRY;

	return (void *) __get_free_pages(gfp_flags, get_order(size));
}

static unsigned long rings_size(unsigned sq_entries, unsigned cq_entries,
				size_t *sq_offset)
{
	struct io_rings *rings;
	size_t off, sq_array_size;

	off = struct_size(rings, cqes, cq_entries);
	if (off == SIZE_MAX)
		return SIZE_MAX;

#ifdef CONFIG_SMP
	off = ALIGN(off, SMP_CACHE_BYTES);
	if (off == 0)
		return SIZE_MAX;
#endif

	sq_array_size = array_size(sizeof(u32), sq_entries);
	if (sq_array_size == SIZE_MAX)
		return SIZE_MAX;

	if (check_add_overflow(off, sq_array_size, &off))
		return SIZE_MAX;

	if (sq_offset)
		*sq_offset = off;

	return off;
}

static unsigned long ring_pages(unsigned sq_entries, unsigned cq_entries)
{
	size_t pages;

	pages = (size_t)1 << get_order(
		rings_size(sq_entries, cq_entries, NULL));
	pages += (size_t)1 << get_order(
		array_size(sizeof(struct io_uring_sqe), sq_entries));

	return pages;
}

static int io_sqe_buffer_unregister(struct io_ring_ctx *ctx)
{
	int i, j;

	if (!ctx->user_bufs)
		return -ENXIO;

	for (i = 0; i < ctx->nr_user_bufs; i++) {
		struct io_mapped_ubuf *imu = &ctx->user_bufs[i];

		for (j = 0; j < imu->nr_bvecs; j++)
			unpin_user_page(imu->bvec[j].bv_page);

		if (ctx->account_mem)
			io_unaccount_mem(ctx->user, imu->nr_bvecs);
		kvfree(imu->bvec);
		imu->nr_bvecs = 0;
	}

	kfree(ctx->user_bufs);
	ctx->user_bufs = NULL;
	ctx->nr_user_bufs = 0;
	return 0;
}

static int io_copy_iov(struct io_ring_ctx *ctx, struct iovec *dst,
		       void __user *arg, unsigned index)
{
	struct iovec __user *src;

#ifdef CONFIG_COMPAT
	if (ctx->compat) {
		struct compat_iovec __user *ciovs;
		struct compat_iovec ciov;

		ciovs = (struct compat_iovec __user *) arg;
		if (copy_from_user(&ciov, &ciovs[index], sizeof(ciov)))
			return -EFAULT;

		dst->iov_base = u64_to_user_ptr((u64)ciov.iov_base);
		dst->iov_len = ciov.iov_len;
		return 0;
	}
#endif
	src = (struct iovec __user *) arg;
	if (copy_from_user(dst, &src[index], sizeof(*dst)))
		return -EFAULT;
	return 0;
}

static int io_sqe_buffer_register(struct io_ring_ctx *ctx, void __user *arg,
				  unsigned nr_args)
{
	struct vm_area_struct **vmas = NULL;
	struct page **pages = NULL;
	int i, j, got_pages = 0;
	int ret = -EINVAL;

	if (ctx->user_bufs)
		return -EBUSY;
	if (!nr_args || nr_args > UIO_MAXIOV)
		return -EINVAL;

	ctx->user_bufs = kcalloc(nr_args, sizeof(struct io_mapped_ubuf),
					GFP_KERNEL);
	if (!ctx->user_bufs)
		return -ENOMEM;

	for (i = 0; i < nr_args; i++) {
		struct io_mapped_ubuf *imu = &ctx->user_bufs[i];
		unsigned long off, start, end, ubuf;
		int pret, nr_pages;
		struct iovec iov;
		size_t size;

		ret = io_copy_iov(ctx, &iov, arg, i);
		if (ret)
			goto err;

		/*
		 * Don't impose further limits on the size and buffer
		 * constraints here, we'll -EINVAL later when IO is
		 * submitted if they are wrong.
		 */
		ret = -EFAULT;
		if (!iov.iov_base || !iov.iov_len)
			goto err;

		/* arbitrary limit, but we need something */
		if (iov.iov_len > SZ_1G)
			goto err;

		ubuf = (unsigned long) iov.iov_base;
		end = (ubuf + iov.iov_len + PAGE_SIZE - 1) >> PAGE_SHIFT;
		start = ubuf >> PAGE_SHIFT;
		nr_pages = end - start;

		if (ctx->account_mem) {
			ret = io_account_mem(ctx->user, nr_pages);
			if (ret)
				goto err;
		}

		ret = 0;
		if (!pages || nr_pages > got_pages) {
			kvfree(vmas);
			kvfree(pages);
			pages = kvmalloc_array(nr_pages, sizeof(struct page *),
						GFP_KERNEL);
			vmas = kvmalloc_array(nr_pages,
					sizeof(struct vm_area_struct *),
					GFP_KERNEL);
			if (!pages || !vmas) {
				ret = -ENOMEM;
				if (ctx->account_mem)
					io_unaccount_mem(ctx->user, nr_pages);
				goto err;
			}
			got_pages = nr_pages;
		}

		imu->bvec = kvmalloc_array(nr_pages, sizeof(struct bio_vec),
						GFP_KERNEL);
		ret = -ENOMEM;
		if (!imu->bvec) {
			if (ctx->account_mem)
				io_unaccount_mem(ctx->user, nr_pages);
			goto err;
		}

		ret = 0;
		mmap_read_lock(current->mm);
		pret = pin_user_pages(ubuf, nr_pages,
				      FOLL_WRITE | FOLL_LONGTERM,
				      pages, vmas);
		if (pret == nr_pages) {
			/* don't support file backed memory */
			for (j = 0; j < nr_pages; j++) {
				struct vm_area_struct *vma = vmas[j];

				if (vma->vm_file &&
				    !is_file_hugepages(vma->vm_file)) {
					ret = -EOPNOTSUPP;
					break;
				}
			}
		} else {
			ret = pret < 0 ? pret : -EFAULT;
		}
		mmap_read_unlock(current->mm);
		if (ret) {
			/*
			 * if we did partial map, or found file backed vmas,
			 * release any pages we did get
			 */
			if (pret > 0)
				unpin_user_pages(pages, pret);
			if (ctx->account_mem)
				io_unaccount_mem(ctx->user, nr_pages);
			kvfree(imu->bvec);
			goto err;
		}

		off = ubuf & ~PAGE_MASK;
		size = iov.iov_len;
		for (j = 0; j < nr_pages; j++) {
			size_t vec_len;

			vec_len = min_t(size_t, size, PAGE_SIZE - off);
			imu->bvec[j].bv_page = pages[j];
			imu->bvec[j].bv_len = vec_len;
			imu->bvec[j].bv_offset = off;
			off = 0;
			size -= vec_len;
		}
		/* store original address for later verification */
		imu->ubuf = ubuf;
		imu->len = iov.iov_len;
		imu->nr_bvecs = nr_pages;

		ctx->nr_user_bufs++;
	}
	kvfree(pages);
	kvfree(vmas);
	return 0;
err:
	kvfree(pages);
	kvfree(vmas);
	io_sqe_buffer_unregister(ctx);
	return ret;
}

static int io_eventfd_register(struct io_ring_ctx *ctx, void __user *arg)
{
	__s32 __user *fds = arg;
	int fd;

	if (ctx->cq_ev_fd)
		return -EBUSY;

	if (copy_from_user(&fd, fds, sizeof(*fds)))
		return -EFAULT;

	ctx->cq_ev_fd = eventfd_ctx_fdget(fd);
	if (IS_ERR(ctx->cq_ev_fd)) {
		int ret = PTR_ERR(ctx->cq_ev_fd);
		ctx->cq_ev_fd = NULL;
		return ret;
	}

	return 0;
}

static int io_eventfd_unregister(struct io_ring_ctx *ctx)
{
	if (ctx->cq_ev_fd) {
		eventfd_ctx_put(ctx->cq_ev_fd);
		ctx->cq_ev_fd = NULL;
		return 0;
	}

	return -ENXIO;
}

static int __io_destroy_buffers(int id, void *p, void *data)
{
	struct io_ring_ctx *ctx = data;
	struct io_buffer *buf = p;

	__io_remove_buffers(ctx, buf, id, -1U);
	return 0;
}

static void io_destroy_buffers(struct io_ring_ctx *ctx)
{
	idr_for_each(&ctx->io_buffer_idr, __io_destroy_buffers, ctx);
	idr_destroy(&ctx->io_buffer_idr);
}

static void io_ring_ctx_free(struct io_ring_ctx *ctx)
{
	io_finish_async(ctx);
	if (ctx->sqo_mm)
		mmdrop(ctx->sqo_mm);

	io_iopoll_reap_events(ctx);
	io_sqe_buffer_unregister(ctx);
	io_sqe_files_unregister(ctx);
	io_eventfd_unregister(ctx);
	io_destroy_buffers(ctx);
	idr_destroy(&ctx->personality_idr);

#if defined(CONFIG_UNIX)
	if (ctx->ring_sock) {
		ctx->ring_sock->file = NULL; /* so that iput() is called */
		sock_release(ctx->ring_sock);
	}
#endif

	io_mem_free(ctx->rings);
	io_mem_free(ctx->sq_sqes);

	percpu_ref_exit(&ctx->refs);
	if (ctx->account_mem)
		io_unaccount_mem(ctx->user,
				ring_pages(ctx->sq_entries, ctx->cq_entries));
	free_uid(ctx->user);
	put_cred(ctx->creds);
	kfree(ctx->cancel_hash);
	kmem_cache_free(req_cachep, ctx->fallback_req);
	kfree(ctx);
}

static __poll_t io_uring_poll(struct file *file, poll_table *wait)
{
	struct io_ring_ctx *ctx = file->private_data;
	__poll_t mask = 0;

	poll_wait(file, &ctx->cq_wait, wait);
	/*
	 * synchronizes with barrier from wq_has_sleeper call in
	 * io_commit_cqring
	 */
	smp_rmb();
	if (READ_ONCE(ctx->rings->sq.tail) - ctx->cached_sq_head !=
	    ctx->rings->sq_ring_entries)
		mask |= EPOLLOUT | EPOLLWRNORM;
	if (io_cqring_events(ctx, false))
		mask |= EPOLLIN | EPOLLRDNORM;

	return mask;
}

static int io_uring_fasync(int fd, struct file *file, int on)
{
	struct io_ring_ctx *ctx = file->private_data;

	return fasync_helper(fd, file, on, &ctx->cq_fasync);
}

static int io_remove_personalities(int id, void *p, void *data)
{
	struct io_ring_ctx *ctx = data;
	const struct cred *cred;

	cred = idr_remove(&ctx->personality_idr, id);
	if (cred)
		put_cred(cred);
	return 0;
}

static void io_ring_exit_work(struct work_struct *work)
{
	struct io_ring_ctx *ctx;

	ctx = container_of(work, struct io_ring_ctx, exit_work);
	if (ctx->rings)
		io_cqring_overflow_flush(ctx, true);

	/*
	 * If we're doing polled IO and end up having requests being
	 * submitted async (out-of-line), then completions can come in while
	 * we're waiting for refs to drop. We need to reap these manually,
	 * as nobody else will be looking for them.
	 */
	while (!wait_for_completion_timeout(&ctx->ref_comp, HZ/20)) {
		io_iopoll_reap_events(ctx);
		if (ctx->rings)
			io_cqring_overflow_flush(ctx, true);
	}
	io_ring_ctx_free(ctx);
}

static void io_ring_ctx_wait_and_kill(struct io_ring_ctx *ctx)
{
	mutex_lock(&ctx->uring_lock);
	percpu_ref_kill(&ctx->refs);
	mutex_unlock(&ctx->uring_lock);

	io_kill_timeouts(ctx);
	io_poll_remove_all(ctx);

	if (ctx->io_wq)
		io_wq_cancel_all(ctx->io_wq);

	io_iopoll_reap_events(ctx);
	/* if we failed setting up the ctx, we might not have any rings */
	if (ctx->rings)
		io_cqring_overflow_flush(ctx, true);
	idr_for_each(&ctx->personality_idr, io_remove_personalities, ctx);
	INIT_WORK(&ctx->exit_work, io_ring_exit_work);
	queue_work(system_wq, &ctx->exit_work);
}

static int io_uring_release(struct inode *inode, struct file *file)
{
	struct io_ring_ctx *ctx = file->private_data;

	file->private_data = NULL;
	io_ring_ctx_wait_and_kill(ctx);
	return 0;
}

static bool io_wq_files_match(struct io_wq_work *work, void *data)
{
	struct files_struct *files = data;

	return work->files == files;
}

static void io_uring_cancel_files(struct io_ring_ctx *ctx,
				  struct files_struct *files)
{
	if (list_empty_careful(&ctx->inflight_list))
		return;

	/* cancel all at once, should be faster than doing it one by one*/
	io_wq_cancel_cb(ctx->io_wq, io_wq_files_match, files, true);

	while (!list_empty_careful(&ctx->inflight_list)) {
		struct io_kiocb *cancel_req = NULL, *req;
		DEFINE_WAIT(wait);

		spin_lock_irq(&ctx->inflight_lock);
		list_for_each_entry(req, &ctx->inflight_list, inflight_entry) {
			if (req->work.files != files)
				continue;
			/* req is being completed, ignore */
			if (!refcount_inc_not_zero(&req->refs))
				continue;
			cancel_req = req;
			break;
		}
		if (cancel_req)
			prepare_to_wait(&ctx->inflight_wait, &wait,
						TASK_UNINTERRUPTIBLE);
		spin_unlock_irq(&ctx->inflight_lock);

		/* We need to keep going until we don't find a matching req */
		if (!cancel_req)
			break;

		if (cancel_req->flags & REQ_F_OVERFLOW) {
			spin_lock_irq(&ctx->completion_lock);
			list_del(&cancel_req->list);
			cancel_req->flags &= ~REQ_F_OVERFLOW;
			if (list_empty(&ctx->cq_overflow_list)) {
				clear_bit(0, &ctx->sq_check_overflow);
				clear_bit(0, &ctx->cq_check_overflow);
			}
			spin_unlock_irq(&ctx->completion_lock);

			WRITE_ONCE(ctx->rings->cq_overflow,
				atomic_inc_return(&ctx->cached_cq_overflow));

			/*
			 * Put inflight ref and overflow ref. If that's
			 * all we had, then we're done with this request.
			 */
			if (refcount_sub_and_test(2, &cancel_req->refs)) {
				io_free_req(cancel_req);
				finish_wait(&ctx->inflight_wait, &wait);
				continue;
			}
		} else {
			io_wq_cancel_work(ctx->io_wq, &cancel_req->work);
			io_put_req(cancel_req);
		}

		schedule();
		finish_wait(&ctx->inflight_wait, &wait);
	}
}

static bool io_cancel_task_cb(struct io_wq_work *work, void *data)
{
	struct io_kiocb *req = container_of(work, struct io_kiocb, work);
	struct task_struct *task = data;

	return req->task == task;
}

static int io_uring_flush(struct file *file, void *data)
{
	struct io_ring_ctx *ctx = file->private_data;

	io_uring_cancel_files(ctx, data);

	/*
	 * If the task is going away, cancel work it may have pending
	 */
	if (fatal_signal_pending(current) || (current->flags & PF_EXITING))
		io_wq_cancel_cb(ctx->io_wq, io_cancel_task_cb, current, true);

	return 0;
}

static void *io_uring_validate_mmap_request(struct file *file,
					    loff_t pgoff, size_t sz)
{
	struct io_ring_ctx *ctx = file->private_data;
	loff_t offset = pgoff << PAGE_SHIFT;
	struct page *page;
	void *ptr;

	switch (offset) {
	case IORING_OFF_SQ_RING:
	case IORING_OFF_CQ_RING:
		ptr = ctx->rings;
		break;
	case IORING_OFF_SQES:
		ptr = ctx->sq_sqes;
		break;
	default:
		return ERR_PTR(-EINVAL);
	}

	page = virt_to_head_page(ptr);
	if (sz > page_size(page))
		return ERR_PTR(-EINVAL);

	return ptr;
}

#ifdef CONFIG_MMU

static int io_uring_mmap(struct file *file, struct vm_area_struct *vma)
{
	size_t sz = vma->vm_end - vma->vm_start;
	unsigned long pfn;
	void *ptr;

	ptr = io_uring_validate_mmap_request(file, vma->vm_pgoff, sz);
	if (IS_ERR(ptr))
		return PTR_ERR(ptr);

	pfn = virt_to_phys(ptr) >> PAGE_SHIFT;
	return remap_pfn_range(vma, vma->vm_start, pfn, sz, vma->vm_page_prot);
}

#else /* !CONFIG_MMU */

static int io_uring_mmap(struct file *file, struct vm_area_struct *vma)
{
	return vma->vm_flags & (VM_SHARED | VM_MAYSHARE) ? 0 : -EINVAL;
}

static unsigned int io_uring_nommu_mmap_capabilities(struct file *file)
{
	return NOMMU_MAP_DIRECT | NOMMU_MAP_READ | NOMMU_MAP_WRITE;
}

static unsigned long io_uring_nommu_get_unmapped_area(struct file *file,
	unsigned long addr, unsigned long len,
	unsigned long pgoff, unsigned long flags)
{
	void *ptr;

	ptr = io_uring_validate_mmap_request(file, pgoff, len);
	if (IS_ERR(ptr))
		return PTR_ERR(ptr);

	return (unsigned long) ptr;
}

#endif /* !CONFIG_MMU */

SYSCALL_DEFINE6(io_uring_enter, unsigned int, fd, u32, to_submit,
		u32, min_complete, u32, flags, const sigset_t __user *, sig,
		size_t, sigsz)
{
	struct io_ring_ctx *ctx;
	long ret = -EBADF;
	int submitted = 0;
	struct fd f;

	if (current->task_works)
		task_work_run();

	if (flags & ~(IORING_ENTER_GETEVENTS | IORING_ENTER_SQ_WAKEUP))
		return -EINVAL;

	f = fdget(fd);
	if (!f.file)
		return -EBADF;

	ret = -EOPNOTSUPP;
	if (f.file->f_op != &io_uring_fops)
		goto out_fput;

	ret = -ENXIO;
	ctx = f.file->private_data;
	if (!percpu_ref_tryget(&ctx->refs))
		goto out_fput;

	/*
	 * For SQ polling, the thread will do all submissions and completions.
	 * Just return the requested submit count, and wake the thread if
	 * we were asked to.
	 */
	ret = 0;
	if (ctx->flags & IORING_SETUP_SQPOLL) {
		if (!list_empty_careful(&ctx->cq_overflow_list))
			io_cqring_overflow_flush(ctx, false);
		if (flags & IORING_ENTER_SQ_WAKEUP)
			wake_up(&ctx->sqo_wait);
		submitted = to_submit;
	} else if (to_submit) {
		mutex_lock(&ctx->uring_lock);
		submitted = io_submit_sqes(ctx, to_submit, f.file, fd);
		mutex_unlock(&ctx->uring_lock);

		if (submitted != to_submit)
			goto out;
	}
	if (flags & IORING_ENTER_GETEVENTS) {
		unsigned nr_events = 0;

		min_complete = min(min_complete, ctx->cq_entries);

		/*
		 * When SETUP_IOPOLL and SETUP_SQPOLL are both enabled, user
		 * space applications don't need to do io completion events
		 * polling again, they can rely on io_sq_thread to do polling
		 * work, which can reduce cpu usage and uring_lock contention.
		 */
		if (ctx->flags & IORING_SETUP_IOPOLL &&
		    !(ctx->flags & IORING_SETUP_SQPOLL)) {
			ret = io_iopoll_check(ctx, &nr_events, min_complete);
		} else {
			ret = io_cqring_wait(ctx, min_complete, sig, sigsz);
		}
	}

out:
	percpu_ref_put(&ctx->refs);
out_fput:
	fdput(f);
	return submitted ? submitted : ret;
}

#ifdef CONFIG_PROC_FS
static int io_uring_show_cred(int id, void *p, void *data)
{
	const struct cred *cred = p;
	struct seq_file *m = data;
	struct user_namespace *uns = seq_user_ns(m);
	struct group_info *gi;
	kernel_cap_t cap;
	unsigned __capi;
	int g;

	seq_printf(m, "%5d\n", id);
	seq_put_decimal_ull(m, "\tUid:\t", from_kuid_munged(uns, cred->uid));
	seq_put_decimal_ull(m, "\t\t", from_kuid_munged(uns, cred->euid));
	seq_put_decimal_ull(m, "\t\t", from_kuid_munged(uns, cred->suid));
	seq_put_decimal_ull(m, "\t\t", from_kuid_munged(uns, cred->fsuid));
	seq_put_decimal_ull(m, "\n\tGid:\t", from_kgid_munged(uns, cred->gid));
	seq_put_decimal_ull(m, "\t\t", from_kgid_munged(uns, cred->egid));
	seq_put_decimal_ull(m, "\t\t", from_kgid_munged(uns, cred->sgid));
	seq_put_decimal_ull(m, "\t\t", from_kgid_munged(uns, cred->fsgid));
	seq_puts(m, "\n\tGroups:\t");
	gi = cred->group_info;
	for (g = 0; g < gi->ngroups; g++) {
		seq_put_decimal_ull(m, g ? " " : "",
					from_kgid_munged(uns, gi->gid[g]));
	}
	seq_puts(m, "\n\tCapEff:\t");
	cap = cred->cap_effective;
	CAP_FOR_EACH_U32(__capi)
		seq_put_hex_ll(m, NULL, cap.cap[CAP_LAST_U32 - __capi], 8);
	seq_putc(m, '\n');
	return 0;
}

static void __io_uring_show_fdinfo(struct io_ring_ctx *ctx, struct seq_file *m)
{
	int i;

	mutex_lock(&ctx->uring_lock);
	seq_printf(m, "UserFiles:\t%u\n", ctx->nr_user_files);
	for (i = 0; i < ctx->nr_user_files; i++) {
		struct fixed_file_table *table;
		struct file *f;

		table = &ctx->file_data->table[i >> IORING_FILE_TABLE_SHIFT];
		f = table->files[i & IORING_FILE_TABLE_MASK];
		if (f)
			seq_printf(m, "%5u: %s\n", i, file_dentry(f)->d_iname);
		else
			seq_printf(m, "%5u: <none>\n", i);
	}
	seq_printf(m, "UserBufs:\t%u\n", ctx->nr_user_bufs);
	for (i = 0; i < ctx->nr_user_bufs; i++) {
		struct io_mapped_ubuf *buf = &ctx->user_bufs[i];

		seq_printf(m, "%5u: 0x%llx/%u\n", i, buf->ubuf,
						(unsigned int) buf->len);
	}
	if (!idr_is_empty(&ctx->personality_idr)) {
		seq_printf(m, "Personalities:\n");
		idr_for_each(&ctx->personality_idr, io_uring_show_cred, m);
	}
	seq_printf(m, "PollList:\n");
	spin_lock_irq(&ctx->completion_lock);
	for (i = 0; i < (1U << ctx->cancel_hash_bits); i++) {
		struct hlist_head *list = &ctx->cancel_hash[i];
		struct io_kiocb *req;

		hlist_for_each_entry(req, list, hash_node)
			seq_printf(m, "  op=%d, task_works=%d\n", req->opcode,
					req->task->task_works != NULL);
	}
	spin_unlock_irq(&ctx->completion_lock);
	mutex_unlock(&ctx->uring_lock);
}

static void io_uring_show_fdinfo(struct seq_file *m, struct file *f)
{
	struct io_ring_ctx *ctx = f->private_data;

	if (percpu_ref_tryget(&ctx->refs)) {
		__io_uring_show_fdinfo(ctx, m);
		percpu_ref_put(&ctx->refs);
	}
}
#endif

static const struct file_operations io_uring_fops = {
	.release	= io_uring_release,
	.flush		= io_uring_flush,
	.mmap		= io_uring_mmap,
#ifndef CONFIG_MMU
	.get_unmapped_area = io_uring_nommu_get_unmapped_area,
	.mmap_capabilities = io_uring_nommu_mmap_capabilities,
#endif
	.poll		= io_uring_poll,
	.fasync		= io_uring_fasync,
#ifdef CONFIG_PROC_FS
	.show_fdinfo	= io_uring_show_fdinfo,
#endif
};

static int io_allocate_scq_urings(struct io_ring_ctx *ctx,
				  struct io_uring_params *p)
{
	struct io_rings *rings;
	size_t size, sq_array_offset;

	size = rings_size(p->sq_entries, p->cq_entries, &sq_array_offset);
	if (size == SIZE_MAX)
		return -EOVERFLOW;

	rings = io_mem_alloc(size);
	if (!rings)
		return -ENOMEM;

	ctx->rings = rings;
	ctx->sq_array = (u32 *)((char *)rings + sq_array_offset);
	rings->sq_ring_mask = p->sq_entries - 1;
	rings->cq_ring_mask = p->cq_entries - 1;
	rings->sq_ring_entries = p->sq_entries;
	rings->cq_ring_entries = p->cq_entries;
	ctx->sq_mask = rings->sq_ring_mask;
	ctx->cq_mask = rings->cq_ring_mask;
	ctx->sq_entries = rings->sq_ring_entries;
	ctx->cq_entries = rings->cq_ring_entries;

	size = array_size(sizeof(struct io_uring_sqe), p->sq_entries);
	if (size == SIZE_MAX) {
		io_mem_free(ctx->rings);
		ctx->rings = NULL;
		return -EOVERFLOW;
	}

	ctx->sq_sqes = io_mem_alloc(size);
	if (!ctx->sq_sqes) {
		io_mem_free(ctx->rings);
		ctx->rings = NULL;
		return -ENOMEM;
	}

	return 0;
}

/*
 * Allocate an anonymous fd, this is what constitutes the application
 * visible backing of an io_uring instance. The application mmaps this
 * fd to gain access to the SQ/CQ ring details. If UNIX sockets are enabled,
 * we have to tie this fd to a socket for file garbage collection purposes.
 */
static int io_uring_get_fd(struct io_ring_ctx *ctx)
{
	struct file *file;
	int ret;

#if defined(CONFIG_UNIX)
	ret = sock_create_kern(&init_net, PF_UNIX, SOCK_RAW, IPPROTO_IP,
				&ctx->ring_sock);
	if (ret)
		return ret;
#endif

	ret = get_unused_fd_flags(O_RDWR | O_CLOEXEC);
	if (ret < 0)
		goto err;

	file = anon_inode_getfile("[io_uring]", &io_uring_fops, ctx,
					O_RDWR | O_CLOEXEC);
	if (IS_ERR(file)) {
		put_unused_fd(ret);
		ret = PTR_ERR(file);
		goto err;
	}

#if defined(CONFIG_UNIX)
	ctx->ring_sock->file = file;
#endif
	fd_install(ret, file);
	return ret;
err:
#if defined(CONFIG_UNIX)
	sock_release(ctx->ring_sock);
	ctx->ring_sock = NULL;
#endif
	return ret;
}

static int io_uring_create(unsigned entries, struct io_uring_params *p,
			   struct io_uring_params __user *params)
{
	struct user_struct *user = NULL;
	struct io_ring_ctx *ctx;
	bool account_mem;
	int ret;

	if (!entries)
		return -EINVAL;
	if (entries > IORING_MAX_ENTRIES) {
		if (!(p->flags & IORING_SETUP_CLAMP))
			return -EINVAL;
		entries = IORING_MAX_ENTRIES;
	}

	/*
	 * Use twice as many entries for the CQ ring. It's possible for the
	 * application to drive a higher depth than the size of the SQ ring,
	 * since the sqes are only used at submission time. This allows for
	 * some flexibility in overcommitting a bit. If the application has
	 * set IORING_SETUP_CQSIZE, it will have passed in the desired number
	 * of CQ ring entries manually.
	 */
	p->sq_entries = roundup_pow_of_two(entries);
	if (p->flags & IORING_SETUP_CQSIZE) {
		/*
		 * If IORING_SETUP_CQSIZE is set, we do the same roundup
		 * to a power-of-two, if it isn't already. We do NOT impose
		 * any cq vs sq ring sizing.
		 */
		if (p->cq_entries < p->sq_entries)
			return -EINVAL;
		if (p->cq_entries > IORING_MAX_CQ_ENTRIES) {
			if (!(p->flags & IORING_SETUP_CLAMP))
				return -EINVAL;
			p->cq_entries = IORING_MAX_CQ_ENTRIES;
		}
		p->cq_entries = roundup_pow_of_two(p->cq_entries);
	} else {
		p->cq_entries = 2 * p->sq_entries;
	}

	user = get_uid(current_user());
	account_mem = !capable(CAP_IPC_LOCK);

	if (account_mem) {
		ret = io_account_mem(user,
				ring_pages(p->sq_entries, p->cq_entries));
		if (ret) {
			free_uid(user);
			return ret;
		}
	}

	ctx = io_ring_ctx_alloc(p);
	if (!ctx) {
		if (account_mem)
			io_unaccount_mem(user, ring_pages(p->sq_entries,
								p->cq_entries));
		free_uid(user);
		return -ENOMEM;
	}
	ctx->compat = in_compat_syscall();
	ctx->account_mem = account_mem;
	ctx->user = user;
	ctx->creds = get_current_cred();

	ctx->creds = get_current_cred();
	if (!ctx->creds) {
		ret = -ENOMEM;
		goto err;
	}

	ret = io_allocate_scq_urings(ctx, p);
	if (ret)
		goto err;

	ret = io_sq_offload_start(ctx, p);
	if (ret)
		goto err;

	memset(&p->sq_off, 0, sizeof(p->sq_off));
	p->sq_off.head = offsetof(struct io_rings, sq.head);
	p->sq_off.tail = offsetof(struct io_rings, sq.tail);
	p->sq_off.ring_mask = offsetof(struct io_rings, sq_ring_mask);
	p->sq_off.ring_entries = offsetof(struct io_rings, sq_ring_entries);
	p->sq_off.flags = offsetof(struct io_rings, sq_flags);
	p->sq_off.dropped = offsetof(struct io_rings, sq_dropped);
	p->sq_off.array = (char *)ctx->sq_array - (char *)ctx->rings;

	memset(&p->cq_off, 0, sizeof(p->cq_off));
	p->cq_off.head = offsetof(struct io_rings, cq.head);
	p->cq_off.tail = offsetof(struct io_rings, cq.tail);
	p->cq_off.ring_mask = offsetof(struct io_rings, cq_ring_mask);
	p->cq_off.ring_entries = offsetof(struct io_rings, cq_ring_entries);
	p->cq_off.overflow = offsetof(struct io_rings, cq_overflow);
	p->cq_off.cqes = offsetof(struct io_rings, cqes);
	p->cq_off.flags = offsetof(struct io_rings, cq_flags);

	p->features = IORING_FEAT_SINGLE_MMAP | IORING_FEAT_NODROP |
			IORING_FEAT_SUBMIT_STABLE | IORING_FEAT_RW_CUR_POS |
			IORING_FEAT_CUR_PERSONALITY | IORING_FEAT_FAST_POLL;

	if (copy_to_user(params, p, sizeof(*p))) {
		ret = -EFAULT;
		goto err;
	}
	/*
	 * Install ring fd as the very last thing, so we don't risk someone
	 * having closed it before we finish setup
	 */
	ret = io_uring_get_fd(ctx);
	if (ret < 0)
		goto err;

	trace_io_uring_create(ret, ctx, p->sq_entries, p->cq_entries, p->flags);
	return ret;
err:
	io_ring_ctx_wait_and_kill(ctx);
	return ret;
}

/*
 * Sets up an aio uring context, and returns the fd. Applications asks for a
 * ring size, we return the actual sq/cq ring sizes (among other things) in the
 * params structure passed in.
 */
static long io_uring_setup(u32 entries, struct io_uring_params __user *params)
{
	struct io_uring_params p;
	int i;

	if (copy_from_user(&p, params, sizeof(p)))
		return -EFAULT;
	for (i = 0; i < ARRAY_SIZE(p.resv); i++) {
		if (p.resv[i])
			return -EINVAL;
	}

	if (p.flags & ~(IORING_SETUP_IOPOLL | IORING_SETUP_SQPOLL |
			IORING_SETUP_SQ_AFF | IORING_SETUP_CQSIZE |
			IORING_SETUP_CLAMP | IORING_SETUP_ATTACH_WQ))
		return -EINVAL;

	return  io_uring_create(entries, &p, params);
}

SYSCALL_DEFINE2(io_uring_setup, u32, entries,
		struct io_uring_params __user *, params)
{
	return io_uring_setup(entries, params);
}

static int io_probe(struct io_ring_ctx *ctx, void __user *arg, unsigned nr_args)
{
	struct io_uring_probe *p;
	size_t size;
	int i, ret;

	size = struct_size(p, ops, nr_args);
	if (size == SIZE_MAX)
		return -EOVERFLOW;
	p = kzalloc(size, GFP_KERNEL);
	if (!p)
		return -ENOMEM;

	ret = -EFAULT;
	if (copy_from_user(p, arg, size))
		goto out;
	ret = -EINVAL;
	if (memchr_inv(p, 0, size))
		goto out;

	p->last_op = IORING_OP_LAST - 1;
	if (nr_args > IORING_OP_LAST)
		nr_args = IORING_OP_LAST;

	for (i = 0; i < nr_args; i++) {
		p->ops[i].op = i;
		if (!io_op_defs[i].not_supported)
			p->ops[i].flags = IO_URING_OP_SUPPORTED;
	}
	p->ops_len = i;

	ret = 0;
	if (copy_to_user(arg, p, size))
		ret = -EFAULT;
out:
	kfree(p);
	return ret;
}

static int io_register_personality(struct io_ring_ctx *ctx)
{
	const struct cred *creds = get_current_cred();
	int id;

	id = idr_alloc_cyclic(&ctx->personality_idr, (void *) creds, 1,
				USHRT_MAX, GFP_KERNEL);
	if (id < 0)
		put_cred(creds);
	return id;
}

static int io_unregister_personality(struct io_ring_ctx *ctx, unsigned id)
{
	const struct cred *old_creds;

	old_creds = idr_remove(&ctx->personality_idr, id);
	if (old_creds) {
		put_cred(old_creds);
		return 0;
	}

	return -EINVAL;
}

static bool io_register_op_must_quiesce(int op)
{
	switch (op) {
	case IORING_UNREGISTER_FILES:
	case IORING_REGISTER_FILES_UPDATE:
	case IORING_REGISTER_PROBE:
	case IORING_REGISTER_PERSONALITY:
	case IORING_UNREGISTER_PERSONALITY:
		return false;
	default:
		return true;
	}
}

static int __io_uring_register(struct io_ring_ctx *ctx, unsigned opcode,
			       void __user *arg, unsigned nr_args)
	__releases(ctx->uring_lock)
	__acquires(ctx->uring_lock)
{
	int ret;

	/*
	 * We're inside the ring mutex, if the ref is already dying, then
	 * someone else killed the ctx or is already going through
	 * io_uring_register().
	 */
	if (percpu_ref_is_dying(&ctx->refs))
		return -ENXIO;

	if (io_register_op_must_quiesce(opcode)) {
		percpu_ref_kill(&ctx->refs);

		/*
		 * Drop uring mutex before waiting for references to exit. If
		 * another thread is currently inside io_uring_enter() it might
		 * need to grab the uring_lock to make progress. If we hold it
		 * here across the drain wait, then we can deadlock. It's safe
		 * to drop the mutex here, since no new references will come in
		 * after we've killed the percpu ref.
		 */
		mutex_unlock(&ctx->uring_lock);
		ret = wait_for_completion_interruptible(&ctx->ref_comp);
		mutex_lock(&ctx->uring_lock);
		if (ret) {
			percpu_ref_resurrect(&ctx->refs);
			ret = -EINTR;
			goto out;
		}
	}

	switch (opcode) {
	case IORING_REGISTER_BUFFERS:
		ret = io_sqe_buffer_register(ctx, arg, nr_args);
		break;
	case IORING_UNREGISTER_BUFFERS:
		ret = -EINVAL;
		if (arg || nr_args)
			break;
		ret = io_sqe_buffer_unregister(ctx);
		break;
	case IORING_REGISTER_FILES:
		ret = io_sqe_files_register(ctx, arg, nr_args);
		break;
	case IORING_UNREGISTER_FILES:
		ret = -EINVAL;
		if (arg || nr_args)
			break;
		ret = io_sqe_files_unregister(ctx);
		break;
	case IORING_REGISTER_FILES_UPDATE:
		ret = io_sqe_files_update(ctx, arg, nr_args);
		break;
	case IORING_REGISTER_EVENTFD:
	case IORING_REGISTER_EVENTFD_ASYNC:
		ret = -EINVAL;
		if (nr_args != 1)
			break;
		ret = io_eventfd_register(ctx, arg);
		if (ret)
			break;
		if (opcode == IORING_REGISTER_EVENTFD_ASYNC)
			ctx->eventfd_async = 1;
		else
			ctx->eventfd_async = 0;
		break;
	case IORING_UNREGISTER_EVENTFD:
		ret = -EINVAL;
		if (arg || nr_args)
			break;
		ret = io_eventfd_unregister(ctx);
		break;
	case IORING_REGISTER_PROBE:
		ret = -EINVAL;
		if (!arg || nr_args > 256)
			break;
		ret = io_probe(ctx, arg, nr_args);
		break;
	case IORING_REGISTER_PERSONALITY:
		ret = -EINVAL;
		if (arg || nr_args)
			break;
		ret = io_register_personality(ctx);
		break;
	case IORING_UNREGISTER_PERSONALITY:
		ret = -EINVAL;
		if (arg)
			break;
		ret = io_unregister_personality(ctx, nr_args);
		break;
	default:
		ret = -EINVAL;
		break;
	}

	if (io_register_op_must_quiesce(opcode)) {
		/* bring the ctx back to life */
		percpu_ref_reinit(&ctx->refs);
out:
		reinit_completion(&ctx->ref_comp);
	}
	return ret;
}

SYSCALL_DEFINE4(io_uring_register, unsigned int, fd, unsigned int, opcode,
		void __user *, arg, unsigned int, nr_args)
{
	struct io_ring_ctx *ctx;
	long ret = -EBADF;
	struct fd f;

	f = fdget(fd);
	if (!f.file)
		return -EBADF;

	ret = -EOPNOTSUPP;
	if (f.file->f_op != &io_uring_fops)
		goto out_fput;

	ctx = f.file->private_data;

	mutex_lock(&ctx->uring_lock);
	ret = __io_uring_register(ctx, opcode, arg, nr_args);
	mutex_unlock(&ctx->uring_lock);
	trace_io_uring_register(ctx, opcode, ctx->nr_user_files, ctx->nr_user_bufs,
							ctx->cq_ev_fd != NULL, ret);
out_fput:
	fdput(f);
	return ret;
}

static int __init io_uring_init(void)
{
#define __BUILD_BUG_VERIFY_ELEMENT(stype, eoffset, etype, ename) do { \
	BUILD_BUG_ON(offsetof(stype, ename) != eoffset); \
	BUILD_BUG_ON(sizeof(etype) != sizeof_field(stype, ename)); \
} while (0)

#define BUILD_BUG_SQE_ELEM(eoffset, etype, ename) \
	__BUILD_BUG_VERIFY_ELEMENT(struct io_uring_sqe, eoffset, etype, ename)
	BUILD_BUG_ON(sizeof(struct io_uring_sqe) != 64);
	BUILD_BUG_SQE_ELEM(0,  __u8,   opcode);
	BUILD_BUG_SQE_ELEM(1,  __u8,   flags);
	BUILD_BUG_SQE_ELEM(2,  __u16,  ioprio);
	BUILD_BUG_SQE_ELEM(4,  __s32,  fd);
	BUILD_BUG_SQE_ELEM(8,  __u64,  off);
	BUILD_BUG_SQE_ELEM(8,  __u64,  addr2);
	BUILD_BUG_SQE_ELEM(16, __u64,  addr);
	BUILD_BUG_SQE_ELEM(16, __u64,  splice_off_in);
	BUILD_BUG_SQE_ELEM(24, __u32,  len);
	BUILD_BUG_SQE_ELEM(28,     __kernel_rwf_t, rw_flags);
	BUILD_BUG_SQE_ELEM(28, /* compat */   int, rw_flags);
	BUILD_BUG_SQE_ELEM(28, /* compat */ __u32, rw_flags);
	BUILD_BUG_SQE_ELEM(28, __u32,  fsync_flags);
	BUILD_BUG_SQE_ELEM(28, __u16,  poll_events);
	BUILD_BUG_SQE_ELEM(28, __u32,  sync_range_flags);
	BUILD_BUG_SQE_ELEM(28, __u32,  msg_flags);
	BUILD_BUG_SQE_ELEM(28, __u32,  timeout_flags);
	BUILD_BUG_SQE_ELEM(28, __u32,  accept_flags);
	BUILD_BUG_SQE_ELEM(28, __u32,  cancel_flags);
	BUILD_BUG_SQE_ELEM(28, __u32,  open_flags);
	BUILD_BUG_SQE_ELEM(28, __u32,  statx_flags);
	BUILD_BUG_SQE_ELEM(28, __u32,  fadvise_advice);
	BUILD_BUG_SQE_ELEM(28, __u32,  splice_flags);
	BUILD_BUG_SQE_ELEM(32, __u64,  user_data);
	BUILD_BUG_SQE_ELEM(40, __u16,  buf_index);
	BUILD_BUG_SQE_ELEM(42, __u16,  personality);
	BUILD_BUG_SQE_ELEM(44, __s32,  splice_fd_in);

	BUILD_BUG_ON(ARRAY_SIZE(io_op_defs) != IORING_OP_LAST);
	BUILD_BUG_ON(__REQ_F_LAST_BIT >= 8 * sizeof(int));
	req_cachep = KMEM_CACHE(io_kiocb, SLAB_HWCACHE_ALIGN | SLAB_PANIC);
	return 0;
};
__initcall(io_uring_init);<|MERGE_RESOLUTION|>--- conflicted
+++ resolved
@@ -657,7 +657,6 @@
 	struct list_head	link_list;
 
 	struct list_head	inflight_entry;
-	struct fs_struct	*fs;
 
 	struct percpu_ref	*fixed_file_refs;
 
@@ -1395,19 +1394,6 @@
 		req = state->reqs[state->free_reqs];
 	}
 
-<<<<<<< HEAD
-got_it:
-	req->io = NULL;
-	req->file = NULL;
-	req->ctx = ctx;
-	req->flags = 0;
-	/* one is dropped after submission, the other at completion */
-	refcount_set(&req->refs, 2);
-	req->result = 0;
-	INIT_IO_WORK(&req->work, io_wq_submit_work);
-	req->fs = NULL;
-=======
->>>>>>> 86b41f49
 	return req;
 fallback:
 	return io_get_fallback_req(ctx);
@@ -7949,12 +7935,6 @@
 	ctx->user = user;
 	ctx->creds = get_current_cred();
 
-	ctx->creds = get_current_cred();
-	if (!ctx->creds) {
-		ret = -ENOMEM;
-		goto err;
-	}
-
 	ret = io_allocate_scq_urings(ctx, p);
 	if (ret)
 		goto err;
