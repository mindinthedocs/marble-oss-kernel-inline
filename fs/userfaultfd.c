// SPDX-License-Identifier: GPL-2.0-only
/*
 *  fs/userfaultfd.c
 *
 *  Copyright (C) 2007  Davide Libenzi <davidel@xmailserver.org>
 *  Copyright (C) 2008-2009 Red Hat, Inc.
 *  Copyright (C) 2015  Red Hat, Inc.
 *
 *  Some part derived from fs/eventfd.c (anon inode setup) and
 *  mm/ksm.c (mm hashing).
 */

#include <linux/list.h>
#include <linux/hashtable.h>
#include <linux/sched/signal.h>
#include <linux/sched/mm.h>
#include <linux/mm.h>
#include <linux/mmu_notifier.h>
#include <linux/poll.h>
#include <linux/slab.h>
#include <linux/seq_file.h>
#include <linux/file.h>
#include <linux/bug.h>
#include <linux/anon_inodes.h>
#include <linux/syscalls.h>
#include <linux/userfaultfd_k.h>
#include <linux/mempolicy.h>
#include <linux/ioctl.h>
#include <linux/security.h>
#include <linux/hugetlb.h>

int sysctl_unprivileged_userfaultfd __read_mostly;

static struct kmem_cache *userfaultfd_ctx_cachep __read_mostly;

/*
 * Start with fault_pending_wqh and fault_wqh so they're more likely
 * to be in the same cacheline.
 *
 * Locking order:
 *	fd_wqh.lock
 *		fault_pending_wqh.lock
 *			fault_wqh.lock
 *		event_wqh.lock
 *
 * To avoid deadlocks, IRQs must be disabled when taking any of the above locks,
 * since fd_wqh.lock is taken by aio_poll() while it's holding a lock that's
 * also taken in IRQ context.
 */
struct userfaultfd_ctx {
	/* waitqueue head for the pending (i.e. not read) userfaults */
	wait_queue_head_t fault_pending_wqh;
	/* waitqueue head for the userfaults */
	wait_queue_head_t fault_wqh;
	/* waitqueue head for the pseudo fd to wakeup poll/read */
	wait_queue_head_t fd_wqh;
	/* waitqueue head for events */
	wait_queue_head_t event_wqh;
	/* a refile sequence protected by fault_pending_wqh lock */
	seqcount_spinlock_t refile_seq;
	/* pseudo fd refcounting */
	refcount_t refcount;
	/* userfaultfd syscall flags */
	unsigned int flags;
	/* features requested from the userspace */
	unsigned int features;
	/* released */
	bool released;
	/* memory mappings are changing because of non-cooperative event */
	bool mmap_changing;
	/* mm with one ore more vmas attached to this userfaultfd_ctx */
	struct mm_struct *mm;
};

struct userfaultfd_fork_ctx {
	struct userfaultfd_ctx *orig;
	struct userfaultfd_ctx *new;
	struct list_head list;
};

struct userfaultfd_unmap_ctx {
	struct userfaultfd_ctx *ctx;
	unsigned long start;
	unsigned long end;
	struct list_head list;
};

struct userfaultfd_wait_queue {
	struct uffd_msg msg;
	wait_queue_entry_t wq;
	struct userfaultfd_ctx *ctx;
	bool waken;
};

struct userfaultfd_wake_range {
	unsigned long start;
	unsigned long len;
};

/* internal indication that UFFD_API ioctl was successfully executed */
#define UFFD_FEATURE_INITIALIZED		(1u << 31)

static bool userfaultfd_is_initialized(struct userfaultfd_ctx *ctx)
{
	return ctx->features & UFFD_FEATURE_INITIALIZED;
}

static int userfaultfd_wake_function(wait_queue_entry_t *wq, unsigned mode,
				     int wake_flags, void *key)
{
	struct userfaultfd_wake_range *range = key;
	int ret;
	struct userfaultfd_wait_queue *uwq;
	unsigned long start, len;

	uwq = container_of(wq, struct userfaultfd_wait_queue, wq);
	ret = 0;
	/* len == 0 means wake all */
	start = range->start;
	len = range->len;
	if (len && (start > uwq->msg.arg.pagefault.address ||
		    start + len <= uwq->msg.arg.pagefault.address))
		goto out;
	WRITE_ONCE(uwq->waken, true);
	/*
	 * The Program-Order guarantees provided by the scheduler
	 * ensure uwq->waken is visible before the task is woken.
	 */
	ret = wake_up_state(wq->private, mode);
	if (ret) {
		/*
		 * Wake only once, autoremove behavior.
		 *
		 * After the effect of list_del_init is visible to the other
		 * CPUs, the waitqueue may disappear from under us, see the
		 * !list_empty_careful() in handle_userfault().
		 *
		 * try_to_wake_up() has an implicit smp_mb(), and the
		 * wq->private is read before calling the extern function
		 * "wake_up_state" (which in turns calls try_to_wake_up).
		 */
		list_del_init(&wq->entry);
	}
out:
	return ret;
}

/**
 * userfaultfd_ctx_get - Acquires a reference to the internal userfaultfd
 * context.
 * @ctx: [in] Pointer to the userfaultfd context.
 */
static void userfaultfd_ctx_get(struct userfaultfd_ctx *ctx)
{
	refcount_inc(&ctx->refcount);
}

/**
 * userfaultfd_ctx_put - Releases a reference to the internal userfaultfd
 * context.
 * @ctx: [in] Pointer to userfaultfd context.
 *
 * The userfaultfd context reference must have been previously acquired either
 * with userfaultfd_ctx_get() or userfaultfd_ctx_fdget().
 */
static void userfaultfd_ctx_put(struct userfaultfd_ctx *ctx)
{
	if (refcount_dec_and_test(&ctx->refcount)) {
		VM_BUG_ON(spin_is_locked(&ctx->fault_pending_wqh.lock));
		VM_BUG_ON(waitqueue_active(&ctx->fault_pending_wqh));
		VM_BUG_ON(spin_is_locked(&ctx->fault_wqh.lock));
		VM_BUG_ON(waitqueue_active(&ctx->fault_wqh));
		VM_BUG_ON(spin_is_locked(&ctx->event_wqh.lock));
		VM_BUG_ON(waitqueue_active(&ctx->event_wqh));
		VM_BUG_ON(spin_is_locked(&ctx->fd_wqh.lock));
		VM_BUG_ON(waitqueue_active(&ctx->fd_wqh));
		mmdrop(ctx->mm);
		kmem_cache_free(userfaultfd_ctx_cachep, ctx);
	}
}

static inline void msg_init(struct uffd_msg *msg)
{
	BUILD_BUG_ON(sizeof(struct uffd_msg) != 32);
	/*
	 * Must use memset to zero out the paddings or kernel data is
	 * leaked to userland.
	 */
	memset(msg, 0, sizeof(struct uffd_msg));
}

static inline struct uffd_msg userfault_msg(unsigned long address,
					    unsigned int flags,
					    unsigned long reason,
					    unsigned int features)
{
	struct uffd_msg msg;
	msg_init(&msg);
	msg.event = UFFD_EVENT_PAGEFAULT;
	msg.arg.pagefault.address = address;
	/*
	 * These flags indicate why the userfault occurred:
	 * - UFFD_PAGEFAULT_FLAG_WP indicates a write protect fault.
	 * - UFFD_PAGEFAULT_FLAG_MINOR indicates a minor fault.
	 * - Neither of these flags being set indicates a MISSING fault.
	 *
	 * Separately, UFFD_PAGEFAULT_FLAG_WRITE indicates it was a write
	 * fault. Otherwise, it was a read fault.
	 */
	if (flags & FAULT_FLAG_WRITE)
		msg.arg.pagefault.flags |= UFFD_PAGEFAULT_FLAG_WRITE;
	if (reason & VM_UFFD_WP)
		msg.arg.pagefault.flags |= UFFD_PAGEFAULT_FLAG_WP;
	if (reason & VM_UFFD_MINOR)
		msg.arg.pagefault.flags |= UFFD_PAGEFAULT_FLAG_MINOR;
	if (features & UFFD_FEATURE_THREAD_ID)
		msg.arg.pagefault.feat.ptid = task_pid_vnr(current);
	return msg;
}

#ifdef CONFIG_HUGETLB_PAGE
/*
 * Same functionality as userfaultfd_must_wait below with modifications for
 * hugepmd ranges.
 */
static inline bool userfaultfd_huge_must_wait(struct userfaultfd_ctx *ctx,
					 struct vm_area_struct *vma,
					 unsigned long address,
					 unsigned long flags,
					 unsigned long reason)
{
	struct mm_struct *mm = ctx->mm;
	pte_t *ptep, pte;
	bool ret = true;

	mmap_assert_locked(mm);

	ptep = huge_pte_offset(mm, address, vma_mmu_pagesize(vma));

	if (!ptep)
		goto out;

	ret = false;
	pte = huge_ptep_get(ptep);

	/*
	 * Lockless access: we're in a wait_event so it's ok if it
	 * changes under us.
	 */
	if (huge_pte_none(pte))
		ret = true;
	if (!huge_pte_write(pte) && (reason & VM_UFFD_WP))
		ret = true;
out:
	return ret;
}
#else
static inline bool userfaultfd_huge_must_wait(struct userfaultfd_ctx *ctx,
					 struct vm_area_struct *vma,
					 unsigned long address,
					 unsigned long flags,
					 unsigned long reason)
{
	return false;	/* should never get here */
}
#endif /* CONFIG_HUGETLB_PAGE */

/*
 * Verify the pagetables are still not ok after having reigstered into
 * the fault_pending_wqh to avoid userland having to UFFDIO_WAKE any
 * userfault that has already been resolved, if userfaultfd_read and
 * UFFDIO_COPY|ZEROPAGE are being run simultaneously on two different
 * threads.
 */
static inline bool userfaultfd_must_wait(struct userfaultfd_ctx *ctx,
					 unsigned long address,
					 unsigned long flags,
					 unsigned long reason)
{
	struct mm_struct *mm = ctx->mm;
	pgd_t *pgd;
	p4d_t *p4d;
	pud_t *pud;
	pmd_t *pmd, _pmd;
	pte_t *pte;
	bool ret = true;

	mmap_assert_locked(mm);

	pgd = pgd_offset(mm, address);
	if (!pgd_present(*pgd))
		goto out;
	p4d = p4d_offset(pgd, address);
	if (!p4d_present(*p4d))
		goto out;
	pud = pud_offset(p4d, address);
	if (!pud_present(*pud))
		goto out;
	pmd = pmd_offset(pud, address);
	/*
	 * READ_ONCE must function as a barrier with narrower scope
	 * and it must be equivalent to:
	 *	_pmd = *pmd; barrier();
	 *
	 * This is to deal with the instability (as in
	 * pmd_trans_unstable) of the pmd.
	 */
	_pmd = READ_ONCE(*pmd);
	if (pmd_none(_pmd))
		goto out;

	ret = false;
	if (!pmd_present(_pmd))
		goto out;

	if (pmd_trans_huge(_pmd)) {
		if (!pmd_write(_pmd) && (reason & VM_UFFD_WP))
			ret = true;
		goto out;
	}

	/*
	 * the pmd is stable (as in !pmd_trans_unstable) so we can re-read it
	 * and use the standard pte_offset_map() instead of parsing _pmd.
	 */
	pte = pte_offset_map(pmd, address);
	/*
	 * Lockless access: we're in a wait_event so it's ok if it
	 * changes under us.
	 */
	if (pte_none(*pte))
		ret = true;
	if (!pte_write(*pte) && (reason & VM_UFFD_WP))
		ret = true;
	pte_unmap(pte);

out:
	return ret;
}

static inline long userfaultfd_get_blocking_state(unsigned int flags)
{
	if (flags & FAULT_FLAG_INTERRUPTIBLE)
		return TASK_INTERRUPTIBLE;

	if (flags & FAULT_FLAG_KILLABLE)
		return TASK_KILLABLE;

	return TASK_UNINTERRUPTIBLE;
}

/*
 * The locking rules involved in returning VM_FAULT_RETRY depending on
 * FAULT_FLAG_ALLOW_RETRY, FAULT_FLAG_RETRY_NOWAIT and
 * FAULT_FLAG_KILLABLE are not straightforward. The "Caution"
 * recommendation in __lock_page_or_retry is not an understatement.
 *
 * If FAULT_FLAG_ALLOW_RETRY is set, the mmap_lock must be released
 * before returning VM_FAULT_RETRY only if FAULT_FLAG_RETRY_NOWAIT is
 * not set.
 *
 * If FAULT_FLAG_ALLOW_RETRY is set but FAULT_FLAG_KILLABLE is not
 * set, VM_FAULT_RETRY can still be returned if and only if there are
 * fatal_signal_pending()s, and the mmap_lock must be released before
 * returning it.
 */
vm_fault_t handle_userfault(struct vm_fault *vmf, unsigned long reason)
{
	struct mm_struct *mm = vmf->vma->vm_mm;
	struct userfaultfd_ctx *ctx;
	struct userfaultfd_wait_queue uwq;
	vm_fault_t ret = VM_FAULT_SIGBUS;
	bool must_wait;
	long blocking_state;

	/*
	 * We don't do userfault handling for the final child pid update.
	 *
	 * We also don't do userfault handling during
	 * coredumping. hugetlbfs has the special
	 * follow_hugetlb_page() to skip missing pages in the
	 * FOLL_DUMP case, anon memory also checks for FOLL_DUMP with
	 * the no_page_table() helper in follow_page_mask(), but the
	 * shmem_vm_ops->fault method is invoked even during
	 * coredumping without mmap_lock and it ends up here.
	 */
	if (current->flags & (PF_EXITING|PF_DUMPCORE))
		goto out;

	/*
	 * Coredumping runs without mmap_lock so we can only check that
	 * the mmap_lock is held, if PF_DUMPCORE was not set.
	 */
	mmap_assert_locked(mm);

	ctx = vmf->vma->vm_userfaultfd_ctx.ctx;
	if (!ctx)
		goto out;

	BUG_ON(ctx->mm != mm);

	/* Any unrecognized flag is a bug. */
	VM_BUG_ON(reason & ~__VM_UFFD_FLAGS);
	/* 0 or > 1 flags set is a bug; we expect exactly 1. */
	VM_BUG_ON(!reason || (reason & (reason - 1)));

	if (ctx->features & UFFD_FEATURE_SIGBUS)
		goto out;
	if ((vmf->flags & FAULT_FLAG_USER) == 0 &&
	    ctx->flags & UFFD_USER_MODE_ONLY) {
		printk_once(KERN_WARNING "uffd: Set unprivileged_userfaultfd "
			"sysctl knob to 1 if kernel faults must be handled "
			"without obtaining CAP_SYS_PTRACE capability\n");
		goto out;
	}

	/*
	 * If it's already released don't get it. This avoids to loop
	 * in __get_user_pages if userfaultfd_release waits on the
	 * caller of handle_userfault to release the mmap_lock.
	 */
	if (unlikely(READ_ONCE(ctx->released))) {
		/*
		 * Don't return VM_FAULT_SIGBUS in this case, so a non
		 * cooperative manager can close the uffd after the
		 * last UFFDIO_COPY, without risking to trigger an
		 * involuntary SIGBUS if the process was starting the
		 * userfaultfd while the userfaultfd was still armed
		 * (but after the last UFFDIO_COPY). If the uffd
		 * wasn't already closed when the userfault reached
		 * this point, that would normally be solved by
		 * userfaultfd_must_wait returning 'false'.
		 *
		 * If we were to return VM_FAULT_SIGBUS here, the non
		 * cooperative manager would be instead forced to
		 * always call UFFDIO_UNREGISTER before it can safely
		 * close the uffd.
		 */
		ret = VM_FAULT_NOPAGE;
		goto out;
	}

	/*
	 * Check that we can return VM_FAULT_RETRY.
	 *
	 * NOTE: it should become possible to return VM_FAULT_RETRY
	 * even if FAULT_FLAG_TRIED is set without leading to gup()
	 * -EBUSY failures, if the userfaultfd is to be extended for
	 * VM_UFFD_WP tracking and we intend to arm the userfault
	 * without first stopping userland access to the memory. For
	 * VM_UFFD_MISSING userfaults this is enough for now.
	 */
	if (unlikely(!(vmf->flags & FAULT_FLAG_ALLOW_RETRY))) {
		/*
		 * Validate the invariant that nowait must allow retry
		 * to be sure not to return SIGBUS erroneously on
		 * nowait invocations.
		 */
		BUG_ON(vmf->flags & FAULT_FLAG_RETRY_NOWAIT);
#ifdef CONFIG_DEBUG_VM
		if (printk_ratelimit()) {
			printk(KERN_WARNING
			       "FAULT_FLAG_ALLOW_RETRY missing %x\n",
			       vmf->flags);
			dump_stack();
		}
#endif
		goto out;
	}

	/*
	 * Handle nowait, not much to do other than tell it to retry
	 * and wait.
	 */
	ret = VM_FAULT_RETRY;
	if (vmf->flags & FAULT_FLAG_RETRY_NOWAIT)
		goto out;

	/* take the reference before dropping the mmap_lock */
	userfaultfd_ctx_get(ctx);

	init_waitqueue_func_entry(&uwq.wq, userfaultfd_wake_function);
	uwq.wq.private = current;
	uwq.msg = userfault_msg(vmf->address, vmf->flags, reason,
			ctx->features);
	uwq.ctx = ctx;
	uwq.waken = false;

	blocking_state = userfaultfd_get_blocking_state(vmf->flags);

	spin_lock_irq(&ctx->fault_pending_wqh.lock);
	/*
	 * After the __add_wait_queue the uwq is visible to userland
	 * through poll/read().
	 */
	__add_wait_queue(&ctx->fault_pending_wqh, &uwq.wq);
	/*
	 * The smp_mb() after __set_current_state prevents the reads
	 * following the spin_unlock to happen before the list_add in
	 * __add_wait_queue.
	 */
	set_current_state(blocking_state);
	spin_unlock_irq(&ctx->fault_pending_wqh.lock);

	if (!is_vm_hugetlb_page(vmf->vma))
		must_wait = userfaultfd_must_wait(ctx, vmf->address, vmf->flags,
						  reason);
	else
		must_wait = userfaultfd_huge_must_wait(ctx, vmf->vma,
						       vmf->address,
						       vmf->flags, reason);
	mmap_read_unlock(mm);

	if (likely(must_wait && !READ_ONCE(ctx->released))) {
		wake_up_poll(&ctx->fd_wqh, EPOLLIN);
		schedule();
	}

	__set_current_state(TASK_RUNNING);

	/*
	 * Here we race with the list_del; list_add in
	 * userfaultfd_ctx_read(), however because we don't ever run
	 * list_del_init() to refile across the two lists, the prev
	 * and next pointers will never point to self. list_add also
	 * would never let any of the two pointers to point to
	 * self. So list_empty_careful won't risk to see both pointers
	 * pointing to self at any time during the list refile. The
	 * only case where list_del_init() is called is the full
	 * removal in the wake function and there we don't re-list_add
	 * and it's fine not to block on the spinlock. The uwq on this
	 * kernel stack can be released after the list_del_init.
	 */
	if (!list_empty_careful(&uwq.wq.entry)) {
		spin_lock_irq(&ctx->fault_pending_wqh.lock);
		/*
		 * No need of list_del_init(), the uwq on the stack
		 * will be freed shortly anyway.
		 */
		list_del(&uwq.wq.entry);
		spin_unlock_irq(&ctx->fault_pending_wqh.lock);
	}

	/*
	 * ctx may go away after this if the userfault pseudo fd is
	 * already released.
	 */
	userfaultfd_ctx_put(ctx);

out:
	return ret;
}

static void userfaultfd_event_wait_completion(struct userfaultfd_ctx *ctx,
					      struct userfaultfd_wait_queue *ewq)
{
	struct userfaultfd_ctx *release_new_ctx;

	if (WARN_ON_ONCE(current->flags & PF_EXITING))
		goto out;

	ewq->ctx = ctx;
	init_waitqueue_entry(&ewq->wq, current);
	release_new_ctx = NULL;

	spin_lock_irq(&ctx->event_wqh.lock);
	/*
	 * After the __add_wait_queue the uwq is visible to userland
	 * through poll/read().
	 */
	__add_wait_queue(&ctx->event_wqh, &ewq->wq);
	for (;;) {
		set_current_state(TASK_KILLABLE);
		if (ewq->msg.event == 0)
			break;
		if (READ_ONCE(ctx->released) ||
		    fatal_signal_pending(current)) {
			/*
			 * &ewq->wq may be queued in fork_event, but
			 * __remove_wait_queue ignores the head
			 * parameter. It would be a problem if it
			 * didn't.
			 */
			__remove_wait_queue(&ctx->event_wqh, &ewq->wq);
			if (ewq->msg.event == UFFD_EVENT_FORK) {
				struct userfaultfd_ctx *new;

				new = (struct userfaultfd_ctx *)
					(unsigned long)
					ewq->msg.arg.reserved.reserved1;
				release_new_ctx = new;
			}
			break;
		}

		spin_unlock_irq(&ctx->event_wqh.lock);

		wake_up_poll(&ctx->fd_wqh, EPOLLIN);
		schedule();

		spin_lock_irq(&ctx->event_wqh.lock);
	}
	__set_current_state(TASK_RUNNING);
	spin_unlock_irq(&ctx->event_wqh.lock);

	if (release_new_ctx) {
		struct vm_area_struct *vma;
		struct mm_struct *mm = release_new_ctx->mm;

		/* the various vma->vm_userfaultfd_ctx still points to it */
		mmap_write_lock(mm);
		for (vma = mm->mmap; vma; vma = vma->vm_next)
			if (vma->vm_userfaultfd_ctx.ctx == release_new_ctx) {
				vma->vm_userfaultfd_ctx = NULL_VM_UFFD_CTX;
				vma->vm_flags &= ~__VM_UFFD_FLAGS;
			}
		mmap_write_unlock(mm);

		userfaultfd_ctx_put(release_new_ctx);
	}

	/*
	 * ctx may go away after this if the userfault pseudo fd is
	 * already released.
	 */
out:
	WRITE_ONCE(ctx->mmap_changing, false);
	userfaultfd_ctx_put(ctx);
}

static void userfaultfd_event_complete(struct userfaultfd_ctx *ctx,
				       struct userfaultfd_wait_queue *ewq)
{
	ewq->msg.event = 0;
	wake_up_locked(&ctx->event_wqh);
	__remove_wait_queue(&ctx->event_wqh, &ewq->wq);
}

int dup_userfaultfd(struct vm_area_struct *vma, struct list_head *fcs)
{
	struct userfaultfd_ctx *ctx = NULL, *octx;
	struct userfaultfd_fork_ctx *fctx;

	octx = vma->vm_userfaultfd_ctx.ctx;
	if (!octx || !(octx->features & UFFD_FEATURE_EVENT_FORK)) {
		vm_write_begin(vma);
		vma->vm_userfaultfd_ctx = NULL_VM_UFFD_CTX;
		WRITE_ONCE(vma->vm_flags,
			   vma->vm_flags & ~__VM_UFFD_FLAGS);
		vm_write_end(vma);
		return 0;
	}

	list_for_each_entry(fctx, fcs, list)
		if (fctx->orig == octx) {
			ctx = fctx->new;
			break;
		}

	if (!ctx) {
		fctx = kmalloc(sizeof(*fctx), GFP_KERNEL);
		if (!fctx)
			return -ENOMEM;

		ctx = kmem_cache_alloc(userfaultfd_ctx_cachep, GFP_KERNEL);
		if (!ctx) {
			kfree(fctx);
			return -ENOMEM;
		}

		refcount_set(&ctx->refcount, 1);
		ctx->flags = octx->flags;
		ctx->features = octx->features;
		ctx->released = false;
		ctx->mmap_changing = false;
		ctx->mm = vma->vm_mm;
		mmgrab(ctx->mm);

		userfaultfd_ctx_get(octx);
		WRITE_ONCE(octx->mmap_changing, true);
		fctx->orig = octx;
		fctx->new = ctx;
		list_add_tail(&fctx->list, fcs);
	}

	vma->vm_userfaultfd_ctx.ctx = ctx;
	return 0;
}

static void dup_fctx(struct userfaultfd_fork_ctx *fctx)
{
	struct userfaultfd_ctx *ctx = fctx->orig;
	struct userfaultfd_wait_queue ewq;

	msg_init(&ewq.msg);

	ewq.msg.event = UFFD_EVENT_FORK;
	ewq.msg.arg.reserved.reserved1 = (unsigned long)fctx->new;

	userfaultfd_event_wait_completion(ctx, &ewq);
}

void dup_userfaultfd_complete(struct list_head *fcs)
{
	struct userfaultfd_fork_ctx *fctx, *n;

	list_for_each_entry_safe(fctx, n, fcs, list) {
		dup_fctx(fctx);
		list_del(&fctx->list);
		kfree(fctx);
	}
}

void mremap_userfaultfd_prep(struct vm_area_struct *vma,
			     struct vm_userfaultfd_ctx *vm_ctx)
{
	struct userfaultfd_ctx *ctx;

	ctx = vma->vm_userfaultfd_ctx.ctx;

	if (!ctx)
		return;

	if (ctx->features & UFFD_FEATURE_EVENT_REMAP) {
		vm_ctx->ctx = ctx;
		userfaultfd_ctx_get(ctx);
		WRITE_ONCE(ctx->mmap_changing, true);
	} else {
		/* Drop uffd context if remap feature not enabled */
		vma->vm_userfaultfd_ctx = NULL_VM_UFFD_CTX;
		vma->vm_flags &= ~__VM_UFFD_FLAGS;
	}
}

void mremap_userfaultfd_complete(struct vm_userfaultfd_ctx *vm_ctx,
				 unsigned long from, unsigned long to,
				 unsigned long len)
{
	struct userfaultfd_ctx *ctx = vm_ctx->ctx;
	struct userfaultfd_wait_queue ewq;

	if (!ctx)
		return;

	if (to & ~PAGE_MASK) {
		userfaultfd_ctx_put(ctx);
		return;
	}

	msg_init(&ewq.msg);

	ewq.msg.event = UFFD_EVENT_REMAP;
	ewq.msg.arg.remap.from = from;
	ewq.msg.arg.remap.to = to;
	ewq.msg.arg.remap.len = len;

	userfaultfd_event_wait_completion(ctx, &ewq);
}

bool userfaultfd_remove(struct vm_area_struct *vma,
			unsigned long start, unsigned long end)
{
	struct mm_struct *mm = vma->vm_mm;
	struct userfaultfd_ctx *ctx;
	struct userfaultfd_wait_queue ewq;

	ctx = vma->vm_userfaultfd_ctx.ctx;
	if (!ctx || !(ctx->features & UFFD_FEATURE_EVENT_REMOVE))
		return true;

	userfaultfd_ctx_get(ctx);
	WRITE_ONCE(ctx->mmap_changing, true);
	mmap_read_unlock(mm);

	msg_init(&ewq.msg);

	ewq.msg.event = UFFD_EVENT_REMOVE;
	ewq.msg.arg.remove.start = start;
	ewq.msg.arg.remove.end = end;

	userfaultfd_event_wait_completion(ctx, &ewq);

	return false;
}

static bool has_unmap_ctx(struct userfaultfd_ctx *ctx, struct list_head *unmaps,
			  unsigned long start, unsigned long end)
{
	struct userfaultfd_unmap_ctx *unmap_ctx;

	list_for_each_entry(unmap_ctx, unmaps, list)
		if (unmap_ctx->ctx == ctx && unmap_ctx->start == start &&
		    unmap_ctx->end == end)
			return true;

	return false;
}

int userfaultfd_unmap_prep(struct vm_area_struct *vma,
			   unsigned long start, unsigned long end,
			   struct list_head *unmaps)
{
	for ( ; vma && vma->vm_start < end; vma = vma->vm_next) {
		struct userfaultfd_unmap_ctx *unmap_ctx;
		struct userfaultfd_ctx *ctx = vma->vm_userfaultfd_ctx.ctx;

		if (!ctx || !(ctx->features & UFFD_FEATURE_EVENT_UNMAP) ||
		    has_unmap_ctx(ctx, unmaps, start, end))
			continue;

		unmap_ctx = kzalloc(sizeof(*unmap_ctx), GFP_KERNEL);
		if (!unmap_ctx)
			return -ENOMEM;

		userfaultfd_ctx_get(ctx);
		WRITE_ONCE(ctx->mmap_changing, true);
		unmap_ctx->ctx = ctx;
		unmap_ctx->start = start;
		unmap_ctx->end = end;
		list_add_tail(&unmap_ctx->list, unmaps);
	}

	return 0;
}

void userfaultfd_unmap_complete(struct mm_struct *mm, struct list_head *uf)
{
	struct userfaultfd_unmap_ctx *ctx, *n;
	struct userfaultfd_wait_queue ewq;

	list_for_each_entry_safe(ctx, n, uf, list) {
		msg_init(&ewq.msg);

		ewq.msg.event = UFFD_EVENT_UNMAP;
		ewq.msg.arg.remove.start = ctx->start;
		ewq.msg.arg.remove.end = ctx->end;

		userfaultfd_event_wait_completion(ctx->ctx, &ewq);

		list_del(&ctx->list);
		kfree(ctx);
	}
}

static int userfaultfd_release(struct inode *inode, struct file *file)
{
	struct userfaultfd_ctx *ctx = file->private_data;
	struct mm_struct *mm = ctx->mm;
	struct vm_area_struct *vma, *prev;
	/* len == 0 means wake all */
	struct userfaultfd_wake_range range = { .len = 0, };
	unsigned long new_flags;

	WRITE_ONCE(ctx->released, true);

	if (!mmget_not_zero(mm))
		goto wakeup;

	/*
	 * Flush page faults out of all CPUs. NOTE: all page faults
	 * must be retried without returning VM_FAULT_SIGBUS if
	 * userfaultfd_ctx_get() succeeds but vma->vma_userfault_ctx
	 * changes while handle_userfault released the mmap_lock. So
	 * it's critical that released is set to true (above), before
	 * taking the mmap_lock for writing.
	 */
	mmap_write_lock(mm);
	prev = NULL;
	for (vma = mm->mmap; vma; vma = vma->vm_next) {
		cond_resched();
		BUG_ON(!!vma->vm_userfaultfd_ctx.ctx ^
		       !!(vma->vm_flags & __VM_UFFD_FLAGS));
		if (vma->vm_userfaultfd_ctx.ctx != ctx) {
			prev = vma;
			continue;
		}
		new_flags = vma->vm_flags & ~__VM_UFFD_FLAGS;
		prev = vma_merge(mm, prev, vma->vm_start, vma->vm_end,
				 new_flags, vma->anon_vma,
				 vma->vm_file, vma->vm_pgoff,
				 vma_policy(vma),
				 NULL_VM_UFFD_CTX,
				 vma_get_anon_name(vma));
		if (prev)
			vma = prev;
		else
			prev = vma;
		vm_write_begin(vma);
		WRITE_ONCE(vma->vm_flags, new_flags);
		vma->vm_userfaultfd_ctx = NULL_VM_UFFD_CTX;
		vm_write_end(vma);
	}
	mmap_write_unlock(mm);
	mmput(mm);
wakeup:
	/*
	 * After no new page faults can wait on this fault_*wqh, flush
	 * the last page faults that may have been already waiting on
	 * the fault_*wqh.
	 */
	spin_lock_irq(&ctx->fault_pending_wqh.lock);
	__wake_up_locked_key(&ctx->fault_pending_wqh, TASK_NORMAL, &range);
	__wake_up(&ctx->fault_wqh, TASK_NORMAL, 1, &range);
	spin_unlock_irq(&ctx->fault_pending_wqh.lock);

	/* Flush pending events that may still wait on event_wqh */
	wake_up_all(&ctx->event_wqh);

	wake_up_poll(&ctx->fd_wqh, EPOLLHUP);
	userfaultfd_ctx_put(ctx);
	return 0;
}

/* fault_pending_wqh.lock must be hold by the caller */
static inline struct userfaultfd_wait_queue *find_userfault_in(
		wait_queue_head_t *wqh)
{
	wait_queue_entry_t *wq;
	struct userfaultfd_wait_queue *uwq;

	lockdep_assert_held(&wqh->lock);

	uwq = NULL;
	if (!waitqueue_active(wqh))
		goto out;
	/* walk in reverse to provide FIFO behavior to read userfaults */
	wq = list_last_entry(&wqh->head, typeof(*wq), entry);
	uwq = container_of(wq, struct userfaultfd_wait_queue, wq);
out:
	return uwq;
}

static inline struct userfaultfd_wait_queue *find_userfault(
		struct userfaultfd_ctx *ctx)
{
	return find_userfault_in(&ctx->fault_pending_wqh);
}

static inline struct userfaultfd_wait_queue *find_userfault_evt(
		struct userfaultfd_ctx *ctx)
{
	return find_userfault_in(&ctx->event_wqh);
}

static __poll_t userfaultfd_poll(struct file *file, poll_table *wait)
{
	struct userfaultfd_ctx *ctx = file->private_data;
	__poll_t ret;

	poll_wait(file, &ctx->fd_wqh, wait);

	if (!userfaultfd_is_initialized(ctx))
		return EPOLLERR;

	/*
	 * poll() never guarantees that read won't block.
	 * userfaults can be waken before they're read().
	 */
	if (unlikely(!(file->f_flags & O_NONBLOCK)))
		return EPOLLERR;
	/*
	 * lockless access to see if there are pending faults
	 * __pollwait last action is the add_wait_queue but
	 * the spin_unlock would allow the waitqueue_active to
	 * pass above the actual list_add inside
	 * add_wait_queue critical section. So use a full
	 * memory barrier to serialize the list_add write of
	 * add_wait_queue() with the waitqueue_active read
	 * below.
	 */
	ret = 0;
	smp_mb();
	if (waitqueue_active(&ctx->fault_pending_wqh))
		ret = EPOLLIN;
	else if (waitqueue_active(&ctx->event_wqh))
		ret = EPOLLIN;

	return ret;
}

static const struct file_operations userfaultfd_fops;

static int resolve_userfault_fork(struct userfaultfd_ctx *new,
				  struct inode *inode,
				  struct uffd_msg *msg)
{
	int fd;

<<<<<<< HEAD
	fd = anon_inode_getfd_secure("[userfaultfd]", &userfaultfd_fops, new,
			O_RDWR | (new->flags & UFFD_SHARED_FCNTL_FLAGS), inode);
=======
	fd = anon_inode_getfd("[userfaultfd]", &userfaultfd_fops, new,
			      O_RDONLY | (new->flags & UFFD_SHARED_FCNTL_FLAGS));
>>>>>>> a10a57a2
	if (fd < 0)
		return fd;

	msg->arg.reserved.reserved1 = 0;
	msg->arg.fork.ufd = fd;
	return 0;
}

static ssize_t userfaultfd_ctx_read(struct userfaultfd_ctx *ctx, int no_wait,
				    struct uffd_msg *msg, struct inode *inode)
{
	ssize_t ret;
	DECLARE_WAITQUEUE(wait, current);
	struct userfaultfd_wait_queue *uwq;
	/*
	 * Handling fork event requires sleeping operations, so
	 * we drop the event_wqh lock, then do these ops, then
	 * lock it back and wake up the waiter. While the lock is
	 * dropped the ewq may go away so we keep track of it
	 * carefully.
	 */
	LIST_HEAD(fork_event);
	struct userfaultfd_ctx *fork_nctx = NULL;

	/* always take the fd_wqh lock before the fault_pending_wqh lock */
	spin_lock_irq(&ctx->fd_wqh.lock);
	__add_wait_queue(&ctx->fd_wqh, &wait);
	for (;;) {
		set_current_state(TASK_INTERRUPTIBLE);
		spin_lock(&ctx->fault_pending_wqh.lock);
		uwq = find_userfault(ctx);
		if (uwq) {
			/*
			 * Use a seqcount to repeat the lockless check
			 * in wake_userfault() to avoid missing
			 * wakeups because during the refile both
			 * waitqueue could become empty if this is the
			 * only userfault.
			 */
			write_seqcount_begin(&ctx->refile_seq);

			/*
			 * The fault_pending_wqh.lock prevents the uwq
			 * to disappear from under us.
			 *
			 * Refile this userfault from
			 * fault_pending_wqh to fault_wqh, it's not
			 * pending anymore after we read it.
			 *
			 * Use list_del() by hand (as
			 * userfaultfd_wake_function also uses
			 * list_del_init() by hand) to be sure nobody
			 * changes __remove_wait_queue() to use
			 * list_del_init() in turn breaking the
			 * !list_empty_careful() check in
			 * handle_userfault(). The uwq->wq.head list
			 * must never be empty at any time during the
			 * refile, or the waitqueue could disappear
			 * from under us. The "wait_queue_head_t"
			 * parameter of __remove_wait_queue() is unused
			 * anyway.
			 */
			list_del(&uwq->wq.entry);
			add_wait_queue(&ctx->fault_wqh, &uwq->wq);

			write_seqcount_end(&ctx->refile_seq);

			/* careful to always initialize msg if ret == 0 */
			*msg = uwq->msg;
			spin_unlock(&ctx->fault_pending_wqh.lock);
			ret = 0;
			break;
		}
		spin_unlock(&ctx->fault_pending_wqh.lock);

		spin_lock(&ctx->event_wqh.lock);
		uwq = find_userfault_evt(ctx);
		if (uwq) {
			*msg = uwq->msg;

			if (uwq->msg.event == UFFD_EVENT_FORK) {
				fork_nctx = (struct userfaultfd_ctx *)
					(unsigned long)
					uwq->msg.arg.reserved.reserved1;
				list_move(&uwq->wq.entry, &fork_event);
				/*
				 * fork_nctx can be freed as soon as
				 * we drop the lock, unless we take a
				 * reference on it.
				 */
				userfaultfd_ctx_get(fork_nctx);
				spin_unlock(&ctx->event_wqh.lock);
				ret = 0;
				break;
			}

			userfaultfd_event_complete(ctx, uwq);
			spin_unlock(&ctx->event_wqh.lock);
			ret = 0;
			break;
		}
		spin_unlock(&ctx->event_wqh.lock);

		if (signal_pending(current)) {
			ret = -ERESTARTSYS;
			break;
		}
		if (no_wait) {
			ret = -EAGAIN;
			break;
		}
		spin_unlock_irq(&ctx->fd_wqh.lock);
		schedule();
		spin_lock_irq(&ctx->fd_wqh.lock);
	}
	__remove_wait_queue(&ctx->fd_wqh, &wait);
	__set_current_state(TASK_RUNNING);
	spin_unlock_irq(&ctx->fd_wqh.lock);

	if (!ret && msg->event == UFFD_EVENT_FORK) {
		ret = resolve_userfault_fork(fork_nctx, inode, msg);
		spin_lock_irq(&ctx->event_wqh.lock);
		if (!list_empty(&fork_event)) {
			/*
			 * The fork thread didn't abort, so we can
			 * drop the temporary refcount.
			 */
			userfaultfd_ctx_put(fork_nctx);

			uwq = list_first_entry(&fork_event,
					       typeof(*uwq),
					       wq.entry);
			/*
			 * If fork_event list wasn't empty and in turn
			 * the event wasn't already released by fork
			 * (the event is allocated on fork kernel
			 * stack), put the event back to its place in
			 * the event_wq. fork_event head will be freed
			 * as soon as we return so the event cannot
			 * stay queued there no matter the current
			 * "ret" value.
			 */
			list_del(&uwq->wq.entry);
			__add_wait_queue(&ctx->event_wqh, &uwq->wq);

			/*
			 * Leave the event in the waitqueue and report
			 * error to userland if we failed to resolve
			 * the userfault fork.
			 */
			if (likely(!ret))
				userfaultfd_event_complete(ctx, uwq);
		} else {
			/*
			 * Here the fork thread aborted and the
			 * refcount from the fork thread on fork_nctx
			 * has already been released. We still hold
			 * the reference we took before releasing the
			 * lock above. If resolve_userfault_fork
			 * failed we've to drop it because the
			 * fork_nctx has to be freed in such case. If
			 * it succeeded we'll hold it because the new
			 * uffd references it.
			 */
			if (ret)
				userfaultfd_ctx_put(fork_nctx);
		}
		spin_unlock_irq(&ctx->event_wqh.lock);
	}

	return ret;
}

static ssize_t userfaultfd_read(struct file *file, char __user *buf,
				size_t count, loff_t *ppos)
{
	struct userfaultfd_ctx *ctx = file->private_data;
	ssize_t _ret, ret = 0;
	struct uffd_msg msg;
	int no_wait = file->f_flags & O_NONBLOCK;
	struct inode *inode = file_inode(file);

	if (!userfaultfd_is_initialized(ctx))
		return -EINVAL;

	for (;;) {
		if (count < sizeof(msg))
			return ret ? ret : -EINVAL;
		_ret = userfaultfd_ctx_read(ctx, no_wait, &msg, inode);
		if (_ret < 0)
			return ret ? ret : _ret;
		if (copy_to_user((__u64 __user *) buf, &msg, sizeof(msg)))
			return ret ? ret : -EFAULT;
		ret += sizeof(msg);
		buf += sizeof(msg);
		count -= sizeof(msg);
		/*
		 * Allow to read more than one fault at time but only
		 * block if waiting for the very first one.
		 */
		no_wait = O_NONBLOCK;
	}
}

static void __wake_userfault(struct userfaultfd_ctx *ctx,
			     struct userfaultfd_wake_range *range)
{
	spin_lock_irq(&ctx->fault_pending_wqh.lock);
	/* wake all in the range and autoremove */
	if (waitqueue_active(&ctx->fault_pending_wqh))
		__wake_up_locked_key(&ctx->fault_pending_wqh, TASK_NORMAL,
				     range);
	if (waitqueue_active(&ctx->fault_wqh))
		__wake_up(&ctx->fault_wqh, TASK_NORMAL, 1, range);
	spin_unlock_irq(&ctx->fault_pending_wqh.lock);
}

static __always_inline void wake_userfault(struct userfaultfd_ctx *ctx,
					   struct userfaultfd_wake_range *range)
{
	unsigned seq;
	bool need_wakeup;

	/*
	 * To be sure waitqueue_active() is not reordered by the CPU
	 * before the pagetable update, use an explicit SMP memory
	 * barrier here. PT lock release or mmap_read_unlock(mm) still
	 * have release semantics that can allow the
	 * waitqueue_active() to be reordered before the pte update.
	 */
	smp_mb();

	/*
	 * Use waitqueue_active because it's very frequent to
	 * change the address space atomically even if there are no
	 * userfaults yet. So we take the spinlock only when we're
	 * sure we've userfaults to wake.
	 */
	do {
		seq = read_seqcount_begin(&ctx->refile_seq);
		need_wakeup = waitqueue_active(&ctx->fault_pending_wqh) ||
			waitqueue_active(&ctx->fault_wqh);
		cond_resched();
	} while (read_seqcount_retry(&ctx->refile_seq, seq));
	if (need_wakeup)
		__wake_userfault(ctx, range);
}

static __always_inline int validate_range(struct mm_struct *mm,
					  __u64 start, __u64 len)
{
	__u64 task_size = mm->task_size;

	if (start & ~PAGE_MASK)
		return -EINVAL;
	if (len & ~PAGE_MASK)
		return -EINVAL;
	if (!len)
		return -EINVAL;
	if (start < mmap_min_addr)
		return -EINVAL;
	if (start >= task_size)
		return -EINVAL;
	if (len > task_size - start)
		return -EINVAL;
	return 0;
}

static inline bool vma_can_userfault(struct vm_area_struct *vma,
				     unsigned long vm_flags)
{
	/* FIXME: add WP support to hugetlbfs and shmem */
	if (vm_flags & VM_UFFD_WP) {
		if (is_vm_hugetlb_page(vma) || vma_is_shmem(vma))
			return false;
	}

	if (vm_flags & VM_UFFD_MINOR) {
		if (!(is_vm_hugetlb_page(vma) || vma_is_shmem(vma)))
			return false;
	}

	return vma_is_anonymous(vma) || is_vm_hugetlb_page(vma) ||
	       vma_is_shmem(vma);
}

static int userfaultfd_register(struct userfaultfd_ctx *ctx,
				unsigned long arg)
{
	struct mm_struct *mm = ctx->mm;
	struct vm_area_struct *vma, *prev, *cur;
	int ret;
	struct uffdio_register uffdio_register;
	struct uffdio_register __user *user_uffdio_register;
	unsigned long vm_flags, new_flags;
	bool found;
	bool basic_ioctls;
	unsigned long start, end, vma_end;

	user_uffdio_register = (struct uffdio_register __user *) arg;

	ret = -EFAULT;
	if (copy_from_user(&uffdio_register, user_uffdio_register,
			   sizeof(uffdio_register)-sizeof(__u64)))
		goto out;

	ret = -EINVAL;
	if (!uffdio_register.mode)
		goto out;
	if (uffdio_register.mode & ~UFFD_API_REGISTER_MODES)
		goto out;
	vm_flags = 0;
	if (uffdio_register.mode & UFFDIO_REGISTER_MODE_MISSING)
		vm_flags |= VM_UFFD_MISSING;
	if (uffdio_register.mode & UFFDIO_REGISTER_MODE_WP)
		vm_flags |= VM_UFFD_WP;
	if (uffdio_register.mode & UFFDIO_REGISTER_MODE_MINOR) {
#ifndef CONFIG_HAVE_ARCH_USERFAULTFD_MINOR
		goto out;
#endif
		vm_flags |= VM_UFFD_MINOR;
	}

	ret = validate_range(mm, uffdio_register.range.start,
			     uffdio_register.range.len);
	if (ret)
		goto out;

	start = uffdio_register.range.start;
	end = start + uffdio_register.range.len;

	ret = -ENOMEM;
	if (!mmget_not_zero(mm))
		goto out;

	mmap_write_lock(mm);
	vma = find_vma_prev(mm, start, &prev);
	if (!vma)
		goto out_unlock;

	/* check that there's at least one vma in the range */
	ret = -EINVAL;
	if (vma->vm_start >= end)
		goto out_unlock;

	/*
	 * If the first vma contains huge pages, make sure start address
	 * is aligned to huge page size.
	 */
	if (is_vm_hugetlb_page(vma)) {
		unsigned long vma_hpagesize = vma_kernel_pagesize(vma);

		if (start & (vma_hpagesize - 1))
			goto out_unlock;
	}

	/*
	 * Search for not compatible vmas.
	 */
	found = false;
	basic_ioctls = false;
	for (cur = vma; cur && cur->vm_start < end; cur = cur->vm_next) {
		cond_resched();

		BUG_ON(!!cur->vm_userfaultfd_ctx.ctx ^
		       !!(cur->vm_flags & __VM_UFFD_FLAGS));

		/* check not compatible vmas */
		ret = -EINVAL;
		if (!vma_can_userfault(cur, vm_flags))
			goto out_unlock;

		/*
		 * UFFDIO_COPY will fill file holes even without
		 * PROT_WRITE. This check enforces that if this is a
		 * MAP_SHARED, the process has write permission to the backing
		 * file. If VM_MAYWRITE is set it also enforces that on a
		 * MAP_SHARED vma: there is no F_WRITE_SEAL and no further
		 * F_WRITE_SEAL can be taken until the vma is destroyed.
		 */
		ret = -EPERM;
		if (unlikely(!(cur->vm_flags & VM_MAYWRITE)))
			goto out_unlock;

		/*
		 * If this vma contains ending address, and huge pages
		 * check alignment.
		 */
		if (is_vm_hugetlb_page(cur) && end <= cur->vm_end &&
		    end > cur->vm_start) {
			unsigned long vma_hpagesize = vma_kernel_pagesize(cur);

			ret = -EINVAL;

			if (end & (vma_hpagesize - 1))
				goto out_unlock;
		}
		if ((vm_flags & VM_UFFD_WP) && !(cur->vm_flags & VM_MAYWRITE))
			goto out_unlock;

		/*
		 * Check that this vma isn't already owned by a
		 * different userfaultfd. We can't allow more than one
		 * userfaultfd to own a single vma simultaneously or we
		 * wouldn't know which one to deliver the userfaults to.
		 */
		ret = -EBUSY;
		if (cur->vm_userfaultfd_ctx.ctx &&
		    cur->vm_userfaultfd_ctx.ctx != ctx)
			goto out_unlock;

		/*
		 * Note vmas containing huge pages
		 */
		if (is_vm_hugetlb_page(cur))
			basic_ioctls = true;

		found = true;
	}
	BUG_ON(!found);

	if (vma->vm_start < start)
		prev = vma;

	ret = 0;
	do {
		cond_resched();

		BUG_ON(!vma_can_userfault(vma, vm_flags));
		BUG_ON(vma->vm_userfaultfd_ctx.ctx &&
		       vma->vm_userfaultfd_ctx.ctx != ctx);
		WARN_ON(!(vma->vm_flags & VM_MAYWRITE));

		/*
		 * Nothing to do: this vma is already registered into this
		 * userfaultfd and with the right tracking mode too.
		 */
		if (vma->vm_userfaultfd_ctx.ctx == ctx &&
		    (vma->vm_flags & vm_flags) == vm_flags)
			goto skip;

		if (vma->vm_start > start)
			start = vma->vm_start;
		vma_end = min(end, vma->vm_end);

		new_flags = (vma->vm_flags & ~__VM_UFFD_FLAGS) | vm_flags;
		prev = vma_merge(mm, prev, start, vma_end, new_flags,
				 vma->anon_vma, vma->vm_file, vma->vm_pgoff,
				 vma_policy(vma),
				 ((struct vm_userfaultfd_ctx){ ctx }),
				 vma_get_anon_name(vma));
		if (prev) {
			vma = prev;
			goto next;
		}
		if (vma->vm_start < start) {
			ret = split_vma(mm, vma, start, 1);
			if (ret)
				break;
		}
		if (vma->vm_end > end) {
			ret = split_vma(mm, vma, end, 0);
			if (ret)
				break;
		}
	next:
		/*
		 * In the vma_merge() successful mprotect-like case 8:
		 * the next vma was merged into the current one and
		 * the current one has not been updated yet.
		 */
		vm_write_begin(vma);
		WRITE_ONCE(vma->vm_flags, new_flags);
		vma->vm_userfaultfd_ctx.ctx = ctx;
		vm_write_end(vma);

		if (is_vm_hugetlb_page(vma) && uffd_disable_huge_pmd_share(vma))
			hugetlb_unshare_all_pmds(vma);

	skip:
		prev = vma;
		start = vma->vm_end;
		vma = vma->vm_next;
	} while (vma && vma->vm_start < end);
out_unlock:
	mmap_write_unlock(mm);
	mmput(mm);
	if (!ret) {
		__u64 ioctls_out;

		ioctls_out = basic_ioctls ? UFFD_API_RANGE_IOCTLS_BASIC :
		    UFFD_API_RANGE_IOCTLS;

		/*
		 * Declare the WP ioctl only if the WP mode is
		 * specified and all checks passed with the range
		 */
		if (!(uffdio_register.mode & UFFDIO_REGISTER_MODE_WP))
			ioctls_out &= ~((__u64)1 << _UFFDIO_WRITEPROTECT);

		/* CONTINUE ioctl is only supported for MINOR ranges. */
		if (!(uffdio_register.mode & UFFDIO_REGISTER_MODE_MINOR))
			ioctls_out &= ~((__u64)1 << _UFFDIO_CONTINUE);

		/*
		 * Now that we scanned all vmas we can already tell
		 * userland which ioctls methods are guaranteed to
		 * succeed on this range.
		 */
		if (put_user(ioctls_out, &user_uffdio_register->ioctls))
			ret = -EFAULT;
	}
out:
	return ret;
}

static int userfaultfd_unregister(struct userfaultfd_ctx *ctx,
				  unsigned long arg)
{
	struct mm_struct *mm = ctx->mm;
	struct vm_area_struct *vma, *prev, *cur;
	int ret;
	struct uffdio_range uffdio_unregister;
	unsigned long new_flags;
	bool found;
	unsigned long start, end, vma_end;
	const void __user *buf = (void __user *)arg;

	ret = -EFAULT;
	if (copy_from_user(&uffdio_unregister, buf, sizeof(uffdio_unregister)))
		goto out;

	ret = validate_range(mm, uffdio_unregister.start,
			     uffdio_unregister.len);
	if (ret)
		goto out;

	start = uffdio_unregister.start;
	end = start + uffdio_unregister.len;

	ret = -ENOMEM;
	if (!mmget_not_zero(mm))
		goto out;

	mmap_write_lock(mm);
	vma = find_vma_prev(mm, start, &prev);
	if (!vma)
		goto out_unlock;

	/* check that there's at least one vma in the range */
	ret = -EINVAL;
	if (vma->vm_start >= end)
		goto out_unlock;

	/*
	 * If the first vma contains huge pages, make sure start address
	 * is aligned to huge page size.
	 */
	if (is_vm_hugetlb_page(vma)) {
		unsigned long vma_hpagesize = vma_kernel_pagesize(vma);

		if (start & (vma_hpagesize - 1))
			goto out_unlock;
	}

	/*
	 * Search for not compatible vmas.
	 */
	found = false;
	ret = -EINVAL;
	for (cur = vma; cur && cur->vm_start < end; cur = cur->vm_next) {
		cond_resched();

		BUG_ON(!!cur->vm_userfaultfd_ctx.ctx ^
		       !!(cur->vm_flags & __VM_UFFD_FLAGS));

		/*
		 * Check not compatible vmas, not strictly required
		 * here as not compatible vmas cannot have an
		 * userfaultfd_ctx registered on them, but this
		 * provides for more strict behavior to notice
		 * unregistration errors.
		 */
		if (!vma_can_userfault(cur, cur->vm_flags))
			goto out_unlock;

		found = true;
	}
	BUG_ON(!found);

	if (vma->vm_start < start)
		prev = vma;

	ret = 0;
	do {
		cond_resched();

		BUG_ON(!vma_can_userfault(vma, vma->vm_flags));

		/*
		 * Nothing to do: this vma is already registered into this
		 * userfaultfd and with the right tracking mode too.
		 */
		if (!vma->vm_userfaultfd_ctx.ctx)
			goto skip;

		WARN_ON(!(vma->vm_flags & VM_MAYWRITE));

		if (vma->vm_start > start)
			start = vma->vm_start;
		vma_end = min(end, vma->vm_end);

		if (userfaultfd_missing(vma)) {
			/*
			 * Wake any concurrent pending userfault while
			 * we unregister, so they will not hang
			 * permanently and it avoids userland to call
			 * UFFDIO_WAKE explicitly.
			 */
			struct userfaultfd_wake_range range;
			range.start = start;
			range.len = vma_end - start;
			wake_userfault(vma->vm_userfaultfd_ctx.ctx, &range);
		}

		new_flags = vma->vm_flags & ~__VM_UFFD_FLAGS;
		prev = vma_merge(mm, prev, start, vma_end, new_flags,
				 vma->anon_vma, vma->vm_file, vma->vm_pgoff,
				 vma_policy(vma),
				 NULL_VM_UFFD_CTX,
				 vma_get_anon_name(vma));
		if (prev) {
			vma = prev;
			goto next;
		}
		if (vma->vm_start < start) {
			ret = split_vma(mm, vma, start, 1);
			if (ret)
				break;
		}
		if (vma->vm_end > end) {
			ret = split_vma(mm, vma, end, 0);
			if (ret)
				break;
		}
	next:
		/*
		 * In the vma_merge() successful mprotect-like case 8:
		 * the next vma was merged into the current one and
		 * the current one has not been updated yet.
		 */
		vm_write_begin(vma);
		WRITE_ONCE(vma->vm_flags, new_flags);
		vma->vm_userfaultfd_ctx = NULL_VM_UFFD_CTX;
		vm_write_end(vma);

	skip:
		prev = vma;
		start = vma->vm_end;
		vma = vma->vm_next;
	} while (vma && vma->vm_start < end);
out_unlock:
	mmap_write_unlock(mm);
	mmput(mm);
out:
	return ret;
}

/*
 * userfaultfd_wake may be used in combination with the
 * UFFDIO_*_MODE_DONTWAKE to wakeup userfaults in batches.
 */
static int userfaultfd_wake(struct userfaultfd_ctx *ctx,
			    unsigned long arg)
{
	int ret;
	struct uffdio_range uffdio_wake;
	struct userfaultfd_wake_range range;
	const void __user *buf = (void __user *)arg;

	ret = -EFAULT;
	if (copy_from_user(&uffdio_wake, buf, sizeof(uffdio_wake)))
		goto out;

	ret = validate_range(ctx->mm, uffdio_wake.start, uffdio_wake.len);
	if (ret)
		goto out;

	range.start = uffdio_wake.start;
	range.len = uffdio_wake.len;

	/*
	 * len == 0 means wake all and we don't want to wake all here,
	 * so check it again to be sure.
	 */
	VM_BUG_ON(!range.len);

	wake_userfault(ctx, &range);
	ret = 0;

out:
	return ret;
}

static int userfaultfd_copy(struct userfaultfd_ctx *ctx,
			    unsigned long arg)
{
	__s64 ret;
	struct uffdio_copy uffdio_copy;
	struct uffdio_copy __user *user_uffdio_copy;
	struct userfaultfd_wake_range range;

	user_uffdio_copy = (struct uffdio_copy __user *) arg;

	ret = -EAGAIN;
	if (READ_ONCE(ctx->mmap_changing))
		goto out;

	ret = -EFAULT;
	if (copy_from_user(&uffdio_copy, user_uffdio_copy,
			   /* don't copy "copy" last field */
			   sizeof(uffdio_copy)-sizeof(__s64)))
		goto out;

	ret = validate_range(ctx->mm, uffdio_copy.dst, uffdio_copy.len);
	if (ret)
		goto out;
	/*
	 * double check for wraparound just in case. copy_from_user()
	 * will later check uffdio_copy.src + uffdio_copy.len to fit
	 * in the userland range.
	 */
	ret = -EINVAL;
	if (uffdio_copy.src + uffdio_copy.len <= uffdio_copy.src)
		goto out;
	if (uffdio_copy.mode & ~(UFFDIO_COPY_MODE_DONTWAKE|UFFDIO_COPY_MODE_WP))
		goto out;
	if (mmget_not_zero(ctx->mm)) {
		ret = mcopy_atomic(ctx->mm, uffdio_copy.dst, uffdio_copy.src,
				   uffdio_copy.len, &ctx->mmap_changing,
				   uffdio_copy.mode);
		mmput(ctx->mm);
	} else {
		return -ESRCH;
	}
	if (unlikely(put_user(ret, &user_uffdio_copy->copy)))
		return -EFAULT;
	if (ret < 0)
		goto out;
	BUG_ON(!ret);
	/* len == 0 would wake all */
	range.len = ret;
	if (!(uffdio_copy.mode & UFFDIO_COPY_MODE_DONTWAKE)) {
		range.start = uffdio_copy.dst;
		wake_userfault(ctx, &range);
	}
	ret = range.len == uffdio_copy.len ? 0 : -EAGAIN;
out:
	return ret;
}

static int userfaultfd_zeropage(struct userfaultfd_ctx *ctx,
				unsigned long arg)
{
	__s64 ret;
	struct uffdio_zeropage uffdio_zeropage;
	struct uffdio_zeropage __user *user_uffdio_zeropage;
	struct userfaultfd_wake_range range;

	user_uffdio_zeropage = (struct uffdio_zeropage __user *) arg;

	ret = -EAGAIN;
	if (READ_ONCE(ctx->mmap_changing))
		goto out;

	ret = -EFAULT;
	if (copy_from_user(&uffdio_zeropage, user_uffdio_zeropage,
			   /* don't copy "zeropage" last field */
			   sizeof(uffdio_zeropage)-sizeof(__s64)))
		goto out;

	ret = validate_range(ctx->mm, uffdio_zeropage.range.start,
			     uffdio_zeropage.range.len);
	if (ret)
		goto out;
	ret = -EINVAL;
	if (uffdio_zeropage.mode & ~UFFDIO_ZEROPAGE_MODE_DONTWAKE)
		goto out;

	if (mmget_not_zero(ctx->mm)) {
		ret = mfill_zeropage(ctx->mm, uffdio_zeropage.range.start,
				     uffdio_zeropage.range.len,
				     &ctx->mmap_changing);
		mmput(ctx->mm);
	} else {
		return -ESRCH;
	}
	if (unlikely(put_user(ret, &user_uffdio_zeropage->zeropage)))
		return -EFAULT;
	if (ret < 0)
		goto out;
	/* len == 0 would wake all */
	BUG_ON(!ret);
	range.len = ret;
	if (!(uffdio_zeropage.mode & UFFDIO_ZEROPAGE_MODE_DONTWAKE)) {
		range.start = uffdio_zeropage.range.start;
		wake_userfault(ctx, &range);
	}
	ret = range.len == uffdio_zeropage.range.len ? 0 : -EAGAIN;
out:
	return ret;
}

static int userfaultfd_writeprotect(struct userfaultfd_ctx *ctx,
				    unsigned long arg)
{
	int ret;
	struct uffdio_writeprotect uffdio_wp;
	struct uffdio_writeprotect __user *user_uffdio_wp;
	struct userfaultfd_wake_range range;
	bool mode_wp, mode_dontwake;

	if (READ_ONCE(ctx->mmap_changing))
		return -EAGAIN;

	user_uffdio_wp = (struct uffdio_writeprotect __user *) arg;

	if (copy_from_user(&uffdio_wp, user_uffdio_wp,
			   sizeof(struct uffdio_writeprotect)))
		return -EFAULT;

	ret = validate_range(ctx->mm, uffdio_wp.range.start,
			     uffdio_wp.range.len);
	if (ret)
		return ret;

	if (uffdio_wp.mode & ~(UFFDIO_WRITEPROTECT_MODE_DONTWAKE |
			       UFFDIO_WRITEPROTECT_MODE_WP))
		return -EINVAL;

	mode_wp = uffdio_wp.mode & UFFDIO_WRITEPROTECT_MODE_WP;
	mode_dontwake = uffdio_wp.mode & UFFDIO_WRITEPROTECT_MODE_DONTWAKE;

	if (mode_wp && mode_dontwake)
		return -EINVAL;

	if (mmget_not_zero(ctx->mm)) {
		ret = mwriteprotect_range(ctx->mm, uffdio_wp.range.start,
					  uffdio_wp.range.len, mode_wp,
					  &ctx->mmap_changing);
		mmput(ctx->mm);
	} else {
		return -ESRCH;
	}

	if (ret)
		return ret;

	if (!mode_wp && !mode_dontwake) {
		range.start = uffdio_wp.range.start;
		range.len = uffdio_wp.range.len;
		wake_userfault(ctx, &range);
	}
	return ret;
}

static int userfaultfd_continue(struct userfaultfd_ctx *ctx, unsigned long arg)
{
	__s64 ret;
	struct uffdio_continue uffdio_continue;
	struct uffdio_continue __user *user_uffdio_continue;
	struct userfaultfd_wake_range range;

	user_uffdio_continue = (struct uffdio_continue __user *)arg;

	ret = -EAGAIN;
	if (READ_ONCE(ctx->mmap_changing))
		goto out;

	ret = -EFAULT;
	if (copy_from_user(&uffdio_continue, user_uffdio_continue,
			   /* don't copy the output fields */
			   sizeof(uffdio_continue) - (sizeof(__s64))))
		goto out;

	ret = validate_range(ctx->mm, uffdio_continue.range.start,
			     uffdio_continue.range.len);
	if (ret)
		goto out;

	ret = -EINVAL;
	/* double check for wraparound just in case. */
	if (uffdio_continue.range.start + uffdio_continue.range.len <=
	    uffdio_continue.range.start) {
		goto out;
	}
	if (uffdio_continue.mode & ~UFFDIO_CONTINUE_MODE_DONTWAKE)
		goto out;

	if (mmget_not_zero(ctx->mm)) {
		ret = mcopy_continue(ctx->mm, uffdio_continue.range.start,
				     uffdio_continue.range.len,
				     &ctx->mmap_changing);
		mmput(ctx->mm);
	} else {
		return -ESRCH;
	}

	if (unlikely(put_user(ret, &user_uffdio_continue->mapped)))
		return -EFAULT;
	if (ret < 0)
		goto out;

	/* len == 0 would wake all */
	BUG_ON(!ret);
	range.len = ret;
	if (!(uffdio_continue.mode & UFFDIO_CONTINUE_MODE_DONTWAKE)) {
		range.start = uffdio_continue.range.start;
		wake_userfault(ctx, &range);
	}
	ret = range.len == uffdio_continue.range.len ? 0 : -EAGAIN;

out:
	return ret;
}

static inline unsigned int uffd_ctx_features(__u64 user_features)
{
	/*
	 * For the current set of features the bits just coincide. Set
	 * UFFD_FEATURE_INITIALIZED to mark the features as enabled.
	 */
	return (unsigned int)user_features | UFFD_FEATURE_INITIALIZED;
}

/*
 * userland asks for a certain API version and we return which bits
 * and ioctl commands are implemented in this kernel for such API
 * version or -EINVAL if unknown.
 */
static int userfaultfd_api(struct userfaultfd_ctx *ctx,
			   unsigned long arg)
{
	struct uffdio_api uffdio_api;
	void __user *buf = (void __user *)arg;
	unsigned int ctx_features;
	int ret;
	__u64 features;

	ret = -EFAULT;
	if (copy_from_user(&uffdio_api, buf, sizeof(uffdio_api)))
		goto out;
	features = uffdio_api.features;
	ret = -EINVAL;
	if (uffdio_api.api != UFFD_API || (features & ~UFFD_API_FEATURES))
		goto err_out;
	ret = -EPERM;
	if ((features & UFFD_FEATURE_EVENT_FORK) && !capable(CAP_SYS_PTRACE))
		goto err_out;
	/* report all available features and ioctls to userland */
	uffdio_api.features = UFFD_API_FEATURES;
#ifndef CONFIG_HAVE_ARCH_USERFAULTFD_MINOR
	uffdio_api.features &=
		~(UFFD_FEATURE_MINOR_HUGETLBFS | UFFD_FEATURE_MINOR_SHMEM);
#endif
	uffdio_api.ioctls = UFFD_API_IOCTLS;
	ret = -EFAULT;
	if (copy_to_user(buf, &uffdio_api, sizeof(uffdio_api)))
		goto out;

	/* only enable the requested features for this uffd context */
	ctx_features = uffd_ctx_features(features);
	ret = -EINVAL;
	if (cmpxchg(&ctx->features, 0, ctx_features) != 0)
		goto err_out;

	ret = 0;
out:
	return ret;
err_out:
	memset(&uffdio_api, 0, sizeof(uffdio_api));
	if (copy_to_user(buf, &uffdio_api, sizeof(uffdio_api)))
		ret = -EFAULT;
	goto out;
}

static long userfaultfd_ioctl(struct file *file, unsigned cmd,
			      unsigned long arg)
{
	int ret = -EINVAL;
	struct userfaultfd_ctx *ctx = file->private_data;

	if (cmd != UFFDIO_API && !userfaultfd_is_initialized(ctx))
		return -EINVAL;

	switch(cmd) {
	case UFFDIO_API:
		ret = userfaultfd_api(ctx, arg);
		break;
	case UFFDIO_REGISTER:
		ret = userfaultfd_register(ctx, arg);
		break;
	case UFFDIO_UNREGISTER:
		ret = userfaultfd_unregister(ctx, arg);
		break;
	case UFFDIO_WAKE:
		ret = userfaultfd_wake(ctx, arg);
		break;
	case UFFDIO_COPY:
		ret = userfaultfd_copy(ctx, arg);
		break;
	case UFFDIO_ZEROPAGE:
		ret = userfaultfd_zeropage(ctx, arg);
		break;
	case UFFDIO_WRITEPROTECT:
		ret = userfaultfd_writeprotect(ctx, arg);
		break;
	case UFFDIO_CONTINUE:
		ret = userfaultfd_continue(ctx, arg);
		break;
	}
	return ret;
}

#ifdef CONFIG_PROC_FS
static void userfaultfd_show_fdinfo(struct seq_file *m, struct file *f)
{
	struct userfaultfd_ctx *ctx = f->private_data;
	wait_queue_entry_t *wq;
	unsigned long pending = 0, total = 0;

	spin_lock_irq(&ctx->fault_pending_wqh.lock);
	list_for_each_entry(wq, &ctx->fault_pending_wqh.head, entry) {
		pending++;
		total++;
	}
	list_for_each_entry(wq, &ctx->fault_wqh.head, entry) {
		total++;
	}
	spin_unlock_irq(&ctx->fault_pending_wqh.lock);

	/*
	 * If more protocols will be added, there will be all shown
	 * separated by a space. Like this:
	 *	protocols: aa:... bb:...
	 */
	seq_printf(m, "pending:\t%lu\ntotal:\t%lu\nAPI:\t%Lx:%x:%Lx\n",
		   pending, total, UFFD_API, ctx->features,
		   UFFD_API_IOCTLS|UFFD_API_RANGE_IOCTLS);
}
#endif

static const struct file_operations userfaultfd_fops = {
#ifdef CONFIG_PROC_FS
	.show_fdinfo	= userfaultfd_show_fdinfo,
#endif
	.release	= userfaultfd_release,
	.poll		= userfaultfd_poll,
	.read		= userfaultfd_read,
	.unlocked_ioctl = userfaultfd_ioctl,
	.compat_ioctl	= compat_ptr_ioctl,
	.llseek		= noop_llseek,
};

static void init_once_userfaultfd_ctx(void *mem)
{
	struct userfaultfd_ctx *ctx = (struct userfaultfd_ctx *) mem;

	init_waitqueue_head(&ctx->fault_pending_wqh);
	init_waitqueue_head(&ctx->fault_wqh);
	init_waitqueue_head(&ctx->event_wqh);
	init_waitqueue_head(&ctx->fd_wqh);
	seqcount_spinlock_init(&ctx->refile_seq, &ctx->fault_pending_wqh.lock);
}

SYSCALL_DEFINE1(userfaultfd, int, flags)
{
	struct userfaultfd_ctx *ctx;
	int fd;

	if (!sysctl_unprivileged_userfaultfd &&
	    (flags & UFFD_USER_MODE_ONLY) == 0 &&
	    !capable(CAP_SYS_PTRACE)) {
		printk_once(KERN_WARNING "uffd: Set unprivileged_userfaultfd "
			"sysctl knob to 1 if kernel faults must be handled "
			"without obtaining CAP_SYS_PTRACE capability\n");
		return -EPERM;
	}

	BUG_ON(!current->mm);

	/* Check the UFFD_* constants for consistency.  */
	BUILD_BUG_ON(UFFD_USER_MODE_ONLY & UFFD_SHARED_FCNTL_FLAGS);
	BUILD_BUG_ON(UFFD_CLOEXEC != O_CLOEXEC);
	BUILD_BUG_ON(UFFD_NONBLOCK != O_NONBLOCK);

	if (flags & ~(UFFD_SHARED_FCNTL_FLAGS | UFFD_USER_MODE_ONLY))
		return -EINVAL;

	ctx = kmem_cache_alloc(userfaultfd_ctx_cachep, GFP_KERNEL);
	if (!ctx)
		return -ENOMEM;

	refcount_set(&ctx->refcount, 1);
	ctx->flags = flags;
	ctx->features = 0;
	ctx->released = false;
	ctx->mmap_changing = false;
	ctx->mm = current->mm;
	/* prevent the mm struct to be freed */
	mmgrab(ctx->mm);

<<<<<<< HEAD
	fd = anon_inode_getfd_secure("[userfaultfd]", &userfaultfd_fops, ctx,
			O_RDWR | (flags & UFFD_SHARED_FCNTL_FLAGS), NULL);
=======
	fd = anon_inode_getfd("[userfaultfd]", &userfaultfd_fops, ctx,
			      O_RDONLY | (flags & UFFD_SHARED_FCNTL_FLAGS));
>>>>>>> a10a57a2
	if (fd < 0) {
		mmdrop(ctx->mm);
		kmem_cache_free(userfaultfd_ctx_cachep, ctx);
	}
	return fd;
}

static int __init userfaultfd_init(void)
{
	userfaultfd_ctx_cachep = kmem_cache_create("userfaultfd_ctx_cache",
						sizeof(struct userfaultfd_ctx),
						0,
						SLAB_HWCACHE_ALIGN|SLAB_PANIC,
						init_once_userfaultfd_ctx);
	return 0;
}
__initcall(userfaultfd_init);<|MERGE_RESOLUTION|>--- conflicted
+++ resolved
@@ -986,13 +986,8 @@
 {
 	int fd;
 
-<<<<<<< HEAD
 	fd = anon_inode_getfd_secure("[userfaultfd]", &userfaultfd_fops, new,
-			O_RDWR | (new->flags & UFFD_SHARED_FCNTL_FLAGS), inode);
-=======
-	fd = anon_inode_getfd("[userfaultfd]", &userfaultfd_fops, new,
-			      O_RDONLY | (new->flags & UFFD_SHARED_FCNTL_FLAGS));
->>>>>>> a10a57a2
+			O_RDONLY | (new->flags & UFFD_SHARED_FCNTL_FLAGS), inode);
 	if (fd < 0)
 		return fd;
 
@@ -2105,13 +2100,8 @@
 	/* prevent the mm struct to be freed */
 	mmgrab(ctx->mm);
 
-<<<<<<< HEAD
 	fd = anon_inode_getfd_secure("[userfaultfd]", &userfaultfd_fops, ctx,
-			O_RDWR | (flags & UFFD_SHARED_FCNTL_FLAGS), NULL);
-=======
-	fd = anon_inode_getfd("[userfaultfd]", &userfaultfd_fops, ctx,
-			      O_RDONLY | (flags & UFFD_SHARED_FCNTL_FLAGS));
->>>>>>> a10a57a2
+			O_RDONLY | (flags & UFFD_SHARED_FCNTL_FLAGS), NULL);
 	if (fd < 0) {
 		mmdrop(ctx->mm);
 		kmem_cache_free(userfaultfd_ctx_cachep, ctx);
