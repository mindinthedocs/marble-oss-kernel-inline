--- conflicted
+++ resolved
@@ -942,12 +942,8 @@
 
 	if (sk) {
 		oif = sk->sk_bound_dev_if;
-<<<<<<< HEAD
-		trace_tcp_send_reset(sk, skb);
-=======
 		if (sk_fullsock(sk))
 			trace_tcp_send_reset(sk, skb);
->>>>>>> 661e50bc
 	}
 
 	tcp_v6_send_response(sk, skb, seq, ack_seq, 0, 0, 0, oif, key, 1, 0, 0);
