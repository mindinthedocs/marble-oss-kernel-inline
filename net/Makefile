--- conflicted
+++ resolved
@@ -87,8 +87,5 @@
 obj-$(CONFIG_QRTR)		+= qrtr/
 obj-$(CONFIG_NET_NCSI)		+= ncsi/
 obj-$(CONFIG_XDP_SOCKETS)	+= xdp/
-<<<<<<< HEAD
 obj-$(CONFIG_MPTCP)		+= mptcp/
-=======
-obj-$(CONFIG_NEURON)		+= neuron/
->>>>>>> 0070b55b
+obj-$(CONFIG_NEURON)		+= neuron/