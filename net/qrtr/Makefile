# SPDX-License-Identifier: GPL-2.0-only
<<<<<<< HEAD
#obj-$(CONFIG_QRTR) := qrtr.o

#obj-$(CONFIG_QRTR_SMD) += qrtr-smd.o
#qrtr-smd-y	:= smd.o
#obj-$(CONFIG_QRTR_TUN) += qrtr-tun.o
#qrtr-tun-y	:= tun.o
#obj-$(CONFIG_QRTR_MHI) += qrtr-mhi.o
#qrtr-mhi-y	:= mhi.o
#obj-$(CONFIG_QRTR_HAVEN) += qrtr-haven.o
#qrtr-haven-y	:= haven.o
=======
obj-$(CONFIG_QRTR) := qrtr.o ns.o

obj-$(CONFIG_QRTR_SMD) += qrtr-smd.o
qrtr-smd-y	:= smd.o
obj-$(CONFIG_QRTR_TUN) += qrtr-tun.o
qrtr-tun-y	:= tun.o
obj-$(CONFIG_QRTR_MHI) += qrtr-mhi.o
qrtr-mhi-y	:= mhi.o
>>>>>>> 86b41f49
<|MERGE_RESOLUTION|>--- conflicted
+++ resolved
@@ -1,6 +1,5 @@
 # SPDX-License-Identifier: GPL-2.0-only
-<<<<<<< HEAD
-#obj-$(CONFIG_QRTR) := qrtr.o
+#obj-$(CONFIG_QRTR) := qrtr.o ns.o
 
 #obj-$(CONFIG_QRTR_SMD) += qrtr-smd.o
 #qrtr-smd-y	:= smd.o
@@ -9,14 +8,4 @@
 #obj-$(CONFIG_QRTR_MHI) += qrtr-mhi.o
 #qrtr-mhi-y	:= mhi.o
 #obj-$(CONFIG_QRTR_HAVEN) += qrtr-haven.o
-#qrtr-haven-y	:= haven.o
-=======
-obj-$(CONFIG_QRTR) := qrtr.o ns.o
-
-obj-$(CONFIG_QRTR_SMD) += qrtr-smd.o
-qrtr-smd-y	:= smd.o
-obj-$(CONFIG_QRTR_TUN) += qrtr-tun.o
-qrtr-tun-y	:= tun.o
-obj-$(CONFIG_QRTR_MHI) += qrtr-mhi.o
-qrtr-mhi-y	:= mhi.o
->>>>>>> 86b41f49
+#qrtr-haven-y	:= haven.o