--- conflicted
+++ resolved
@@ -1,20 +1,11 @@
 # SPDX-License-Identifier: GPL-2.0-only
 #obj-$(CONFIG_QRTR) := qrtr.o
 
-<<<<<<< HEAD
 #obj-$(CONFIG_QRTR_SMD) += qrtr-smd.o
 #qrtr-smd-y	:= smd.o
 #obj-$(CONFIG_QRTR_TUN) += qrtr-tun.o
 #qrtr-tun-y	:= tun.o
 #obj-$(CONFIG_QRTR_MHI) += qrtr-mhi.o
 #qrtr-mhi-y	:= mhi.o
-=======
-obj-$(CONFIG_QRTR_SMD) += qrtr-smd.o
-qrtr-smd-y	:= smd.o
-obj-$(CONFIG_QRTR_TUN) += qrtr-tun.o
-qrtr-tun-y	:= tun.o
-obj-$(CONFIG_QRTR_MHI) += qrtr-mhi.o
-qrtr-mhi-y	:= mhi.o
-obj-$(CONFIG_QRTR_HAVEN) += qrtr-haven.o
-qrtr-haven-y	:= haven.o
->>>>>>> 0070b55b
+#obj-$(CONFIG_QRTR_HAVEN) += qrtr-haven.o
+#qrtr-haven-y	:= haven.o