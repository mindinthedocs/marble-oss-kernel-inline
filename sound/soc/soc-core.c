--- conflicted
+++ resolved
@@ -44,11 +44,7 @@
 #define CREATE_TRACE_POINTS
 #include <trace/events/asoc.h>
 
-#ifdef CONFIG_AUDIO_QGKI
-#define NAME_SIZE	64
-#else
 #define NAME_SIZE	32
-#endif
 
 static DEFINE_MUTEX(client_mutex);
 static LIST_HEAD(component_list);
@@ -999,23 +995,6 @@
 	if (!rtd)
 		return -ENOMEM;
 
-<<<<<<< HEAD
-	/* FIXME: we need multi CPU support in the future */
-	rtd->cpu_dai = snd_soc_find_dai(dai_link->cpus);
-	if (!rtd->cpu_dai) {
-#ifdef CONFIG_AUDIO_QGKI
-		if (dai_link->cpus->dai_name)
-			dev_info(card->dev, "ASoC: CPU DAI %s not registered\n",
-				dai_link->cpus->dai_name);
-		else if (dai_link->cpus->of_node)
-			dev_info(card->dev,  "ASoC: CPU DAI %s not registered\n",
-				dai_link->cpus->of_node->full_name);
-#else
-		dev_info(card->dev, "ASoC: CPU DAI %s not registered\n",
-			dai_link->cpus->dai_name);
-#endif
-		goto _err_defer;
-=======
 	for_each_link_cpus(dai_link, i, cpu) {
 		asoc_rtd_to_cpu(rtd, i) = snd_soc_find_dai(cpu);
 		if (!asoc_rtd_to_cpu(rtd, i)) {
@@ -1024,7 +1003,6 @@
 			goto _err_defer;
 		}
 		snd_soc_rtd_add_component(rtd, asoc_rtd_to_cpu(rtd, i)->component);
->>>>>>> 86b41f49
 	}
 
 	/* Find CODEC from registered CODECs */
@@ -2616,20 +2594,6 @@
 }
 EXPORT_SYMBOL_GPL(snd_soc_unregister_component);
 
-#ifdef CONFIG_AUDIO_QGKI
-/**
- * snd_soc_card_change_online_state - Mark if soc card is online/offline
- *
- * @soc_card: soc_card to mark
- */
-void snd_soc_card_change_online_state(struct snd_soc_card *soc_card, int online)
-{
-	if (soc_card && soc_card->snd_card)
-		snd_card_change_online_state(soc_card->snd_card, online);
-}
-EXPORT_SYMBOL(snd_soc_card_change_online_state);
-#endif
-
 /* Retrieve a card's name from device tree */
 int snd_soc_of_parse_card_name(struct snd_soc_card *card,
 			       const char *propname)
